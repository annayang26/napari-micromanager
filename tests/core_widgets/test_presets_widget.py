from micromanager_gui._core_widgets._presets_widget import PresetsWidget


def test_preset_widget(qtbot, global_mmcore):
    for group in global_mmcore.getAvailableConfigGroups():
        wdg = PresetsWidget(group, text_color="white")
        qtbot.addWidget(wdg)
        presets = list(global_mmcore.getAvailableConfigs(group))
        assert list(wdg.allowedValues()) == presets

        # no need testing the changes of a config group that has <= 1 item
        if len(presets) <= 1:
            return

        with qtbot.waitSignal(global_mmcore.events.configSet):
            global_mmcore.setConfig(group, presets[-1])
        assert wdg.value() == presets[-1] == global_mmcore.getCurrentConfig(group)

        wdg.setValue(presets[0])
        assert global_mmcore.getCurrentConfig(group) == presets[0]

        if group == "Camera":
            global_mmcore.setProperty("Camera", "Binning", "8")
            assert wdg._combo.styleSheet() == "color: magenta;"
            global_mmcore.setProperty("Camera", "Binning", "1")
            assert wdg._combo.styleSheet() == "color: white;"

<<<<<<< HEAD
=======
            global_mmcore.setConfig("Camera", "HighRes")
            assert wdg._combo.currentText() == "HighRes"
            assert wdg._combo.styleSheet() == "color: white;"
            global_mmcore.setProperty("Camera", "Binning", "2")
            assert wdg._combo.currentText() == "HighRes"
            assert wdg._combo.styleSheet() == "color: magenta;"
            global_mmcore.setProperty("Camera", "BitDepth", "10")
            assert wdg._combo.currentText() == "MedRes"
            assert wdg._combo.styleSheet() == "color: white;"

>>>>>>> c4cac759
        wdg.disconnect()
        # once disconnected, core changes shouldn't call out to the widget
        global_mmcore.setConfig(group, presets[1])
        assert global_mmcore.getCurrentConfig(group) != wdg.value()<|MERGE_RESOLUTION|>--- conflicted
+++ resolved
@@ -25,8 +25,6 @@
             global_mmcore.setProperty("Camera", "Binning", "1")
             assert wdg._combo.styleSheet() == "color: white;"
 
-<<<<<<< HEAD
-=======
             global_mmcore.setConfig("Camera", "HighRes")
             assert wdg._combo.currentText() == "HighRes"
             assert wdg._combo.styleSheet() == "color: white;"
@@ -37,7 +35,6 @@
             assert wdg._combo.currentText() == "MedRes"
             assert wdg._combo.styleSheet() == "color: white;"
 
->>>>>>> c4cac759
         wdg.disconnect()
         # once disconnected, core changes shouldn't call out to the widget
         global_mmcore.setConfig(group, presets[1])
