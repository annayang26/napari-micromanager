import os
from pathlib import Path
from typing import TYPE_CHECKING

import numpy as np
import pytest
from useq import MDASequence

import micromanager_gui
from micromanager_gui.main_window import MainWindow
from micromanager_gui.multid_widget import SequenceMeta

if TYPE_CHECKING:
    from pytestqt.qtbot import QtBot


if not os.getenv("MICROMANAGER_PATH"):
    try:
        root = Path(micromanager_gui.__file__)
        mm_path = list(root.parent.glob("Micro-Manager*"))[0]
        os.environ["MICROMANAGER_PATH"] = str(mm_path)
    except IndexError:
        raise AssertionError(
            "MICROMANAGER_PATH env var was not set, and Micro-Manager "
            "installation was not found in this package.  Please run "
            "`python micromanager_gui/install_mm.py"
        )


def test_main_window_mda(main_window: MainWindow):

    assert not main_window.viewer.layers

    mda = MDASequence(
        time_plan={"loops": 4, "interval": 0.1},
        z_plan={"range": 3, "step": 1},
        channels=["DAPI", "FITC"],
    )

    main_window.mda.SEQUENCE_META[mda] = SequenceMeta(mode="mda")

    for event in mda:
        frame = np.random.rand(128, 128)
        main_window._on_mda_frame(frame, event)
    assert main_window.viewer.layers[-1].data.shape == (4, 2, 4, 128, 128)


@pytest.mark.parametrize("Z", ["", "withZ"])
@pytest.mark.parametrize("splitC", ["", "splitC"])
@pytest.mark.parametrize("C", ["", "withC"])
@pytest.mark.parametrize("T", ["", "withT"])
def test_saving_mda(qtbot: "QtBot", main_window: MainWindow, T, C, splitC, Z):
    import tempfile

    do_save = True
    with tempfile.TemporaryDirectory() as td:
        tmp_path = Path(td)
        NAME = "test_mda"
        _mda = main_window.mda
        _mda.save_groupBox.setChecked(do_save)
        _mda.dir_lineEdit.setText(str(tmp_path))
        _mda.fname_lineEdit.setText(NAME)

        _mda.time_groupBox.setChecked(bool(T))
        _mda.time_comboBox.setCurrentText("ms")
        _mda.timepoints_spinBox.setValue(3)
        _mda.interval_spinBox.setValue(1)

        _mda.stack_groupBox.setChecked(bool(Z))
        _mda.zrange_spinBox.setValue(3)
        _mda.step_size_doubleSpinBox.setValue(1)

        # 2 Channels
        _mda.add_ch_Button.click()
        _mda.channel_tableWidget.cellWidget(0, 0).setCurrentText("DAPI")
        _mda.channel_tableWidget.cellWidget(0, 1).setValue(5)
        if C:
            _mda.add_ch_Button.click()
            _mda.channel_tableWidget.cellWidget(1, 1).setValue(5)
        if splitC:
            _mda.checkBox_split_channels.setChecked(True)

        mda = None

        @main_window._mmc.events.sequenceStarted.connect
        def _store_mda(_mda):
            nonlocal mda
            mda = _mda

        with qtbot.waitSignal(main_window._mmc.events.sequenceFinished, timeout=2000):
            _mda._on_run_clicked()

        assert mda is not None
        data_shape = main_window.viewer.layers[-1].data.shape
        if splitC:
            expected = list(mda.shape) + [512, 512]
            expected[main_window.viewer.dims.axis_labels.index("c")] = 1
            assert data_shape == tuple(expected)

        if do_save:
            if splitC:
                nfiles = len(list((tmp_path / f"{NAME}_000").iterdir()))
                assert nfiles == 2 if C else 1
            else:
                assert [p.name for p in tmp_path.iterdir()] == [f"{NAME}_000.tif"]
                assert data_shape == mda.shape + (512, 512)


def test_refresh_safety(main_window: MainWindow):
    mmc = main_window._mmc

    # change properties from their default values
    mmc.setConfig("Channel", "DAPI")
    mmc.setStateLabel("Objective", "Nikon 10X S Fluor")
    mmc.setProperty("Camera", "Binning", 4)
    mmc.setProperty("Camera", "BitDepth", "12")

    main_window._refresh_options()

    # check that nothing was changed

    assert "DAPI" == mmc.getCurrentConfig("Channel")
    assert "Nikon 10X S Fluor" == mmc.getStateLabel("Objective")
    assert "4" == mmc.getProperty("Camera", "Binning")
    assert "12" == mmc.getProperty("Camera", "BitDepth")


<<<<<<< HEAD
def test_crop_camera(main_window: MainWindow):

    assert not main_window.viewer.layers

    cbox = main_window.cam_roi_comboBox
    cam_roi_btn = main_window.crop_Button

    text, div = ("1/4", 2)

    cbox.setCurrentText(text)

    cam_roi_btn.click()

    assert len(main_window.viewer.layers) == 1

    crop_layer = main_window.viewer.layers[-1]
    assert crop_layer.data.shape == (512 // div, 512 // div)

    cbox.setCurrentText("Full")
    crop_layer = main_window.viewer.layers[-1]
    assert crop_layer.data.shape == (512, 512)
=======
def test_objective_device_and_px_size(main_window: MainWindow):
    mmc = main_window._mmc

    # set 10x objective
    main_window.objective_comboBox.setCurrentText("10X")
    assert main_window.objective_comboBox.currentText() == "10X"
    assert mmc.getCurrentPixelSizeConfig() == "Res10x"

    # delete objective group configuration
    mmc.deleteConfigGroup("Objective")

    # refresh objective options
    main_window._refresh_objective_options()

    assert main_window.objective_comboBox.currentText() == "Nikon 10X S Fluor"

    # delete pixel size configuration
    mmc.deletePixelSizeConfig("Res10x")

    # refresh objective options
    main_window._refresh_objective_options()

    assert mmc.getCurrentPixelSizeConfig() == "px_size_Nikon 10X S Fluor"
>>>>>>> 2ee94b77
<|MERGE_RESOLUTION|>--- conflicted
+++ resolved
@@ -125,7 +125,6 @@
     assert "12" == mmc.getProperty("Camera", "BitDepth")
 
 
-<<<<<<< HEAD
 def test_crop_camera(main_window: MainWindow):
 
     assert not main_window.viewer.layers
@@ -147,7 +146,8 @@
     cbox.setCurrentText("Full")
     crop_layer = main_window.viewer.layers[-1]
     assert crop_layer.data.shape == (512, 512)
-=======
+
+
 def test_objective_device_and_px_size(main_window: MainWindow):
     mmc = main_window._mmc
 
@@ -170,5 +170,4 @@
     # refresh objective options
     main_window._refresh_objective_options()
 
-    assert mmc.getCurrentPixelSizeConfig() == "px_size_Nikon 10X S Fluor"
->>>>>>> 2ee94b77
+    assert mmc.getCurrentPixelSizeConfig() == "px_size_Nikon 10X S Fluor"