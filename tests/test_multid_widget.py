--- conflicted
+++ resolved
@@ -23,26 +23,23 @@
         channels=["DAPI", "FITC"],
         metadata={SEQUENCE_META_KEY: SequenceMeta(mode="mda")},
     )
-<<<<<<< HEAD
-    mmc = main_window._mmc
-    mmc.mda.events.sequenceStarted.emit(mda)
+    # mmc = main_window._mmc
+    # mmc.mda.events.sequenceStarted.emit(mda)
 
-    img_shape = (mmc.getImageWidth(), mmc.getImageHeight())
-    for event in mda:
-        frame = np.random.rand(*img_shape)
-        mmc.mda.events.frameReady.emit(frame, event)
+    # img_shape = (mmc.getImageWidth(), mmc.getImageHeight())
+    # for event in mda:
+    #     frame = np.random.rand(*img_shape)
+    #     mmc.mda.events.frameReady.emit(frame, event)
 
-    layer = main_window.viewer.layers[-1]
-    assert layer.data.shape == (4, 2, 4, 512, 512)
+    # layer = main_window.viewer.layers[-1]
+    # assert layer.data.shape == (4, 2, 4, 512, 512)
 
-    mmc.mda.events.sequenceFinished.emit(mda)
+    # mmc.mda.events.sequenceFinished.emit(mda)
 
-    assert layer.data.nchunks_initialized == 32
-=======
+    # assert layer.data.nchunks_initialized == 32
 
     main_window._mmc.mda.run(mda)
     assert main_window.viewer.layers[-1].data.shape == (4, 2, 4, 512, 512)
->>>>>>> 4fc33e2a
 
 
 def test_saving_mda(
