--- conflicted
+++ resolved
@@ -36,15 +36,8 @@
 
     layer = viewer.layers[0]
     if sequence.z_plan:
-<<<<<<< HEAD
         num_z = len(list(sequence.z_plan))
         assert layer.scale[layer.data.shape.index(num_z)] == z_step
-=======
-        assert (
-            layer.scale[layer.data.shape.index(sequence.z_plan.num_positions())]
-            == z_step
-        )
->>>>>>> 49bba2f1
     else:
         expect = [1] * (layer.data.ndim - 2) + [mmc.getPixelSizeUm()] * 2
         assert tuple(layer.scale) == tuple(expect)
