--- conflicted
+++ resolved
@@ -23,14 +23,8 @@
     win = MainWindow(viewer=viewer, remote=request.param == "remote")
     config_path = os.path.dirname(os.path.abspath(__file__)) + "/test_config.cfg"
     win.cfg.cfg_LineEdit.setText(config_path)
-<<<<<<< HEAD
-    win.load_cfg()
+    win._mmc.loadSystemConfiguration(config_path)
 
-    win._set_enabled(True)
-
-=======
-    win._mmc.loadSystemConfiguration(config_path)
->>>>>>> 0576dec7
     try:
         yield win
     finally:
