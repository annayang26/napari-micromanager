--- conflicted
+++ resolved
@@ -1,72 +1,59 @@
-from pathlib import Path
-
-import pytest
-from pymmcore_plus import CMMCorePlus
-from qtpy.QtWidgets import QTableWidgetItem
-
-from micromanager_gui.main_window import MainWindow
+# # to create a new CMMCorePlus() for every test
+# @pytest.fixture
+# def core(monkeypatch):
+#     new_core = CMMCorePlus()
+#     monkeypatch.setattr("pymmcore_plus.core._mmcore_plus._instance", new_core)
+#     return new_core
 
 
-# to create a new CMMCorePlus() for every test
-@pytest.fixture
-def core(monkeypatch):
-    new_core = CMMCorePlus()
-    monkeypatch.setattr("pymmcore_plus.core._mmcore_plus._instance", new_core)
-    return new_core
+# @pytest.fixture
+# def main_window(core: CMMCorePlus, make_napari_viewer):
+#     viewer = make_napari_viewer()
+#     win = MainWindow(viewer=viewer)
+#     assert core == win._mmc
+#     config_path = str(Path(__file__).parent / "test_config.cfg")
+#     win._mmc.loadSystemConfiguration(config_path)
+#     return win
 
 
-@pytest.fixture
-def main_window(core: CMMCorePlus, make_napari_viewer):
-    viewer = make_napari_viewer()
-    win = MainWindow(viewer=viewer)
-    assert core == win._mmc
-    config_path = str(Path(__file__).parent / "test_config.cfg")
-    win._mmc.loadSystemConfiguration(config_path)
-<<<<<<< HEAD
-    return win
+# @pytest.fixture
+# def explorer_two_channels(main_window: MainWindow) -> ExplorerTuple:
 
+#     explorer = main_window.explorer
+#     explorer.scan_size_spinBox_r.setValue(2)
+#     explorer.scan_size_spinBox_c.setValue(2)
+#     explorer.ovelap_spinBox.setValue(0)
+#     explorer.add_ch_explorer_Button.click()
+#     explorer.channel_explorer_comboBox.setCurrentText("Cy5")
+#     explorer.add_ch_explorer_Button.click()
+#     explorer.channel_explorer_comboBox.setCurrentText("FITC")
 
-@pytest.fixture
-def explorer_two_channels(main_window: MainWindow) -> ExplorerTuple:
+#     # set grids position
+#     explorer.stage_pos_groupBox.setChecked(True)
+#     pos_table = explorer.stage_tableWidget
 
-    explorer = main_window.explorer
-    explorer.scan_size_spinBox_r.setValue(2)
-    explorer.scan_size_spinBox_c.setValue(2)
-    explorer.ovelap_spinBox.setValue(0)
-    explorer.add_ch_explorer_Button.click()
-    explorer.channel_explorer_comboBox.setCurrentText("Cy5")
-    explorer.add_ch_explorer_Button.click()
-    explorer.channel_explorer_comboBox.setCurrentText("FITC")
+#     grids = [("Grid_001", 0.0, 0.0, 0.0), ("Grid_002", 0.0, 0.0, 0.0)]
+#     for idx, i in enumerate(grids):
+#         idx = pos_table.rowCount()
+#         pos_table.insertRow(idx)
+#         name = QTableWidgetItem(i[0])
+#         pos_table.setItem(idx, 0, name)
+#         x = QTableWidgetItem(str(i[1]))
+#         pos_table.setItem(idx, 1, x)
+#         y = QTableWidgetItem(str(i[2]))
+#         pos_table.setItem(idx, 2, y)
+#         z = QTableWidgetItem(str(i[3]))
+#         pos_table.setItem(idx, 3, z)
 
-    # set grids position
-    explorer.stage_pos_groupBox.setChecked(True)
-    pos_table = explorer.stage_tableWidget
+#     # set z-stack
+#     explorer.stack_groupBox.setChecked(True)
+#     explorer.z_tabWidget.setCurrentIndex(1)
+#     explorer.zrange_spinBox.setValue(2)
+#     explorer.step_size_doubleSpinBox.setValue(1.0)
 
-    grids = [("Grid_001", 0.0, 0.0, 0.0), ("Grid_002", 0.0, 0.0, 0.0)]
-    for idx, i in enumerate(grids):
-        idx = pos_table.rowCount()
-        pos_table.insertRow(idx)
-        name = QTableWidgetItem(i[0])
-        pos_table.setItem(idx, 0, name)
-        x = QTableWidgetItem(str(i[1]))
-        pos_table.setItem(idx, 1, x)
-        y = QTableWidgetItem(str(i[2]))
-        pos_table.setItem(idx, 2, y)
-        z = QTableWidgetItem(str(i[3]))
-        pos_table.setItem(idx, 3, z)
+#     # set timelapse
+#     # main_win.explorer.time_groupBox.setChecked(True)
+#     # main_win.explorer.timepoints_spinBox.setValue(2)
+#     # main_win.explorer.interval_spinBox.setValue(3)
 
-    # set z-stack
-    explorer.stack_groupBox.setChecked(True)
-    explorer.z_tabWidget.setCurrentIndex(1)
-    explorer.zrange_spinBox.setValue(2)
-    explorer.step_size_doubleSpinBox.setValue(1.0)
-
-    # set timelapse
-    # main_win.explorer.time_groupBox.setChecked(True)
-    # main_win.explorer.timepoints_spinBox.setValue(2)
-    # main_win.explorer.interval_spinBox.setValue(3)
-
-    return main_window, explorer
-=======
-    return win
->>>>>>> 9da90340
+#     return main_window, explorer