--- conflicted
+++ resolved
@@ -3,11 +3,7 @@
 
 import pytest
 import useq
-<<<<<<< HEAD
-from napari_micromanager._gui_objects._mda_widget import NAPARI_MM_META
-=======
 from napari_micromanager._util import NMM_METADATA_KEY
->>>>>>> 05d9c675
 from napari_micromanager.main_window import MainWindow
 from pymmcore_plus import CMMCorePlus
 
@@ -49,11 +45,7 @@
 @pytest.fixture(params=MDAS, ids=MDA_IDS)
 def mda_sequence(request: pytest.FixtureRequest) -> useq.MDASequence:
     return useq.MDASequence(
-<<<<<<< HEAD
-        **request.param, metadata={NAPARI_MM_META: {"split_channels": False}}
-=======
         **request.param, metadata={NMM_METADATA_KEY: {"split_channels": False}}
->>>>>>> 05d9c675
     )
 
 
@@ -61,9 +53,5 @@
 def mda_sequence_splits(mda_sequence: useq.MDASequence, request) -> useq.MDASequence:
     if request.param:
         meta = {"split_channels": True}
-<<<<<<< HEAD
-        mda_sequence.metadata[NAPARI_MM_META] = meta
-=======
         mda_sequence.metadata[NMM_METADATA_KEY] = meta
->>>>>>> 05d9c675
     return mda_sequence