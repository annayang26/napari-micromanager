from __future__ import annotations

import tempfile
from pathlib import Path
from typing import TYPE_CHECKING

import tifffile

from micromanager_gui import _mda
from micromanager_gui._saving import save_sequence

if TYPE_CHECKING:
    from pytestqt.qtbot import QtBot
    from useq import MDASequence

<<<<<<< HEAD
    from micromanager_gui._gui_objects._sample_explorer_widget._sample_explorer_widget import (  # noqa: E501
        MMExploreSample,
    )
    from micromanager_gui.main_window import MainWindow

    ExplorerTuple = Tuple[MainWindow, MMExploreSample]
=======
    from micromanager_gui.main_window import MainWindow

>>>>>>> 9da90340

def test_explorer(main_window: MainWindow, qtbot: QtBot):

<<<<<<< HEAD
def test_explorer(explorer_two_channels: ExplorerTuple, qtbot: QtBot):

    main_win, explorer = explorer_two_channels

    mmc = main_win._mmc
=======
    mmc = main_window._mmc
    mmc.setXYPosition(0.0, 0.0)
    mmc.setPosition(0.0)
>>>>>>> 9da90340

    mmc.setConfig(
        "Objective", "10X"
    )  # this it is also setting mmc.setPixelSizeConfig('Res10x')

<<<<<<< HEAD
    assert main_win.explorer.set_grid() == [
        ("Grid_001_Pos000", -256.0, 256.0, 0.0),
        ("Grid_001_Pos001", 256.0, 256.0, 0.0),
        ("Grid_001_Pos002", 256.0, -256.0, 0.0),
        ("Grid_001_Pos003", -256.0, -256.0, 0.0),
        ("Grid_002_Pos000", -256.0, 256.0, 0.0),
        ("Grid_002_Pos001", 256.0, 256.0, 0.0),
        ("Grid_002_Pos002", 256.0, -256.0, 0.0),
        ("Grid_002_Pos003", -256.0, -256.0, 0.0),
    ]

    assert not main_win.viewer.layers
=======
    explorer = main_window.explorer
    explorer.scan_size_spinBox_r.setValue(2)
    explorer.scan_size_spinBox_c.setValue(2)
    explorer.ovelap_spinBox.setValue(0)
    explorer.add_ch_explorer_Button.click()

    assert not main_window.viewer.layers
>>>>>>> 9da90340

    # grab these in callback so we get the real meta that is
    # created once we start the scan
    sequence = None
    meta = None

    @mmc.mda.events.sequenceStarted.connect
    def get_seq(seq: MDASequence):
        nonlocal sequence, meta
        sequence = seq
        meta = _mda.SEQUENCE_META[seq]

    with qtbot.waitSignals(
        [mmc.mda.events.sequenceStarted, mmc.mda.events.sequenceFinished], timeout=30000
    ):
        explorer.start_scan()

    # wait to finish returning to start pos
    mmc.waitForSystem()
<<<<<<< HEAD

=======
    assert main_window.explorer.set_grid() == [
        (-256.0, 256.0, 0.0),
        (256.0, 256.0, 0.0),
        (256.0, -256.0, 0.0),
        (-256.0, -256.0, 0.0),
    ]
>>>>>>> 9da90340
    assert mmc.getPixelSizeUm() == 1
    assert mmc.getROI(mmc.getCameraDevice())[-1] == 512
    assert mmc.getROI(mmc.getCameraDevice())[-2] == 512

    assert meta
    assert meta.mode == "explorer"

<<<<<<< HEAD
    assert len(main_win.viewer.layers) == 8
    for layer in main_win.viewer.layers:
        assert layer.data.shape == (3, 2, 512, 512)
        # assert layer.data.shape == (2, 3, 1, 512, 512)

    _layer_1 = main_win.viewer.layers[0]
    assert _layer_1.metadata["uid"] == sequence.uid
    assert _layer_1.metadata["grid"] == "001"
    assert _layer_1.metadata["grid_pos"] == "Pos000"

    _layer_8 = main_win.viewer.layers[-1]
    assert _layer_8.metadata["uid"] == sequence.uid
    assert _layer_8.metadata["grid"] == "002"
    assert _layer_8.metadata["grid_pos"] == "Pos003"

    # checking the linking  of the layers
    assert len(main_win.viewer.layers) == 8
    layer_0 = main_win.viewer.layers[0]
=======
    assert main_window.viewer.layers[-1].data.shape == (512, 512)
    assert len(main_window.viewer.layers) == 4

    _layer = main_window.viewer.layers[-1]
    assert _layer.metadata["ch_name"] == "Cy5"
    assert _layer.metadata["ch_id"] == 0
    assert _layer.metadata["uid"] == sequence.uid

    # checking the linking  of the layers
    assert len(main_window.viewer.layers) == 4
    layer_0 = main_window.viewer.layers[0]
>>>>>>> 9da90340
    layer_0.visible = False

    layer_8 = main_win.viewer.layers[-1]
    layer_8.visible = False

    # check that also the last layer is not visible
<<<<<<< HEAD
    layer_1 = main_win.viewer.layers[1]
    layer_7 = main_win.viewer.layers[-2]
=======
    layer_1 = main_window.viewer.layers[1]
>>>>>>> 9da90340
    assert not layer_1.visible
    assert not layer_7.visible


<<<<<<< HEAD
def test_saving_explorer(qtbot: QtBot, explorer_two_channels: ExplorerTuple):

    main_win, explorer = explorer_two_channels
    mmc = main_win._mmc
=======
def test_saving_explorer(main_window: MainWindow, qtbot: QtBot):

    mmc = main_window._mmc
>>>>>>> 9da90340
    # grab these in callback so we get the real meta that is
    # created once we start the scan
    sequence = None
    meta = None

    explorer = main_window.explorer
    explorer.scan_size_spinBox_r.setValue(2)
    explorer.scan_size_spinBox_c.setValue(2)
    explorer.ovelap_spinBox.setValue(0)
    explorer.add_ch_explorer_Button.click()
    explorer.channel_explorer_comboBox.setCurrentText("Cy5")
    explorer.add_ch_explorer_Button.click()
    explorer.channel_explorer_comboBox.setCurrentText("FITC")

    @mmc.mda.events.sequenceStarted.connect
    def get_seq(seq: MDASequence):
        nonlocal sequence, meta
        sequence = seq
        meta = _mda.SEQUENCE_META[seq]

    with tempfile.TemporaryDirectory() as td:
        tmp_path = Path(td)
        explorer.dir_explorer_lineEdit.setText(str(tmp_path))
        explorer.save_explorer_groupBox.setChecked(True)

        with qtbot.waitSignals(
            [mmc.mda.events.sequenceStarted, mmc.mda.events.sequenceFinished],
            timeout=30000,
        ):
            explorer.start_scan()

        mmc.waitForSystem()

        layer_list = list(main_window.viewer.layers)
        assert len(layer_list) == 8
        for layer in main_win.viewer.layers:
            assert layer.data.shape == (3, 2, 512, 512)
            # assert layer.data.shape == (2, 3, 1, 512, 512)

        save_sequence(sequence, layer_list, meta)

        main_folder = tmp_path / f"{meta.file_name}_000"  # after _imsave()

        file_list = sorted(pth.name for pth in main_folder.iterdir())
        assert file_list == [f"{meta.file_name}_Grid_001", f"{meta.file_name}_Grid_002"]

        grid_subfolder_1 = main_folder / f"{meta.file_name}_Grid_001"
        filename_list = sorted(file.name for file in grid_subfolder_1.iterdir())
        for idx, fname in enumerate(filename_list):
            assert fname == f"{meta.file_name}_Grid_001_Pos{idx:03d}.tif"

        saved_file = tifffile.imread(
            grid_subfolder_1 / f"{meta.file_name}_Grid_001_Pos000.tif"
        )
        assert saved_file.shape == (3, 2, 512, 512)
        # assert saved_file.shape == (2, 3, 1, 512, 512)<|MERGE_RESOLUTION|>--- conflicted
+++ resolved
@@ -1,217 +1,195 @@
-from __future__ import annotations
+# from __future__ import annotations
 
-import tempfile
-from pathlib import Path
-from typing import TYPE_CHECKING
+# import tempfile
+# from pathlib import Path
+# from typing import TYPE_CHECKING
 
-import tifffile
+# import tifffile
 
-from micromanager_gui import _mda
-from micromanager_gui._saving import save_sequence
+# from micromanager_gui import _mda
+# from micromanager_gui._saving import save_sequence
 
-if TYPE_CHECKING:
-    from pytestqt.qtbot import QtBot
-    from useq import MDASequence
+# if TYPE_CHECKING:
+#     from pytestqt.qtbot import QtBot
+#     from useq import MDASequence
 
-<<<<<<< HEAD
-    from micromanager_gui._gui_objects._sample_explorer_widget._sample_explorer_widget import (  # noqa: E501
-        MMExploreSample,
-    )
-    from micromanager_gui.main_window import MainWindow
+#     from micromanager_gui._gui_objects._sample_explorer_widget._sample_explorer_widget import (  # noqa: E501
+#         MMExploreSample,
+#     )
+#     from micromanager_gui.main_window import MainWindow
 
-    ExplorerTuple = Tuple[MainWindow, MMExploreSample]
-=======
-    from micromanager_gui.main_window import MainWindow
-
->>>>>>> 9da90340
-
-def test_explorer(main_window: MainWindow, qtbot: QtBot):
-
-<<<<<<< HEAD
-def test_explorer(explorer_two_channels: ExplorerTuple, qtbot: QtBot):
-
-    main_win, explorer = explorer_two_channels
-
-    mmc = main_win._mmc
-=======
-    mmc = main_window._mmc
-    mmc.setXYPosition(0.0, 0.0)
-    mmc.setPosition(0.0)
->>>>>>> 9da90340
-
-    mmc.setConfig(
-        "Objective", "10X"
-    )  # this it is also setting mmc.setPixelSizeConfig('Res10x')
-
-<<<<<<< HEAD
-    assert main_win.explorer.set_grid() == [
-        ("Grid_001_Pos000", -256.0, 256.0, 0.0),
-        ("Grid_001_Pos001", 256.0, 256.0, 0.0),
-        ("Grid_001_Pos002", 256.0, -256.0, 0.0),
-        ("Grid_001_Pos003", -256.0, -256.0, 0.0),
-        ("Grid_002_Pos000", -256.0, 256.0, 0.0),
-        ("Grid_002_Pos001", 256.0, 256.0, 0.0),
-        ("Grid_002_Pos002", 256.0, -256.0, 0.0),
-        ("Grid_002_Pos003", -256.0, -256.0, 0.0),
-    ]
-
-    assert not main_win.viewer.layers
-=======
-    explorer = main_window.explorer
-    explorer.scan_size_spinBox_r.setValue(2)
-    explorer.scan_size_spinBox_c.setValue(2)
-    explorer.ovelap_spinBox.setValue(0)
-    explorer.add_ch_explorer_Button.click()
-
-    assert not main_window.viewer.layers
->>>>>>> 9da90340
-
-    # grab these in callback so we get the real meta that is
-    # created once we start the scan
-    sequence = None
-    meta = None
-
-    @mmc.mda.events.sequenceStarted.connect
-    def get_seq(seq: MDASequence):
-        nonlocal sequence, meta
-        sequence = seq
-        meta = _mda.SEQUENCE_META[seq]
-
-    with qtbot.waitSignals(
-        [mmc.mda.events.sequenceStarted, mmc.mda.events.sequenceFinished], timeout=30000
-    ):
-        explorer.start_scan()
-
-    # wait to finish returning to start pos
-    mmc.waitForSystem()
-<<<<<<< HEAD
-
-=======
-    assert main_window.explorer.set_grid() == [
-        (-256.0, 256.0, 0.0),
-        (256.0, 256.0, 0.0),
-        (256.0, -256.0, 0.0),
-        (-256.0, -256.0, 0.0),
-    ]
->>>>>>> 9da90340
-    assert mmc.getPixelSizeUm() == 1
-    assert mmc.getROI(mmc.getCameraDevice())[-1] == 512
-    assert mmc.getROI(mmc.getCameraDevice())[-2] == 512
-
-    assert meta
-    assert meta.mode == "explorer"
-
-<<<<<<< HEAD
-    assert len(main_win.viewer.layers) == 8
-    for layer in main_win.viewer.layers:
-        assert layer.data.shape == (3, 2, 512, 512)
-        # assert layer.data.shape == (2, 3, 1, 512, 512)
-
-    _layer_1 = main_win.viewer.layers[0]
-    assert _layer_1.metadata["uid"] == sequence.uid
-    assert _layer_1.metadata["grid"] == "001"
-    assert _layer_1.metadata["grid_pos"] == "Pos000"
-
-    _layer_8 = main_win.viewer.layers[-1]
-    assert _layer_8.metadata["uid"] == sequence.uid
-    assert _layer_8.metadata["grid"] == "002"
-    assert _layer_8.metadata["grid_pos"] == "Pos003"
-
-    # checking the linking  of the layers
-    assert len(main_win.viewer.layers) == 8
-    layer_0 = main_win.viewer.layers[0]
-=======
-    assert main_window.viewer.layers[-1].data.shape == (512, 512)
-    assert len(main_window.viewer.layers) == 4
-
-    _layer = main_window.viewer.layers[-1]
-    assert _layer.metadata["ch_name"] == "Cy5"
-    assert _layer.metadata["ch_id"] == 0
-    assert _layer.metadata["uid"] == sequence.uid
-
-    # checking the linking  of the layers
-    assert len(main_window.viewer.layers) == 4
-    layer_0 = main_window.viewer.layers[0]
->>>>>>> 9da90340
-    layer_0.visible = False
-
-    layer_8 = main_win.viewer.layers[-1]
-    layer_8.visible = False
-
-    # check that also the last layer is not visible
-<<<<<<< HEAD
-    layer_1 = main_win.viewer.layers[1]
-    layer_7 = main_win.viewer.layers[-2]
-=======
-    layer_1 = main_window.viewer.layers[1]
->>>>>>> 9da90340
-    assert not layer_1.visible
-    assert not layer_7.visible
+#     ExplorerTuple = Tuple[MainWindow, MMExploreSample]
 
 
-<<<<<<< HEAD
-def test_saving_explorer(qtbot: QtBot, explorer_two_channels: ExplorerTuple):
+# def test_explorer(main_window: MainWindow, qtbot: QtBot):
 
-    main_win, explorer = explorer_two_channels
-    mmc = main_win._mmc
-=======
-def test_saving_explorer(main_window: MainWindow, qtbot: QtBot):
+#     # def test_explorer(explorer_two_channels: ExplorerTuple, qtbot: QtBot):
 
-    mmc = main_window._mmc
->>>>>>> 9da90340
-    # grab these in callback so we get the real meta that is
-    # created once we start the scan
-    sequence = None
-    meta = None
+#     #     main_win, explorer = explorer_two_channels
 
-    explorer = main_window.explorer
-    explorer.scan_size_spinBox_r.setValue(2)
-    explorer.scan_size_spinBox_c.setValue(2)
-    explorer.ovelap_spinBox.setValue(0)
-    explorer.add_ch_explorer_Button.click()
-    explorer.channel_explorer_comboBox.setCurrentText("Cy5")
-    explorer.add_ch_explorer_Button.click()
-    explorer.channel_explorer_comboBox.setCurrentText("FITC")
+#     #     mmc = main_win._mmc
+#     mmc = main_window._mmc
+#     mmc.setXYPosition(0.0, 0.0)
+#     mmc.setPosition(0.0)
 
-    @mmc.mda.events.sequenceStarted.connect
-    def get_seq(seq: MDASequence):
-        nonlocal sequence, meta
-        sequence = seq
-        meta = _mda.SEQUENCE_META[seq]
+#     mmc.setConfig(
+#         "Objective", "10X"
+#     )  # this it is also setting mmc.setPixelSizeConfig('Res10x')
 
-    with tempfile.TemporaryDirectory() as td:
-        tmp_path = Path(td)
-        explorer.dir_explorer_lineEdit.setText(str(tmp_path))
-        explorer.save_explorer_groupBox.setChecked(True)
+#     # assert main_win.explorer.set_grid() == [
+#     #     ("Grid_001_Pos000", -256.0, 256.0, 0.0),
+#     #     ("Grid_001_Pos001", 256.0, 256.0, 0.0),
+#     #     ("Grid_001_Pos002", 256.0, -256.0, 0.0),
+#     #     ("Grid_001_Pos003", -256.0, -256.0, 0.0),
+#     #     ("Grid_002_Pos000", -256.0, 256.0, 0.0),
+#     #     ("Grid_002_Pos001", 256.0, 256.0, 0.0),
+#     #     ("Grid_002_Pos002", 256.0, -256.0, 0.0),
+#     #     ("Grid_002_Pos003", -256.0, -256.0, 0.0),
+#     # ]
 
-        with qtbot.waitSignals(
-            [mmc.mda.events.sequenceStarted, mmc.mda.events.sequenceFinished],
-            timeout=30000,
-        ):
-            explorer.start_scan()
+#     # assert not main_win.viewer.layers
+#     explorer = main_window.explorer
+#     explorer.scan_size_spinBox_r.setValue(2)
+#     explorer.scan_size_spinBox_c.setValue(2)
+#     explorer.ovelap_spinBox.setValue(0)
+#     explorer.add_ch_explorer_Button.click()
 
-        mmc.waitForSystem()
+#     assert not main_window.viewer.layers
 
-        layer_list = list(main_window.viewer.layers)
-        assert len(layer_list) == 8
-        for layer in main_win.viewer.layers:
-            assert layer.data.shape == (3, 2, 512, 512)
-            # assert layer.data.shape == (2, 3, 1, 512, 512)
+#     # grab these in callback so we get the real meta that is
+#     # created once we start the scan
+#     sequence = None
+#     meta = None
 
-        save_sequence(sequence, layer_list, meta)
+#     @mmc.mda.events.sequenceStarted.connect
+#     def get_seq(seq: MDASequence):
+#         nonlocal sequence, meta
+#         sequence = seq
+#         meta = _mda.SEQUENCE_META[seq]
 
-        main_folder = tmp_path / f"{meta.file_name}_000"  # after _imsave()
+#     with qtbot.waitSignals(
+#         [mmc.mda.events.sequenceStarted, mmc.mda.events.sequenceFinished], timeout=30000  # noqa: E501
+#     ):
+#         explorer.start_scan()
 
-        file_list = sorted(pth.name for pth in main_folder.iterdir())
-        assert file_list == [f"{meta.file_name}_Grid_001", f"{meta.file_name}_Grid_002"]
+#     # wait to finish returning to start pos
+#     mmc.waitForSystem()
 
-        grid_subfolder_1 = main_folder / f"{meta.file_name}_Grid_001"
-        filename_list = sorted(file.name for file in grid_subfolder_1.iterdir())
-        for idx, fname in enumerate(filename_list):
-            assert fname == f"{meta.file_name}_Grid_001_Pos{idx:03d}.tif"
+#     assert main_window.explorer.set_grid() == [
+#         (-256.0, 256.0, 0.0),
+#         (256.0, 256.0, 0.0),
+#         (256.0, -256.0, 0.0),
+#         (-256.0, -256.0, 0.0),
+#     ]
+#     assert mmc.getPixelSizeUm() == 1
+#     assert mmc.getROI(mmc.getCameraDevice())[-1] == 512
+#     assert mmc.getROI(mmc.getCameraDevice())[-2] == 512
 
-        saved_file = tifffile.imread(
-            grid_subfolder_1 / f"{meta.file_name}_Grid_001_Pos000.tif"
-        )
-        assert saved_file.shape == (3, 2, 512, 512)
-        # assert saved_file.shape == (2, 3, 1, 512, 512)+#     assert meta
+#     assert meta.mode == "explorer"
+
+#     # assert len(main_win.viewer.layers) == 8
+#     # for layer in main_win.viewer.layers:
+#     #     assert layer.data.shape == (3, 2, 512, 512)
+#     #     # assert layer.data.shape == (2, 3, 1, 512, 512)
+
+#     # _layer_1 = main_win.viewer.layers[0]
+#     # assert _layer_1.metadata["uid"] == sequence.uid
+#     # assert _layer_1.metadata["grid"] == "001"
+#     # assert _layer_1.metadata["grid_pos"] == "Pos000"
+
+#     # _layer_8 = main_win.viewer.layers[-1]
+#     # assert _layer_8.metadata["uid"] == sequence.uid
+#     # assert _layer_8.metadata["grid"] == "002"
+#     # assert _layer_8.metadata["grid_pos"] == "Pos003"
+
+#     # # checking the linking  of the layers
+#     # assert len(main_win.viewer.layers) == 8
+#     # layer_0 = main_win.viewer.layers[0]
+#     assert main_window.viewer.layers[-1].data.shape == (512, 512)
+#     assert len(main_window.viewer.layers) == 4
+
+#     _layer = main_window.viewer.layers[-1]
+#     assert _layer.metadata["ch_name"] == "Cy5"
+#     assert _layer.metadata["ch_id"] == 0
+#     assert _layer.metadata["uid"] == sequence.uid
+
+#     # checking the linking  of the layers
+#     assert len(main_window.viewer.layers) == 4
+#     layer_0 = main_window.viewer.layers[0]
+#     layer_0.visible = False
+
+#     layer_8 = main_win.viewer.layers[-1]
+#     layer_8.visible = False
+
+#     # check that also the last layer is not visible
+#     # layer_1 = main_win.viewer.layers[1]
+#     # layer_7 = main_win.viewer.layers[-2]
+#     layer_1 = main_window.viewer.layers[1]
+#     assert not layer_1.visible
+#     assert not layer_7.visible
+
+
+# # def test_saving_explorer(qtbot: QtBot, explorer_two_channels: ExplorerTuple):
+
+# #     main_win, explorer = explorer_two_channels
+# #     mmc = main_win._mmc
+# def test_saving_explorer(main_window: MainWindow, qtbot: QtBot):
+
+#     mmc = main_window._mmc
+#     # grab these in callback so we get the real meta that is
+#     # created once we start the scan
+#     sequence = None
+#     meta = None
+
+#     explorer = main_window.explorer
+#     explorer.scan_size_spinBox_r.setValue(2)
+#     explorer.scan_size_spinBox_c.setValue(2)
+#     explorer.ovelap_spinBox.setValue(0)
+#     explorer.add_ch_explorer_Button.click()
+#     explorer.channel_explorer_comboBox.setCurrentText("Cy5")
+#     explorer.add_ch_explorer_Button.click()
+#     explorer.channel_explorer_comboBox.setCurrentText("FITC")
+
+#     @mmc.mda.events.sequenceStarted.connect
+#     def get_seq(seq: MDASequence):
+#         nonlocal sequence, meta
+#         sequence = seq
+#         meta = _mda.SEQUENCE_META[seq]
+
+#     with tempfile.TemporaryDirectory() as td:
+#         tmp_path = Path(td)
+#         explorer.dir_explorer_lineEdit.setText(str(tmp_path))
+#         explorer.save_explorer_groupBox.setChecked(True)
+
+#         with qtbot.waitSignals(
+#             [mmc.mda.events.sequenceStarted, mmc.mda.events.sequenceFinished],
+#             timeout=30000,
+#         ):
+#             explorer.start_scan()
+
+#         mmc.waitForSystem()
+
+#         layer_list = list(main_window.viewer.layers)
+#         assert len(layer_list) == 8
+#         for layer in main_win.viewer.layers:
+#             assert layer.data.shape == (3, 2, 512, 512)
+#             # assert layer.data.shape == (2, 3, 1, 512, 512)
+
+#         save_sequence(sequence, layer_list, meta)
+
+#         main_folder = tmp_path / f"{meta.file_name}_000"  # after _imsave()
+
+#         file_list = sorted(pth.name for pth in main_folder.iterdir())
+#         assert file_list == [f"{meta.file_name}_Grid_001", f"{meta.file_name}_Grid_002"]  # noqa: E501
+
+#         grid_subfolder_1 = main_folder / f"{meta.file_name}_Grid_001"
+#         filename_list = sorted(file.name for file in grid_subfolder_1.iterdir())
+#         for idx, fname in enumerate(filename_list):
+#             assert fname == f"{meta.file_name}_Grid_001_Pos{idx:03d}.tif"
+
+#         saved_file = tifffile.imread(
+#             grid_subfolder_1 / f"{meta.file_name}_Grid_001_Pos000.tif"
+#         )
+#         assert saved_file.shape == (3, 2, 512, 512)
+#         # assert saved_file.shape == (2, 3, 1, 512, 512)