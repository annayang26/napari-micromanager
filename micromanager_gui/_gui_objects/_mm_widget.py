from __future__ import annotations

from qtpy import QtWidgets as QtW
from qtpy.QtCore import Qt
from superqt import QCollapsible

from ._camera_widget import MMCameraWidget
from ._config_widget import MMConfigurationWidget
from ._mda_widget._mda_widget import MMMultiDWidget
from ._objective_widget import MMObjectivesWidget
from ._sample_explorer_widget._sample_explorer_widget import MMExploreSample
from ._shutters_widget import MMShuttersWidget
from ._slider_dialog import SliderDialog
from ._tab_widget import MMTabWidget
from ._xyz_stages import MMStagesWidget


class MicroManagerWidget(QtW.QWidget):
    def __init__(self):
        super().__init__()
        # sub_widgets
        self.cfg_wdg = MMConfigurationWidget()
        self.obj_wdg = MMObjectivesWidget()
        self.cam_wdg = MMCameraWidget()
        self.stage_wdg = MMStagesWidget()
        self.illum_btn = QtW.QPushButton("Light Sources")
        self.illum_btn.clicked.connect(self._show_illum_dialog)
        self.tab_wdg = MMTabWidget()
        self.shutter_wdg = MMShuttersWidget()
<<<<<<< HEAD
        self.mda = MMMultiDWidget()
        self.explorer = ExploreSample()
=======
        self.mda = MultiDWidget()
        self.explorer = MMExploreSample()
>>>>>>> 12b9808d
        self.create_gui()

    def create_gui(self):
        # main widget
        self.main_layout = QtW.QVBoxLayout()
        self.main_layout.setContentsMargins(10, 0, 10, 0)
        self.main_layout.setSpacing(3)
        self.main_layout.setAlignment(Qt.AlignCenter)
        # add cfg_wdg
        self.main_layout.addWidget(self.cfg_wdg)
        # add microscope collapsible
        self.mic_group = QtW.QGroupBox()
        self.mic_group_layout = QtW.QVBoxLayout()
        self.mic_group_layout.setSpacing(0)
        self.mic_group_layout.setContentsMargins(1, 0, 1, 1)
        coll_sizepolicy = QtW.QSizePolicy(
            QtW.QSizePolicy.Minimum, QtW.QSizePolicy.Fixed
        )
        self.mic_coll = QCollapsible(title="Microscope")
        self.mic_coll.layout().setSpacing(0)
        self.mic_coll.layout().setContentsMargins(0, 0, 0, 0)
        self.mic_coll.setSizePolicy(coll_sizepolicy)

        # add objective, property browser, illumination and camera widgets
        obj_prop = self.add_mm_objectives_widget()
        ill_shutter = self.add_shutter_widgets()
        cam = self.add_camera_widget()
        self.mic_coll.addWidget(obj_prop)
        self.mic_coll.addWidget(ill_shutter)
        self.mic_coll.addWidget(cam)
        self.mic_coll.expand(animate=False)
        self.mic_group_layout.addWidget(self.mic_coll)
        self.mic_group.setLayout(self.mic_group_layout)
        self.main_layout.addWidget(self.mic_group)

        # add stages collapsible
        self.stages_group = QtW.QGroupBox()
        self.stages_group_layout = QtW.QVBoxLayout()
        self.stages_group_layout.setSpacing(0)
        self.stages_group_layout.setContentsMargins(1, 0, 1, 1)

        self.stages_coll = QCollapsible(title="Stages")
        self.stages_coll.setSizePolicy(coll_sizepolicy)
        self.stages_coll.layout().setSpacing(0)
        self.stages_coll.layout().setContentsMargins(0, 0, 0, 0)
        self.stages_coll.addWidget(self.stage_wdg)
        self.stages_coll.expand(animate=False)

        self.stages_group_layout.addWidget(self.stages_coll)
        self.stages_group.setLayout(self.stages_group_layout)
        self.main_layout.addWidget(self.stages_group)

        self.tab_wdg.tabWidget.addTab(self.mda, "Multi-D Acquisition")
        self.tab_wdg.tabWidget.addTab(self.explorer, "Sample Explorer")
        # add tab widget
        self.main_layout.addWidget(self.tab_wdg)
        # set main_layout layout
        self.setLayout(self.main_layout)

    def add_camera_widget(self):
        self.cam_group = QtW.QWidget()
        self.cam_group_layout = QtW.QGridLayout()
        self.cam_group_layout.setSpacing(0)
        self.cam_group_layout.setContentsMargins(5, 5, 5, 5)
        self.cam_group_layout.addWidget(self.cam_wdg)
        self.cam_group.setLayout(self.cam_group_layout)
        return self.cam_group

    def add_mm_objectives_widget(self):
        obj_wdg = QtW.QWidget()
        obj_wdg_layout = QtW.QHBoxLayout()
        obj_wdg_layout.setContentsMargins(5, 5, 5, 5)
        obj_wdg_layout.setSpacing(7)
        obj_wdg_layout.addWidget(self.obj_wdg)
        obj_wdg.setLayout(obj_wdg_layout)
        return obj_wdg

    def add_shutter_widgets(self):
        shutter_wdg = QtW.QWidget()
        shutter_wdg_layout = QtW.QHBoxLayout()
        shutter_wdg_layout.setContentsMargins(5, 5, 5, 5)
        shutter_wdg_layout.setSpacing(7)
        shutter_wdg_layout.addWidget(self.shutter_wdg)
        shutter_wdg_layout.addWidget(self.illum_btn)
        shutter_wdg.setLayout(shutter_wdg_layout)
        return shutter_wdg

    def _show_illum_dialog(self):
        if not hasattr(self, "_illumination"):
            self._illumination = SliderDialog("(Intensity|Power|test)s?", self)
        self._illumination.show()<|MERGE_RESOLUTION|>--- conflicted
+++ resolved
@@ -27,13 +27,8 @@
         self.illum_btn.clicked.connect(self._show_illum_dialog)
         self.tab_wdg = MMTabWidget()
         self.shutter_wdg = MMShuttersWidget()
-<<<<<<< HEAD
         self.mda = MMMultiDWidget()
-        self.explorer = ExploreSample()
-=======
-        self.mda = MultiDWidget()
         self.explorer = MMExploreSample()
->>>>>>> 12b9808d
         self.create_gui()
 
     def create_gui(self):
