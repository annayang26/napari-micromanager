from pathlib import Path
from typing import Optional, Tuple

import yaml
from pymmcore_plus import CMMCorePlus
from pymmcore_plus.mda import PMDAEngine
from qtpy.QtCore import Qt
from qtpy.QtWidgets import QApplication, QTableWidgetItem, QWidget
from superqt.utils import signals_blocked
from useq import MDASequence

from micromanager_gui._core import get_core_singleton
from micromanager_gui._gui_objects._hcs_widget._graphics_items import FOVPoints, Well
from micromanager_gui._gui_objects._hcs_widget._main_hcs_gui import HCSGui
from micromanager_gui._gui_objects._hcs_widget._update_yaml_widget import UpdateYaml
from micromanager_gui._gui_objects._hcs_widget._well_plate_database import WellPlate
from micromanager_gui._mda import SEQUENCE_META, SequenceMeta

PLATE_DATABASE = Path(__file__).parent / "_well_plate.yaml"
AlignCenter = Qt.AlignmentFlag.AlignCenter


class HCSWidget(HCSGui):
    def __init__(
        self,
        parent: Optional[QWidget] = None,
        *,
        mmcore: Optional[CMMCorePlus] = None,
    ):
        super().__init__(parent)

        self.wp = None

        # connect
        self._mmc = mmcore or get_core_singleton()
        self._mmc.mda.events.sequenceStarted.connect(self._on_mda_started)
        self._mmc.mda.events.sequenceFinished.connect(self._on_mda_finished)
        self._mmc.mda.events.sequencePauseToggled.connect(self._on_mda_paused)
        self._mmc.events.mdaEngineRegistered.connect(self._update_mda_engine)

        self.wp_combo.currentTextChanged.connect(self._on_combo_changed)
        self.custom_plate.clicked.connect(self._update_plate_yaml)
        self.clear_button.clicked.connect(self.scene._clear_selection)
        self.run_Button.clicked.connect(self._on_run_clicked)
        self.pause_Button.released.connect(lambda: self._mmc.mda.toggle_pause())
        self.cancel_Button.released.connect(lambda: self._mmc.mda.cancel())
        self.calibration.PlateFromCalibration.connect(self._on_plate_from_calibration)
        self.ch_and_pos_list.position_list_button.clicked.connect(
            self._generate_pos_list
        )

        self._update_wp_combo()

    def _update_wp_combo(self):
        plates = self._plates_names_from_database()
        plates.sort()
        self.wp_combo.clear()
        self.wp_combo.addItems(plates)

    def _plates_names_from_database(self) -> list:
        with open(
            PLATE_DATABASE,
        ) as file:
            return list(yaml.safe_load(file))

    def _on_combo_changed(self, value: str):
        self.scene.clear()
        self._draw_well_plate(value)
        self.calibration._update_gui(value)

    def _on_plate_from_calibration(self, coords: Tuple):
        x_list = [x[0] for x in [*coords]]
        y_list = [y[1] for y in [*coords]]
        x_max, x_min = (max(x_list), min(x_list))
        y_max, y_min = (max(y_list), min(y_list))

<<<<<<< HEAD
        print(x_max, x_min, y_max, y_min)

        width_mm = (abs(x_max) + abs(x_min)) / 1000
        height_mm = (abs(y_max) + abs(y_min)) / 1000
=======
        # width_mm = (abs(x_max) + abs(x_min)) / 1000
        # height_mm = (abs(y_max) + abs(y_min)) / 1000
        width_mm = (x_max - x_min) / 1000
        height_mm = (y_max - y_min) / 1000
>>>>>>> b411cfcd

        with open(PLATE_DATABASE) as file:
            f = yaml.safe_load(file)
            f.pop("_from calibration")

        with open(PLATE_DATABASE, "w") as file:
            new = {
                "_from calibration": {
                    "circular": False,
                    "id": "_from calibration",
                    "cols": 1,
                    "rows": 1,
                    "well_size_x": width_mm,
                    "well_size_y": height_mm,
                    "well_spacing_x": 0,
                    "well_spacing_y": 0,
                }
            }
            f.update(new)
            yaml.dump(f, file)

        self.scene.clear()
        self._draw_well_plate("_from calibration")

    def _draw_well_plate(self, well_plate: str):
        self.wp = WellPlate.set_format(well_plate)

        max_w = self._width - 10
        max_h = self._height - 10
        size_y = max_h / self.wp.rows
        size_x = (
            size_y
            if self.wp.circular or self.wp.well_size_x == self.wp.well_size_y
            else (max_w / self.wp.cols)
        )
        text_size = size_y / 2.3

        width = size_x * self.wp.cols

        if width != self.scene.width() and self.scene.width() > 0:
            start_x = (self.scene.width() - width) / 2
            start_x = max(start_x, 0)
        else:
            start_x = 0

        self._create_well_plate(
            self.wp.rows,
            self.wp.cols,
            start_x,
            size_x,
            size_y,
            text_size,
            self.wp.circular,
        )

        self.FOV_selector._load_plate_info(
            self.wp.well_size_x, self.wp.well_size_y, self.wp.circular
        )

    def _create_well_plate(
        self,
        rows: int,
        cols: int,
        start_x: int,
        size_x: int,
        size_y: int,
        text_size: int,
        circular: bool,
    ):
        x = start_x
        y = 0
        for row in range(rows):
            for col in range(cols):
                self.scene.addItem(
                    Well(x, y, size_x, size_y, row, col, text_size, circular)
                )
                x += size_x
            y += size_y
            x = start_x

    def _update_plate_yaml(self):
        self.plate = UpdateYaml(self)
        self.plate.yaml_updated.connect(
            self._update_wp_combo_from_yaml
        )  # UpdateYaml() signal
        self.plate.show()
        self._clear_values()

    def _clear_values(self):
        self.plate._circular_checkbox.setChecked(False),
        self.plate._id.setText("")
        self.plate._cols.setValue(0)
        self.plate._rows.setValue(0)
        self.plate._well_size_x.setValue(0.0)
        self.plate._well_size_y.setValue(0.0)
        self.plate._well_spacing_x.setValue(0.0)
        self.plate._well_spacing_y.setValue(0.0)

    def _update_wp_combo_from_yaml(self, new_plate):
        plates = self._plates_names_from_database()
        plates.sort()
        with signals_blocked(self.wp_combo):
            self.wp_combo.clear()
            self.wp_combo.addItems(plates)
        if new_plate:
            value = list(new_plate.keys())[0]
            self.wp_combo.setCurrentText(value)
            self._on_combo_changed(value)
        else:
            items = [self.wp_combo.itemText(i) for i in range(self.wp_combo.count())]
            self.wp_combo.setCurrentText(items[0])
            self._on_combo_changed(items[0])

    def _generate_pos_list(self):

        if not self.calibration.is_calibrated:
            raise ValueError("Plate not calibrated! Calibrate it first.")

        if not self._mmc.getPixelSizeUm():
            raise ValueError("Pixel Size not defined! Set pixel size first.")

        well_list = self.scene._get_plate_positions()

        if not well_list:
            raise ValueError("No Well selected! Select at least one well first.")

        self.ch_and_pos_list.clear_positions()

        plate_info = self.wp.getAllInfo()

        ordered_wells_list = self._get_wells_stage_coords(well_list, plate_info)

        fovs = [
            item.getPositionsInfo()
            for item in self.FOV_selector.scene.items()
            if isinstance(item, FOVPoints)
        ]

        pos_list = self._get_well_and_fovs_position_list(
            plate_info, ordered_wells_list, fovs
        )

        for r, f in enumerate(pos_list):
            well_name, stage_coord_x, stage_coord_y = f
            self._add_to_table(r, well_name, stage_coord_x, stage_coord_y)

    def _get_wells_stage_coords(self, well_list, plate_info) -> list:
        # center stage coords of calibrated well a1
        a1_x = self.calibration.A1_well[1]
        a1_y = self.calibration.A1_well[2]

        # distance between wells from plate database (mm)
        x_step, y_step = plate_info.get("well_distance")

        well_list_to_order = []
        for pos in well_list:
            well, row, col = pos
            # find center stage coords for all the selected wells
            if well == "A1":
                x = a1_x
                y = a1_y
            else:
                x = a1_x + ((x_step * 1000) * col)
                y = a1_y + ((y_step * 1000) * row)

            well_list_to_order.append((row, well, x, y))

        # reorder wells for "snake" acquisition
        correct_order = []
        to_add = []
        previous_row = well_list_to_order[0][0]
        corrent_row = 0
        for idx, wl in enumerate(well_list_to_order):
            row, well, x, y = wl
            if row > previous_row or idx == len(well_list_to_order) - 1:
                if idx == len(well_list_to_order) - 1:
                    to_add.append((well, x, y))
                if corrent_row % 2 == 0:
                    correct_order.extend(iter(to_add))
                else:
                    correct_order.extend(iter(reversed(to_add)))
                to_add.clear()
                corrent_row += 1

            to_add.append((well, x, y))
            previous_row = row

        return correct_order

    def _get_well_and_fovs_position_list(
        self, plate_info, ordered_wells_list, fovs
    ) -> list:

        # center coord in px (of QGraphicsView))
        cx = 100
        cy = 100

        pos_list = []
        for pos in ordered_wells_list:
            well_name, center_stage_x, center_stage_y = pos

            # well dimensions from database (mm)
            well_x, well_y = plate_info.get("well_size")
            # well dimensions from database (um)
            well_x_um = well_x * 1000
            well_y_um = well_y * 1000

            mode = self.FOV_selector.tab_wdg.tabText(
                self.FOV_selector.tab_wdg.currentIndex()
            )

            fov_list = []
            for idx, fov in enumerate(fovs):
                # center fov scene x, y coord fx and fov scene width and height
                (
                    center_fov_scene_x,
                    center_fov_scene_y,
                    w_fov_scene,
                    h_fov_scene,
                    fov_row,
                    fov_col,
                ) = fov

                # find 1 px value in um depending on well dimension
                px_val_x = well_x_um / w_fov_scene
                px_val_y = well_y_um / h_fov_scene

                # shift point coords in px when center is (0, 0)
                new_fx = center_fov_scene_x - cx
                new_fy = center_fov_scene_y - cy

                # find stage coords of fov point
                stage_coord_x = center_stage_x + (new_fx * px_val_x)
                stage_coord_y = center_stage_y + (new_fy * px_val_y)

                # reorder fovs for "snake" acquisition
                if (mode == "Grid" and not fov_row % 2) or mode != "Grid":
                    fov_list.append((well_name, stage_coord_x, stage_coord_y))
                else:
                    fov_list.insert(
                        -fov_col * idx, (well_name, stage_coord_x, stage_coord_y)
                    )

            pos_list.extend(iter(fov_list))
        return pos_list

    def _add_to_table(self, row, well_name, stage_coord_x, stage_coord_y):
        self._add_position_row()
        name = QTableWidgetItem(f"{well_name}_pos{row:03d}")
        name.setTextAlignment(int(Qt.AlignHCenter | Qt.AlignVCenter))
        self.ch_and_pos_list.stage_tableWidget.setItem(row, 0, name)
        stage_x = QTableWidgetItem(str(stage_coord_x))
        stage_x.setTextAlignment(int(Qt.AlignHCenter | Qt.AlignVCenter))
        self.ch_and_pos_list.stage_tableWidget.setItem(row, 1, stage_x)
        stage_y = QTableWidgetItem(str(stage_coord_y))
        stage_y.setTextAlignment(int(Qt.AlignHCenter | Qt.AlignVCenter))
        self.ch_and_pos_list.stage_tableWidget.setItem(row, 2, stage_y)

        if self.ch_and_pos_list.z_combo.currentText() != "None":
            selected_z_stage = self.ch_and_pos_list.z_combo.currentText()
            z_pos = self._mmc.getPosition(selected_z_stage)
            item = QTableWidgetItem(str(z_pos))
            item.setTextAlignment(int(Qt.AlignHCenter | Qt.AlignVCenter))
            self.ch_and_pos_list.stage_tableWidget.setItem(row, 3, item)

    def _add_position_row(self) -> int:
        idx = self.ch_and_pos_list.stage_tableWidget.rowCount()
        self.ch_and_pos_list.stage_tableWidget.insertRow(idx)
        return idx

    def get_state(self) -> dict:
        ch_table = self.ch_and_pos_list.channel_tableWidget
        state = {
            "axis_order": self.acquisition_order_comboBox.currentText(),
            "channels": [
                {
                    "config": ch_table.cellWidget(c, 0).currentText(),
                    "group": self._mmc.getChannelGroup() or "Channel",
                    "exposure": ch_table.cellWidget(c, 1).value(),
                }
                for c in range(ch_table.rowCount())
            ],
            "time_plan": None,
            "z_plan": None,
            "stage_positions": [],
        }

        if self.ch_and_pos_list.time_group.isChecked():
            unit = {"min": "minutes", "sec": "seconds", "ms": "milliseconds"}[
                self.ch_and_pos_list.time_comboBox.currentText()
            ]
            state["time_plan"] = {
                "interval": {unit: self.ch_and_pos_list.interval_spinBox.value()},
                "loops": self.ch_and_pos_list.timepoints_spinBox.value(),
            }

        if self.ch_and_pos_list.stack_group.isChecked():

            if self.ch_and_pos_list.z_tabWidget.currentIndex() == 0:
                state["z_plan"] = {
                    "range": self.ch_and_pos_list.zrange_spinBox.value(),
                    "step": self.ch_and_pos_list.step_size_doubleSpinBox.value(),
                }
            elif self.ch_and_pos_list.z_tabWidget.currentIndex() == 1:
                state["z_plan"] = {
                    "above": self.ch_and_pos_list.above_doubleSpinBox.value(),
                    "below": self.ch_and_pos_list.below_doubleSpinBox.value(),
                    "step": self.ch_and_pos_list.step_size_doubleSpinBox.value(),
                }

        for r in range(self.ch_and_pos_list.stage_tableWidget.rowCount()):
            pos = {
                "x": float(self.ch_and_pos_list.stage_tableWidget.item(r, 1).text()),
                "y": float(self.ch_and_pos_list.stage_tableWidget.item(r, 2).text()),
            }
            if self.ch_and_pos_list.z_combo.currentText() != "None":
                pos["z"] = float(
                    self.ch_and_pos_list.stage_tableWidget.item(r, 3).text()
                )
            state["stage_positions"].append(pos)

        return MDASequence(**state)

    def _update_mda_engine(self, newEngine: PMDAEngine, oldEngine: PMDAEngine):
        oldEngine.events.sequenceStarted.disconnect(self._on_mda_started)
        oldEngine.events.sequenceFinished.disconnect(self._on_mda_finished)
        oldEngine.events.sequencePauseToggled.disconnect(self._on_mda_paused)

        newEngine.events.sequenceStarted.connect(self._on_mda_started)
        newEngine.events.sequenceFinished.connect(self._on_mda_finished)
        newEngine.events.sequencePauseToggled.connect(self._on_mda_paused)

    def _on_mda_started(self, sequence):
        self.pause_Button.show()
        self.cancel_Button.show()
        self.run_Button.hide()

    def _on_mda_paused(self, paused):
        self.pause_Button.setText("Go" if paused else "Pause")

    def _on_mda_finished(self, sequence):
        self.pause_Button.hide()
        self.cancel_Button.hide()
        self.run_Button.show()

    def _on_run_clicked(self):

        if len(self._mmc.getLoadedDevices()) < 2:
            raise ValueError("Load a cfg file first.")

        if self.ch_and_pos_list.channel_tableWidget.rowCount() <= 0:
            raise ValueError("Select at least one channel.")

        if self.ch_and_pos_list.stage_tableWidget.rowCount() <= 0:
            raise ValueError("Select at least one position.")

        # if self.save_groupBox.isChecked() and not (
        #     self.fname_lineEdit.text() and Path(self.dir_lineEdit.text()).is_dir()
        # ):
        #     raise ValueError("Select a filename and a valid directory.")

        experiment = self.get_state()

        SEQUENCE_META[experiment] = SequenceMeta(
            mode="hca",
            split_channels=False,
            should_save=False,
            file_name="",
            save_dir="",
            save_pos=False,
        )
        self._mmc.run_mda(experiment)  # run the MDA experiment asynchronously
        return


if __name__ == "__main__":
    import sys

    app = QApplication(sys.argv)
    win = HCSWidget()
    win.show()
    sys.exit(app.exec_())<|MERGE_RESOLUTION|>--- conflicted
+++ resolved
@@ -74,17 +74,12 @@
         x_max, x_min = (max(x_list), min(x_list))
         y_max, y_min = (max(y_list), min(y_list))
 
-<<<<<<< HEAD
         print(x_max, x_min, y_max, y_min)
 
-        width_mm = (abs(x_max) + abs(x_min)) / 1000
-        height_mm = (abs(y_max) + abs(y_min)) / 1000
-=======
         # width_mm = (abs(x_max) + abs(x_min)) / 1000
         # height_mm = (abs(y_max) + abs(y_min)) / 1000
         width_mm = (x_max - x_min) / 1000
         height_mm = (y_max - y_min) / 1000
->>>>>>> b411cfcd
 
         with open(PLATE_DATABASE) as file:
             f = yaml.safe_load(file)
