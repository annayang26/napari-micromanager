from pathlib import Path
from typing import Optional, cast

from pymmcore_plus import CMMCorePlus
from pymmcore_widgets import SampleExplorerWidget
from qtpy.QtCore import Signal
from qtpy.QtWidgets import (
    QFileDialog,
    QGroupBox,
    QHBoxLayout,
    QLabel,
    QLineEdit,
    QPushButton,
    QRadioButton,
    QSizePolicy,
    QSpacerItem,
    QVBoxLayout,
    QWidget,
)
from useq import MDASequence

from .._mda_meta import SEQUENCE_META, SequenceMeta


<<<<<<< HEAD
class SampleExplorerWdg(SampleExplorerWidget):
=======
class SampleExplorer(SampleExplorerWidget):
>>>>>>> f3f3f73c
    """napari-micromanager Explorer Widget GUI."""

    metadataInfo = Signal(SequenceMeta, MDASequence)

    def __init__(
        self, parent: Optional[QWidget] = None, *, mmcore: Optional[CMMCorePlus] = None
    ) -> None:
        super().__init__(include_run_button=True, parent=parent, mmcore=mmcore)

        self.save_explorer_groupBox = self._create_save_group()
        v_layout = cast(QVBoxLayout, self.explorer_wdg.layout())
        v_layout.insertWidget(0, self.save_explorer_groupBox)

        self.checkbox = self._create_radiobtn()
        v_layout.insertWidget(4, self.checkbox)

        self.browse_save_explorer_Button.clicked.connect(self._set_explorer_dir)
        self.start_scan_Button.clicked.connect(self._send_meta)

    def _create_save_group(self) -> QGroupBox:

        group = QGroupBox(title="Save Scan")
        group.setSizePolicy(QSizePolicy(QSizePolicy.Minimum, QSizePolicy.Fixed))
        group.setCheckable(True)
        group.setChecked(False)
        group_layout = QVBoxLayout()
        group_layout.setSpacing(10)
        group_layout.setContentsMargins(10, 10, 10, 10)
        group.setLayout(group_layout)

        # directory
        dir_group = QWidget()
        dir_group_layout = QHBoxLayout()
        dir_group_layout.setSpacing(5)
        dir_group_layout.setContentsMargins(0, 10, 0, 5)
        dir_group.setLayout(dir_group_layout)
        lbl_sizepolicy = QSizePolicy(QSizePolicy.Fixed, QSizePolicy.Fixed)
        min_lbl_size = 80
        btn_sizepolicy = QSizePolicy(QSizePolicy.Fixed, QSizePolicy.Fixed)
        dir_lbl = QLabel(text="Directory:")
        dir_lbl.setMinimumWidth(min_lbl_size)
        dir_lbl.setSizePolicy(lbl_sizepolicy)
        self.dir_explorer_lineEdit = QLineEdit()
        self.browse_save_explorer_Button = QPushButton(text="...")
        self.browse_save_explorer_Button.setSizePolicy(btn_sizepolicy)
        dir_group_layout.addWidget(dir_lbl)
        dir_group_layout.addWidget(self.dir_explorer_lineEdit)
        dir_group_layout.addWidget(self.browse_save_explorer_Button)

        # filename
        fname_group = QWidget()
        fname_group_layout = QHBoxLayout()
        fname_group_layout.setSpacing(5)
        fname_group_layout.setContentsMargins(0, 5, 0, 10)
        fname_group.setLayout(fname_group_layout)
        fname_lbl = QLabel(text="File Name:")
        fname_lbl.setMinimumWidth(min_lbl_size)
        fname_lbl.setSizePolicy(lbl_sizepolicy)
        self.fname_explorer_lineEdit = QLineEdit()
        self.fname_explorer_lineEdit.setText("Experiment")
        fname_group_layout.addWidget(fname_lbl)
        fname_group_layout.addWidget(self.fname_explorer_lineEdit)

        group_layout.addWidget(dir_group)
        group_layout.addWidget(fname_group)

        return group

    def _create_radiobtn(self) -> QGroupBox:

        group = QGroupBox(title="Display as:")
        group.setChecked(False)
        group_layout = QHBoxLayout()
        group_layout.setSpacing(7)
        group_layout.setContentsMargins(10, 15, 10, 15)
        group.setLayout(group_layout)

        fixed_policy = QSizePolicy(QSizePolicy.Fixed, QSizePolicy.Fixed)

        self.radiobtn = QRadioButton(text=" grid (layers translation)")
        self.radiobtn.setSizePolicy(fixed_policy)
        self.radiobtn.setChecked(True)
        self.multid_stack_checkbox = QRadioButton(text=" multi-dimensional stack")
        self.multid_stack_checkbox.setSizePolicy(fixed_policy)

        group_layout.addWidget(self.radiobtn)

        spacer = QSpacerItem(30, 10, QSizePolicy.Fixed, QSizePolicy.Fixed)
        group_layout.addItem(spacer)
        group_layout.addWidget(self.multid_stack_checkbox)

        spacer = QSpacerItem(10, 10, QSizePolicy.Expanding, QSizePolicy.Expanding)
        group_layout.addItem(spacer)

        return group

    def _set_explorer_dir(self) -> None:
        # set the directory
        self.dir = QFileDialog(self)
        self.dir.setFileMode(QFileDialog.DirectoryOnly)
        self.save_dir = QFileDialog.getExistingDirectory(self.dir)
        self.dir_explorer_lineEdit.setText(self.save_dir)
        self.parent_path = Path(self.save_dir)

    def _create_translation_points(self, rows: int, cols: int) -> list:

        cam_size_x = self._mmc.getROI(self._mmc.getCameraDevice())[2]
        cam_size_y = self._mmc.getROI(self._mmc.getCameraDevice())[3]
        move_x = cam_size_x - (self.ovelap_spinBox.value() * cam_size_x) / 100
        move_y = cam_size_y - (self.ovelap_spinBox.value() * cam_size_y) / 100
        x = -((cols - 1) * (cam_size_x / 2))
        y = (rows - 1) * (cam_size_y / 2)

        # for 'snake' acquisition
        points = []
        for r in range(rows):
            if r % 2:  # for odd rows
                col = cols - 1
                for c in range(cols):
                    if c == 0:
                        y -= move_y
                    points.append((x, y, r, c))
                    if col > 0:
                        col -= 1
                        x -= move_x
            else:  # for even rows
                for c in range(cols):
                    if r > 0 and c == 0:
                        y -= move_y
                    points.append((x, y, r, c))
                    if c < cols - 1:
                        x += move_x
        return points

    def _set_translate_point_list(self) -> list:

        t_list = self._create_translation_points(self.scan_size_r, self.scan_size_c)
        if self.stage_tableWidget.rowCount() > 0:
            t_list = t_list * self.stage_tableWidget.rowCount()
        return t_list

    def _send_meta(self) -> None:
        sequence = self.get_state()
        SEQUENCE_META[sequence] = SequenceMeta(
            mode="explorer",
            should_save=self.save_explorer_groupBox.isChecked(),
            file_name=self.fname_explorer_lineEdit.text(),
            save_dir=self.dir_explorer_lineEdit.text()
            or str(Path(__file__).parent.parent.parent),
            translate_explorer=self.radiobtn.isChecked(),
            explorer_translation_points=self._set_translate_point_list(),
        )

        self.metadataInfo.emit(SEQUENCE_META[sequence], self.get_state())<|MERGE_RESOLUTION|>--- conflicted
+++ resolved
@@ -22,11 +22,7 @@
 from .._mda_meta import SEQUENCE_META, SequenceMeta
 
 
-<<<<<<< HEAD
-class SampleExplorerWdg(SampleExplorerWidget):
-=======
 class SampleExplorer(SampleExplorerWidget):
->>>>>>> f3f3f73c
     """napari-micromanager Explorer Widget GUI."""
 
     metadataInfo = Signal(SequenceMeta, MDASequence)
