--- conflicted
+++ resolved
@@ -2,16 +2,11 @@
 
 from qtpy import QtCore
 from qtpy import QtWidgets as QtW
-from qtpy.QtCore import QSize
-from qtpy.QtGui import QIcon
 
 from .._core_widgets import DefaultCameraExposureWidget
-<<<<<<< HEAD
 from .._core_widgets._live_button_widget import LiveButton
-=======
 from .._core_widgets._snap_button_widget import SnapButton
 from ._channel_widget import ChannelWidget
->>>>>>> 1a90f27e
 
 ICONS = Path(__file__).parent.parent / "icons"
 
@@ -34,17 +29,6 @@
     def __init__(self):
         super().__init__()
         self.setup_gui()
-
-        for attr, icon in [
-<<<<<<< HEAD
-            ("snap_Button", "cam.svg"),
-=======
-            ("live_Button", "vcam.svg"),
->>>>>>> 1a90f27e
-        ]:
-            btn = getattr(self, attr)
-            btn.setIcon(QIcon(str(ICONS / icon)))
-            btn.setIconSize(QSize(30, 30))
 
     def setup_gui(self):
 
