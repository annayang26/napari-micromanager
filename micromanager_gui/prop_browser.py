from dataclasses import dataclass
from enum import IntEnum
from typing import Any, Iterator, Sequence

import pymmcore
from magicgui import magicgui
from magicgui.widgets import (
    ComboBox,
    Container,
    FloatSlider,
    LineEdit,
    Slider,
    Table,
    Widget,
)
from qtpy.QtCore import Qt


# MMDeviceConstants.h
class DeviceType(IntEnum):
    UnknownType = getattr(pymmcore, "UnknownType")
    AnyType = getattr(pymmcore, "AnyType")
    CameraDevice = getattr(pymmcore, "CameraDevice")
    ShutterDevice = getattr(pymmcore, "ShutterDevice")
    StateDevice = getattr(pymmcore, "StateDevice")
    StageDevice = getattr(pymmcore, "StageDevice")
    XYStageDevice = getattr(pymmcore, "XYStageDevice")
    SerialDevice = getattr(pymmcore, "SerialDevice")
    GenericDevice = getattr(pymmcore, "GenericDevice")
    AutoFocusDevice = getattr(pymmcore, "AutoFocusDevice")
    CoreDevice = getattr(pymmcore, "CoreDevice")
    ImageProcessorDevice = getattr(pymmcore, "ImageProcessorDevice")
    SignalIODevice = getattr(pymmcore, "SignalIODevice")
    MagnifierDevice = getattr(pymmcore, "MagnifierDevice")
    SLMDevice = getattr(pymmcore, "SLMDevice")
    HubDevice = getattr(pymmcore, "HubDevice")
    GalvoDevice = getattr(pymmcore, "GalvoDevice")

    @classmethod
    def other(cls):
        return (
            DeviceType.XYStageDevice,
            DeviceType.SerialDevice,
            DeviceType.GenericDevice,
            DeviceType.AutoFocusDevice,
            DeviceType.CoreDevice,
            DeviceType.ImageProcessorDevice,
            DeviceType.SignalIODevice,
            DeviceType.MagnifierDevice,
            DeviceType.SLMDevice,
            DeviceType.HubDevice,
            DeviceType.GalvoDevice,
        )


class PropertyType(IntEnum):
    Undef = getattr(pymmcore, "Undef")
    String = getattr(pymmcore, "String")
    Float = getattr(pymmcore, "Float")
    Integer = getattr(pymmcore, "Integer")


_PropTypes = {"Undef": Any, "String": str, "Float": float, "Integer": int}


@dataclass
class PropertyItem:
    device: str
    dev_type: DeviceType
    name: str
    value: Any
    read_only: bool
    pre_init: bool
    has_range: bool
    lower_lim: float
    upper_lim: float
    prop_type: PropertyType
    allowed: Sequence[str]


def yield_dev_props(mmc) -> Iterator[PropertyItem]:
    for dev in mmc.getLoadedDevices():
        dev_type = DeviceType(mmc.getDeviceType(dev))
        for prop in mmc.getDevicePropertyNames(dev):
            yield PropertyItem(
                device=dev,
                name=prop,
                dev_type=dev_type,
                value=mmc.getProperty(dev, prop),
                read_only=mmc.isPropertyReadOnly(dev, prop),
                pre_init=mmc.isPropertyPreInit(dev, prop),
                has_range=mmc.hasPropertyLimits(dev, prop),
                lower_lim=mmc.getPropertyLowerLimit(dev, prop),
                upper_lim=mmc.getPropertyUpperLimit(dev, prop),
                prop_type=PropertyType(mmc.getPropertyType(dev, prop)),
                allowed=mmc.getAllowedPropertyValues(dev, prop),
            )


class PropTable(Table):
    def __init__(self, mmcore) -> None:
        super().__init__()
        self.mmcore = mmcore
        self._update()
        vh = self.native.verticalHeader()
        vh.setSectionResizeMode(vh.Fixed)
        vh.setDefaultSectionSize(24)
        self._visible_dtypes = set(DeviceType)
        self._filter_string = ""
        self._show_read_only = True

    def _update(self):
        data = []
        for p in yield_dev_props(self.mmcore):
            val = p.value if p.read_only else get_editor_widget(p, self.mmcore)
            data.append([int(p.dev_type), p.read_only, f"{p.device}-{p.name}", val])
        self.value = {
            "data": data,
            "index": [],
            "columns": ["Type", "Read_only", "Property", "Value"],
        }
        self.native.hideColumn(0)
        self.native.hideColumn(1)
        cols = self.shape[1]
        for r, ro in enumerate(self["Read_only"]):
            if ro:
                for c in range(cols):
                    i = self.native.item(r, c)
                    i.setFlags(i.flags() & ~Qt.ItemIsEnabled)

    def set_dtype_visibility(self, dtype: DeviceType, visible: bool):
        _dtype = dtype if isinstance(dtype, (list, tuple)) else (dtype,)
        if visible:
            self._visible_dtypes.update(_dtype)
        else:
            self._visible_dtypes.difference_update(_dtype)
        self._refresh_visibilty()

    def _refresh_visibilty(self):
        for i, (dtype, ro, prop, _) in enumerate(self.data):
            if ro and not self.show_read_only:
                self.native.hideRow(i)
            elif dtype in self._visible_dtypes and self.filter_string in prop.lower():
                self.native.showRow(i)
            else:
                self.native.hideRow(i)

    @property
    def filter_string(self):
        return self._filter_string

    @filter_string.setter
    def filter_string(self, val: str):
        self._filter_string = val.lower()
        self._refresh_visibilty()

    @property
    def show_read_only(self):
        return self._show_read_only

    @show_read_only.setter
    def show_read_only(self, val: bool):
        self._show_read_only = val
        self._refresh_visibilty()


def get_editor_widget(prop: PropertyItem, mmc) -> Widget:
    wdg = None
    if prop.allowed:
        wdg = ComboBox(value=prop.value, choices=prop.allowed)
    elif prop.has_range:
        cls = FloatSlider if PropertyType(prop.prop_type).name == "Float" else Slider
        wdg = cls(value=float(prop.value), min=prop.lower_lim, max=prop.upper_lim)
    else:
        wdg = LineEdit(value=prop.value)

    def _on_change(e):
        mmc.setProperty(prop.device, prop.name, e.value)

    wdg.changed.connect(_on_change)
    return wdg


def make_checkboxes(pt):
    c = Container(labels=False)
    dt = [
        ("cameras", DeviceType.CameraDevice),
        ("shutters", DeviceType.ShutterDevice),
        ("stages", DeviceType.StageDevice),
        ("wheels, turrets, etc.", DeviceType.StateDevice),
        ("other devices", DeviceType.other()),
    ]
    for label, dtype in dt:

        @magicgui(auto_call=True, dt={"bind": dtype}, vis={"label": label})
        def toggle(vis: bool = True, dt=None):
            pt.set_dtype_visibility(dt, visible=vis)

        toggle.name = label[:2]
        c.append(toggle)

    @magicgui(auto_call=True, show={"label": "Show read-only"})
    def show_ro(show: bool = True):
        pt.show_read_only = show

    c.append(show_ro)

    return c


class PropBrowser(Container):
    def __init__(self, mmcore=None):
        self.pt = PropTable(mmcore)
        self.le = LineEdit(label="Filter:")
        self.le.changed.connect(self._on_le_change)
        right = Container(widgets=[self.le, self.pt], labels=False)
        self.cb = make_checkboxes(self.pt)
        self.cb.native.layout().addStretch()
        self.cb.native.layout().setSpacing(0)
        self.pt.show()
        self.cb.show()
        super().__init__(layout="horizontal", widgets=[self.cb, right], labels=False)

    def _on_le_change(self, e):
        self.pt.filter_string = e.value


<<<<<<< HEAD
if __name__ == "__main__":
    from pymmcore_plus import CMMCorePlus

    mmcore = CMMCorePlus()
    # mmcore.loadSystemConfiguration("micromanager_gui/s15_Nikon_Ti1.cfg")
    mmcore.loadSystemConfiguration("micromanager_gui/demo_config.cfg")
    pb = PropBrowser(mmcore)
    pb.show(run=True)
=======
# if __name__ == "__main__":
#     from pymmcore_plus import CMMCorePlus
#     mmcore = CMMCorePlus()
#     mmcore.loadSystemConfiguration('tests/test_config.cfg')
#     pb = PropBrowser(mmcore)
#     pb.show(run=True)
>>>>>>> eb85182d
<|MERGE_RESOLUTION|>--- conflicted
+++ resolved
@@ -225,20 +225,9 @@
         self.pt.filter_string = e.value
 
 
-<<<<<<< HEAD
-if __name__ == "__main__":
-    from pymmcore_plus import CMMCorePlus
-
-    mmcore = CMMCorePlus()
-    # mmcore.loadSystemConfiguration("micromanager_gui/s15_Nikon_Ti1.cfg")
-    mmcore.loadSystemConfiguration("micromanager_gui/demo_config.cfg")
-    pb = PropBrowser(mmcore)
-    pb.show(run=True)
-=======
 # if __name__ == "__main__":
 #     from pymmcore_plus import CMMCorePlus
 #     mmcore = CMMCorePlus()
 #     mmcore.loadSystemConfiguration('tests/test_config.cfg')
 #     pb = PropBrowser(mmcore)
-#     pb.show(run=True)
->>>>>>> eb85182d
+#     pb.show(run=True)