from __future__ import annotations

import warnings
from dataclasses import dataclass
from pathlib import Path
from typing import TYPE_CHECKING

from qtpy import QtWidgets as QtW
from qtpy import uic
from qtpy.QtCore import QSize, Qt
from qtpy.QtGui import QIcon
from typing_extensions import Literal
from useq import MDASequence

from ._autofocus import AutofocusDevice

if TYPE_CHECKING:
    from pymmcore_plus import RemoteMMCore

ICONS = Path(__file__).parent / "icons"


@dataclass
class SequenceMeta:
    mode: Literal["mda"] | Literal["explorer"] = ""
    split_channels: bool = False
    should_save: bool = False
    file_name: str = ""
    save_dir: str = ""
    save_pos: bool = False


class _MultiDUI:
    UI_FILE = str(Path(__file__).parent / "_gui_objects" / "multid_gui.ui")

    # The UI_FILE above contains these objects:
    save_groupBox: QtW.QGroupBox
    fname_lineEdit: QtW.QLineEdit
    dir_lineEdit: QtW.QLineEdit
    browse_save_Button: QtW.QPushButton
    checkBox_save_pos: QtW.QCheckBox
    checkBox_split_channels: QtW.QCheckBox

    channel_groupBox: QtW.QGroupBox
    channel_tableWidget: QtW.QTableWidget  # TODO: extract
    add_ch_Button: QtW.QPushButton
    clear_ch_Button: QtW.QPushButton
    remove_ch_Button: QtW.QPushButton

    time_groupBox: QtW.QGroupBox
    timepoints_spinBox: QtW.QSpinBox
    interval_spinBox: QtW.QSpinBox
    time_comboBox: QtW.QComboBox

    stack_groupBox: QtW.QGroupBox
    z_tabWidget: QtW.QTabWidget
    step_size_doubleSpinBox: QtW.QDoubleSpinBox
    n_images_label: QtW.QLabel
    # TopBottom
    set_top_Button: QtW.QPushButton
    set_bottom_Button: QtW.QPushButton
    z_top_doubleSpinBox: QtW.QDoubleSpinBox
    z_bottom_doubleSpinBox: QtW.QDoubleSpinBox
    z_range_topbottom_doubleSpinBox: QtW.QDoubleSpinBox
    # RangeAround
    zrange_spinBox: QtW.QSpinBox
    range_around_label: QtW.QLabel
    # AboveBelow
    above_doubleSpinBox: QtW.QDoubleSpinBox
    below_doubleSpinBox: QtW.QDoubleSpinBox
    z_range_abovebelow_doubleSpinBox: QtW.QDoubleSpinBox

    stage_pos_groupBox: QtW.QGroupBox
    stage_tableWidget: QtW.QTableWidget  # TODO: extract
    add_pos_Button: QtW.QPushButton
    clear_pos_Button: QtW.QPushButton
    remove_pos_Button: QtW.QPushButton

    acquisition_order_comboBox: QtW.QComboBox
    run_Button: QtW.QPushButton
    pause_Button: QtW.QPushButton
    cancel_Button: QtW.QPushButton

    def setup_ui(self):
        uic.loadUi(self.UI_FILE, self)  # load QtDesigner .ui file
        self.pause_Button.hide()
        self.cancel_Button.hide()
        # button icon
        self.run_Button.setIcon(QIcon(str(ICONS / "play-button_1.svg")))
        self.run_Button.setIconSize(QSize(20, 0))


class MultiDWidget(QtW.QWidget, _MultiDUI):

    # metadata associated with a given experiment
    SEQUENCE_META: dict[MDASequence, SequenceMeta] = {}

    def __init__(self, mmcore: RemoteMMCore, parent=None):
        self._mmc = mmcore
        super().__init__(parent)
        self.setup_ui()

        self.pause_Button.released.connect(self._mmc.toggle_pause)
        self.cancel_Button.released.connect(self._mmc.cancel)

        # connect buttons
        self.add_pos_Button.clicked.connect(self.add_position)
        self.remove_pos_Button.clicked.connect(self.remove_position)
        self.clear_pos_Button.clicked.connect(self.clear_positions)
        self.add_ch_Button.clicked.connect(self.add_channel)
        self.remove_ch_Button.clicked.connect(self.remove_channel)
        self.clear_ch_Button.clicked.connect(self.clear_channel)

        self.browse_save_Button.clicked.connect(self.set_multi_d_acq_dir)
        self.run_Button.clicked.connect(self._on_run_clicked)

        # connect for z stack
        self.set_top_Button.clicked.connect(self._set_top)
        self.set_bottom_Button.clicked.connect(self._set_bottom)
        self.z_top_doubleSpinBox.valueChanged.connect(self._update_topbottom_range)
        self.z_bottom_doubleSpinBox.valueChanged.connect(self._update_topbottom_range)

        self.zrange_spinBox.valueChanged.connect(self._update_rangearound_label)

        self.above_doubleSpinBox.valueChanged.connect(self._update_abovebelow_range)
        self.below_doubleSpinBox.valueChanged.connect(self._update_abovebelow_range)

        self.z_range_abovebelow_doubleSpinBox.valueChanged.connect(
            self._update_n_images
        )
        self.zrange_spinBox.valueChanged.connect(self._update_n_images)
        self.z_range_topbottom_doubleSpinBox.valueChanged.connect(self._update_n_images)
        self.step_size_doubleSpinBox.valueChanged.connect(self._update_n_images)
        self.z_tabWidget.currentChanged.connect(self._update_n_images)
        self.stack_groupBox.toggled.connect(self._update_n_images)

        # toggle connect
        self.save_groupBox.toggled.connect(self.toggle_checkbox_save_pos)
        self.stage_pos_groupBox.toggled.connect(self.toggle_checkbox_save_pos)

        # connect position table double click
        self.stage_tableWidget.cellDoubleClicked.connect(self.move_to_position)

        # events
        mmcore.events.sequenceStarted.connect(self._on_mda_started)
        mmcore.events.sequenceFinished.connect(self._on_mda_finished)
        mmcore.events.sequencePauseToggled.connect(self._on_mda_paused)

    def _set_enabled(self, enabled: bool):
        self.save_groupBox.setEnabled(enabled)
        self.time_groupBox.setEnabled(enabled)
        self.acquisition_order_comboBox.setEnabled(enabled)
        self.channel_groupBox.setEnabled(enabled)

        if not self._mmc.getXYStageDevice():
            self.stage_pos_groupBox.setChecked(False)
            self.stage_pos_groupBox.setEnabled(False)
        else:
            self.stage_pos_groupBox.setEnabled(enabled)

        if not self._mmc.getFocusDevice():
            self.stack_groupBox.setChecked(False)
            self.stack_groupBox.setEnabled(False)
        else:
            self.stack_groupBox.setEnabled(enabled)

        if not self._mmc.getChannelGroup():
            self.channel_groupBox.setEnabled(False)
        else:
            self.channel_groupBox.setEnabled(enabled)

        if not self._mmc.getXYStageDevice():
            self.stage_pos_groupBox.setChecked(False)
            self.stage_pos_groupBox.setEnabled(False)
        else:
            self.stage_pos_groupBox.setEnabled(enabled)

        if not self._mmc.getFocusDevice():
            self.stack_groupBox.setChecked(False)
            self.stack_groupBox.setEnabled(False)
        else:
            self.stack_groupBox.setEnabled(enabled)

    def _set_top(self):
        self.z_top_doubleSpinBox.setValue(self._mmc.getZPosition())

    def _set_bottom(self):
        self.z_bottom_doubleSpinBox.setValue(self._mmc.getZPosition())

    def _update_topbottom_range(self):
        self.z_range_topbottom_doubleSpinBox.setValue(
            abs(self.z_top_doubleSpinBox.value() - self.z_bottom_doubleSpinBox.value())
        )

    def _update_rangearound_label(self, value):
        self.range_around_label.setText(f"-{value/2} µm <- z -> +{value/2} µm")

    def _update_abovebelow_range(self):
        self.z_range_abovebelow_doubleSpinBox.setValue(
            self.above_doubleSpinBox.value() + self.below_doubleSpinBox.value()
        )

    def _update_n_images(self):
        step = self.step_size_doubleSpinBox.value()
        # set what is the range to consider depending on the z_stack mode
        if self.z_tabWidget.currentIndex() == 0:
            range = self.z_range_topbottom_doubleSpinBox.value()
        if self.z_tabWidget.currentIndex() == 1:
            range = self.zrange_spinBox.value()
        if self.z_tabWidget.currentIndex() == 2:
            range = self.z_range_abovebelow_doubleSpinBox.value()

        self.n_images_label.setText(f"{round((range / step) + 1)}")

    def _on_mda_started(self, sequence):
        self._set_enabled(False)
        self.pause_Button.show()
        self.cancel_Button.show()
        self.run_Button.hide()

    def _on_mda_finished(self, sequence):
        self._set_enabled(True)
        self.pause_Button.hide()
        self.cancel_Button.hide()
        self.run_Button.show()

    def _on_mda_paused(self, paused):
        self.pause_Button.setText("GO" if paused else "PAUSE")

    # add, remove, clear channel table
    def add_channel(self) -> bool:
        if len(self._mmc.getLoadedDevices()) <= 1:
            return False

        channel_group = self._mmc.getChannelGroup()
        if not channel_group:
            return

<<<<<<< HEAD
            channel_group = self._mmc.getChannelGroup()
            if not channel_group:
                return

            idx = self.channel_tableWidget.rowCount()
            self.channel_tableWidget.insertRow(idx)
=======
        idx = self.channel_tableWidget.rowCount()
        self.channel_tableWidget.insertRow(idx)
>>>>>>> 17efbced

        # create a combo_box for channels in the table
        channel_comboBox = QtW.QComboBox(self)
        channel_exp_spinBox = QtW.QSpinBox(self)
        channel_exp_spinBox.setRange(0, 10000)
        channel_exp_spinBox.setValue(100)

        if channel_group := self._mmc.getChannelGroup():
            channel_list = list(self._mmc.getAvailableConfigs(channel_group))
            channel_comboBox.addItems(channel_list)

        self.channel_tableWidget.setCellWidget(idx, 0, channel_comboBox)
        self.channel_tableWidget.setCellWidget(idx, 1, channel_exp_spinBox)
        return True

    def remove_channel(self):
        # remove selected position
        rows = {r.row() for r in self.channel_tableWidget.selectedIndexes()}
        for idx in sorted(rows, reverse=True):
            self.channel_tableWidget.removeRow(idx)

    def clear_channel(self):
        # clear all positions
        self.channel_tableWidget.clearContents()
        self.channel_tableWidget.setRowCount(0)

    def toggle_checkbox_save_pos(self):
        if (
            self.stage_pos_groupBox.isChecked()
            and self.stage_tableWidget.rowCount() > 0
        ):
            self.checkBox_save_pos.setEnabled(True)

        else:
            self.checkBox_save_pos.setCheckState(Qt.CheckState.Unchecked)
            self.checkBox_save_pos.setEnabled(False)

    # add, remove, clear, move_to positions table
    def add_position(self):

        if not self._mmc.getXYStageDevice():
            return

<<<<<<< HEAD
        dev_loaded = list(self._mmc.getLoadedDevices())
        if len(dev_loaded) > 1:
            x = self._mmc.getXPosition()
            y = self._mmc.getYPosition()

            x_txt = QtW.QTableWidgetItem(str(x))
            y_txt = QtW.QTableWidgetItem(str(y))
            x_txt.setTextAlignment(Qt.AlignHCenter | Qt.AlignVCenter)
            y_txt.setTextAlignment(Qt.AlignHCenter | Qt.AlignVCenter)

            idx = self.stage_tableWidget.rowCount()
            self.stage_tableWidget.insertRow(idx)

            self.stage_tableWidget.setItem(idx, 0, QtW.QTableWidgetItem(x_txt))
            self.stage_tableWidget.setItem(idx, 1, QtW.QTableWidgetItem(y_txt))

            if self._mmc.getFocusDevice():
                z = self._mmc.getZPosition()
                z_txt = QtW.QTableWidgetItem(str(z))
                z_txt.setTextAlignment(Qt.AlignHCenter | Qt.AlignVCenter)
                self.stage_tableWidget.setItem(idx, 2, QtW.QTableWidgetItem(z_txt))

            if self._mmc.getAutoFocusDevice() and self._mmc.isContinuousFocusEnabled():
                autofocus_dev = AutofocusDevice.set(
                    self._mmc.getAutoFocusDevice(), self._mmc
                )
                autofocus_dev.get_position()
                z_offset_txt = QtW.QTableWidgetItem(str(autofocus_dev.get_position()))
                z_offset_txt.setTextAlignment(Qt.AlignHCenter | Qt.AlignVCenter)
                self.stage_tableWidget.setItem(
                    idx, 3, QtW.QTableWidgetItem(z_offset_txt)
                )
=======
        if len(self._mmc.getLoadedDevices()) > 1:
            idx = self._add_position_row()

            for c, ax in enumerate("XYZ"):
                if not self._mmc.getFocusDevice() and ax == "Z":
                    continue
                cur = getattr(self._mmc, f"get{ax}Position")()
                item = QtW.QTableWidgetItem(str(cur))
                item.setTextAlignment(int(Qt.AlignHCenter | Qt.AlignVCenter))
                self.stage_tableWidget.setItem(idx, c, item)
>>>>>>> 17efbced

            self.toggle_checkbox_save_pos()

    def _add_position_row(self) -> int:
        idx = self.stage_tableWidget.rowCount()
        self.stage_tableWidget.insertRow(idx)
        return idx

    def remove_position(self):
        # remove selected position
        rows = {r.row() for r in self.stage_tableWidget.selectedIndexes()}
        for idx in sorted(rows, reverse=True):
            self.stage_tableWidget.removeRow(idx)
        self.toggle_checkbox_save_pos()

    def clear_positions(self):
        # clear all positions
        self.stage_tableWidget.clearContents()
        self.stage_tableWidget.setRowCount(0)
        self.toggle_checkbox_save_pos()

    def move_to_position(self):
        if not self._mmc.getXYStageDevice():
            return
        curr_row = self.stage_tableWidget.currentRow()
        x_val = self.stage_tableWidget.item(curr_row, 0).text()
        y_val = self.stage_tableWidget.item(curr_row, 1).text()
        z_val = self.stage_tableWidget.item(curr_row, 2).text()
        self._mmc.setXYPosition(float(x_val), float(y_val))
        self._mmc.setPosition(self._mmc.getFocusDevice(), float(z_val))

    def set_multi_d_acq_dir(self):
        # set the directory
        self.dir = QtW.QFileDialog(self)
        self.dir.setFileMode(QtW.QFileDialog.DirectoryOnly)
        self.save_dir = QtW.QFileDialog.getExistingDirectory(self.dir)
        self.dir_lineEdit.setText(self.save_dir)
        self.parent_path = Path(self.save_dir)

    def set_state(self, state: dict | MDASequence | str | Path) -> None:
        """Set current state of MDA widget.

        Parameters
        ----------
        state : Union[dict, MDASequence, str, Path]
            MDASequence state in the form of a dict, MDASequence object, or a str or
            Path pointing to a sequence.yaml file
        """
        if isinstance(state, (str, Path)):
            state = MDASequence.parse_file(state)
        elif isinstance(state, dict):
            state = MDASequence(**state)
        if not isinstance(state, MDASequence):
            raise TypeError("state must be an MDASequence, dict, or yaml file")

        self.acquisition_order_comboBox.setCurrentText(state.axis_order)

        # set channel table
        self.clear_channel()
        if channel_group := self._mmc.getChannelGroup():
            channel_list = list(self._mmc.getAvailableConfigs(channel_group))
        else:
            channel_list = []
        for idx, ch in enumerate(state.channels):
            if not self.add_channel():
                break
            if ch.config in channel_list:
                self.channel_tableWidget.cellWidget(idx, 0).setCurrentText(ch.config)
            else:
                warnings.warn(
                    f"Unrecognized channel: {ch.config!r}. "
                    f"Valid channels include {channel_list}"
                )
            if ch.exposure:
                self.channel_tableWidget.cellWidget(idx, 1).setValue(int(ch.exposure))

        # set Z
        if state.z_plan:
            self.stack_groupBox.setChecked(True)
            if hasattr(state.z_plan, "top") and hasattr(state.z_plan, "bottom"):
                self.z_top_doubleSpinBox.setValue(state.z_plan.top)
                self.z_bottom_doubleSpinBox.setValue(state.z_plan.bottom)
                self.z_tabWidget.setCurrentIndex(0)
            elif hasattr(state.z_plan, "above") and hasattr(state.z_plan, "below"):
                self.above_doubleSpinBox.setValue(state.z_plan.above)
                self.below_doubleSpinBox.setValue(state.z_plan.below)
                self.z_tabWidget.setCurrentIndex(2)
            elif hasattr(state.z_plan, "range"):
                self.zrange_spinBox.setValue(int(state.z_plan.range))
                self.z_tabWidget.setCurrentIndex(1)
            if hasattr(state.z_plan, "step"):
                self.step_size_doubleSpinBox.setValue(state.z_plan.step)
        else:
            self.stack_groupBox.setChecked(False)

        # set time
        # currently only `TIntervalLoops` is supported
        if hasattr(state.time_plan, "interval") and hasattr(state.time_plan, "loops"):
            self.time_groupBox.setChecked(True)
            self.timepoints_spinBox.setValue(state.time_plan.loops)

            sec = state.time_plan.interval.total_seconds()
            if sec >= 60:
                self.time_comboBox.setCurrentText("min")
                self.interval_spinBox.setValue(sec // 60)
            elif sec >= 1:
                self.time_comboBox.setCurrentText("sec")
                self.interval_spinBox.setValue(int(sec))
            else:
                self.time_comboBox.setCurrentText("ms")
                self.interval_spinBox.setValue(int(sec * 1000))
        else:
            self.time_groupBox.setChecked(False)

        # set stage positions
        self.clear_positions()
        if state.stage_positions:
            self.stage_pos_groupBox.setChecked(True)
            for idx, pos in enumerate(state.stage_positions):
                self._add_position_row()
                for c, ax in enumerate("xyz"):
                    item = QtW.QTableWidgetItem(str(getattr(pos, ax)))
                    item.setTextAlignment(int(Qt.AlignHCenter | Qt.AlignVCenter))
                    self.stage_tableWidget.setItem(idx, c, item)
        else:
            self.stage_pos_groupBox.setChecked(False)

    def get_state(self) -> MDASequence:
        """Get current state of widget as a useq.MDASequence."""
        state = {
            "axis_order": self.acquisition_order_comboBox.currentText(),
            "channels": [],
            "stage_positions": [],
            "z_plan": None,
            "time_plan": None,
        }
        state["channels"] = [
            {
                "config": self.channel_tableWidget.cellWidget(c, 0).currentText(),
                "group": self._mmc.getChannelGroup() or "Channel",
                "exposure": self.channel_tableWidget.cellWidget(c, 1).value(),
            }
            for c in range(self.channel_tableWidget.rowCount())
        ]
        if self.stack_groupBox.isChecked():

            if self.z_tabWidget.currentIndex() == 0:
                state["z_plan"] = {
                    "top": self.z_top_doubleSpinBox.value(),
                    "bottom": self.z_bottom_doubleSpinBox.value(),
                    "step": self.step_size_doubleSpinBox.value(),
                }

            elif self.z_tabWidget.currentIndex() == 1:
                state["z_plan"] = {
                    "range": self.zrange_spinBox.value(),
                    "step": self.step_size_doubleSpinBox.value(),
                }
            elif self.z_tabWidget.currentIndex() == 2:
                state["z_plan"] = {
                    "above": self.above_doubleSpinBox.value(),
                    "below": self.below_doubleSpinBox.value(),
                    "step": self.step_size_doubleSpinBox.value(),
                }

        if self.time_groupBox.isChecked():
            unit = {"min": "minutes", "sec": "seconds", "ms": "milliseconds"}[
                self.time_comboBox.currentText()
            ]
            state["time_plan"] = {
                "interval": {unit: self.interval_spinBox.value()},
                "loops": self.timepoints_spinBox.value(),
            }
        # position settings
        if (
            self.stage_pos_groupBox.isChecked()
            and self.stage_tableWidget.rowCount() > 0
        ):
            for r in range(self.stage_tableWidget.rowCount()):
                state["stage_positions"].append(
                    {
                        "x": float(self.stage_tableWidget.item(r, 0).text()),
                        "y": float(self.stage_tableWidget.item(r, 1).text()),
                        "z": float(self.stage_tableWidget.item(r, 2).text()),
                    }
                )
        else:
            state["stage_positions"].append(
                {
                    "x": float(self._mmc.getXPosition()),
                    "y": float(self._mmc.getYPosition()),
                    "z": float(self._mmc.getZPosition()),
                }
            )

        return MDASequence(**state)

    def _on_run_clicked(self):

        if len(self._mmc.getLoadedDevices()) < 2:
            raise ValueError("Load a cfg file first.")

        if self.channel_tableWidget.rowCount() <= 0:
            raise ValueError("Select at least one channel.")

        if self.stage_pos_groupBox.isChecked() and (
            self.stage_tableWidget.rowCount() <= 0
        ):
            raise ValueError(
                "Select at least one position" "or deselect the position groupbox."
            )

        if self.save_groupBox.isChecked() and not (
            self.fname_lineEdit.text() and Path(self.dir_lineEdit.text()).is_dir()
        ):
            raise ValueError("Select a filename and a valid directory.")

        experiment = self.get_state()

        self.SEQUENCE_META[experiment] = SequenceMeta(
            mode="mda",
            split_channels=self.checkBox_split_channels.isChecked(),
            should_save=self.save_groupBox.isChecked(),
            file_name=self.fname_lineEdit.text(),
            save_dir=self.dir_lineEdit.text(),
            save_pos=self.checkBox_save_pos.isChecked(),
        )
        self._mmc.run_mda(experiment)  # run the MDA experiment asynchronously
        return


if __name__ == "__main__":
    from qtpy.QtWidgets import QApplication

    app = QApplication([])
    window = MultiDWidget()
    window.show()
    app.exec_()<|MERGE_RESOLUTION|>--- conflicted
+++ resolved
@@ -164,23 +164,6 @@
         else:
             self.stack_groupBox.setEnabled(enabled)
 
-        if not self._mmc.getChannelGroup():
-            self.channel_groupBox.setEnabled(False)
-        else:
-            self.channel_groupBox.setEnabled(enabled)
-
-        if not self._mmc.getXYStageDevice():
-            self.stage_pos_groupBox.setChecked(False)
-            self.stage_pos_groupBox.setEnabled(False)
-        else:
-            self.stage_pos_groupBox.setEnabled(enabled)
-
-        if not self._mmc.getFocusDevice():
-            self.stack_groupBox.setChecked(False)
-            self.stack_groupBox.setEnabled(False)
-        else:
-            self.stack_groupBox.setEnabled(enabled)
-
     def _set_top(self):
         self.z_top_doubleSpinBox.setValue(self._mmc.getZPosition())
 
@@ -236,17 +219,8 @@
         if not channel_group:
             return
 
-<<<<<<< HEAD
-            channel_group = self._mmc.getChannelGroup()
-            if not channel_group:
-                return
-
-            idx = self.channel_tableWidget.rowCount()
-            self.channel_tableWidget.insertRow(idx)
-=======
         idx = self.channel_tableWidget.rowCount()
         self.channel_tableWidget.insertRow(idx)
->>>>>>> 17efbced
 
         # create a combo_box for channels in the table
         channel_comboBox = QtW.QComboBox(self)
@@ -290,28 +264,16 @@
         if not self._mmc.getXYStageDevice():
             return
 
-<<<<<<< HEAD
-        dev_loaded = list(self._mmc.getLoadedDevices())
-        if len(dev_loaded) > 1:
-            x = self._mmc.getXPosition()
-            y = self._mmc.getYPosition()
-
-            x_txt = QtW.QTableWidgetItem(str(x))
-            y_txt = QtW.QTableWidgetItem(str(y))
-            x_txt.setTextAlignment(Qt.AlignHCenter | Qt.AlignVCenter)
-            y_txt.setTextAlignment(Qt.AlignHCenter | Qt.AlignVCenter)
-
-            idx = self.stage_tableWidget.rowCount()
-            self.stage_tableWidget.insertRow(idx)
-
-            self.stage_tableWidget.setItem(idx, 0, QtW.QTableWidgetItem(x_txt))
-            self.stage_tableWidget.setItem(idx, 1, QtW.QTableWidgetItem(y_txt))
-
-            if self._mmc.getFocusDevice():
-                z = self._mmc.getZPosition()
-                z_txt = QtW.QTableWidgetItem(str(z))
-                z_txt.setTextAlignment(Qt.AlignHCenter | Qt.AlignVCenter)
-                self.stage_tableWidget.setItem(idx, 2, QtW.QTableWidgetItem(z_txt))
+        if len(self._mmc.getLoadedDevices()) > 1:
+            idx = self._add_position_row()
+
+            for c, ax in enumerate("XYZ"):
+                if not self._mmc.getFocusDevice() and ax == "Z":
+                    continue
+                cur = getattr(self._mmc, f"get{ax}Position")()
+                item = QtW.QTableWidgetItem(str(cur))
+                item.setTextAlignment(int(Qt.AlignHCenter | Qt.AlignVCenter))
+                self.stage_tableWidget.setItem(idx, c, item)
 
             if self._mmc.getAutoFocusDevice() and self._mmc.isContinuousFocusEnabled():
                 autofocus_dev = AutofocusDevice.set(
@@ -323,18 +285,6 @@
                 self.stage_tableWidget.setItem(
                     idx, 3, QtW.QTableWidgetItem(z_offset_txt)
                 )
-=======
-        if len(self._mmc.getLoadedDevices()) > 1:
-            idx = self._add_position_row()
-
-            for c, ax in enumerate("XYZ"):
-                if not self._mmc.getFocusDevice() and ax == "Z":
-                    continue
-                cur = getattr(self._mmc, f"get{ax}Position")()
-                item = QtW.QTableWidgetItem(str(cur))
-                item.setTextAlignment(int(Qt.AlignHCenter | Qt.AlignVCenter))
-                self.stage_tableWidget.setItem(idx, c, item)
->>>>>>> 17efbced
 
             self.toggle_checkbox_save_pos()
 
