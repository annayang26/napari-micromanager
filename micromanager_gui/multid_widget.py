from __future__ import annotations

import warnings
from dataclasses import dataclass
from pathlib import Path
from typing import TYPE_CHECKING

from qtpy import QtWidgets as QtW
from qtpy import uic
from qtpy.QtCore import QSize, Qt
from qtpy.QtGui import QIcon
from typing_extensions import Literal
from useq import MDASequence

if TYPE_CHECKING:
    from pymmcore_plus import RemoteMMCore

ICONS = Path(__file__).parent / "icons"


@dataclass
class SequenceMeta:
    mode: Literal["mda"] | Literal["explorer"] = ""
    split_channels: bool = False
    should_save: bool = False
    file_name: str = ""
    save_dir: str = ""
    save_pos: bool = False


class _MultiDUI:
    UI_FILE = str(Path(__file__).parent / "_gui_objects" / "multid_gui.ui")

    # The UI_FILE above contains these objects:
    save_groupBox: QtW.QGroupBox
    fname_lineEdit: QtW.QLineEdit
    dir_lineEdit: QtW.QLineEdit
    browse_save_Button: QtW.QPushButton
    checkBox_save_pos: QtW.QCheckBox
    checkBox_split_channels: QtW.QCheckBox

    channel_groupBox: QtW.QGroupBox
    channel_tableWidget: QtW.QTableWidget  # TODO: extract
    add_ch_Button: QtW.QPushButton
    clear_ch_Button: QtW.QPushButton
    remove_ch_Button: QtW.QPushButton

    time_groupBox: QtW.QGroupBox
    timepoints_spinBox: QtW.QSpinBox
    interval_spinBox: QtW.QSpinBox
    time_comboBox: QtW.QComboBox

    stack_groupBox: QtW.QGroupBox
    z_tabWidget: QtW.QTabWidget
    step_size_doubleSpinBox: QtW.QDoubleSpinBox
    n_images_label: QtW.QLabel
    # TopBottom
    set_top_Button: QtW.QPushButton
    set_bottom_Button: QtW.QPushButton
    z_top_doubleSpinBox: QtW.QDoubleSpinBox
    z_bottom_doubleSpinBox: QtW.QDoubleSpinBox
    z_range_topbottom_doubleSpinBox: QtW.QDoubleSpinBox
    # RangeAround
    zrange_spinBox: QtW.QSpinBox
    range_around_label: QtW.QLabel
    # AboveBelow
    above_doubleSpinBox: QtW.QDoubleSpinBox
    below_doubleSpinBox: QtW.QDoubleSpinBox
    z_range_abovebelow_doubleSpinBox: QtW.QDoubleSpinBox

    stage_pos_groupBox: QtW.QGroupBox
    stage_tableWidget: QtW.QTableWidget  # TODO: extract
    add_pos_Button: QtW.QPushButton
    clear_pos_Button: QtW.QPushButton
    remove_pos_Button: QtW.QPushButton

    acquisition_order_comboBox: QtW.QComboBox
    run_Button: QtW.QPushButton
    pause_Button: QtW.QPushButton
    cancel_Button: QtW.QPushButton

    def setup_ui(self):
        uic.loadUi(self.UI_FILE, self)  # load QtDesigner .ui file
        self.pause_Button.hide()
        self.cancel_Button.hide()
        # button icon
        self.run_Button.setIcon(QIcon(str(ICONS / "play-button_1.svg")))
        self.run_Button.setIconSize(QSize(20, 0))


class MultiDWidget(QtW.QWidget, _MultiDUI):

    # metadata associated with a given experiment
    SEQUENCE_META: dict[MDASequence, SequenceMeta] = {}

    def __init__(self, mmcore: RemoteMMCore, parent=None):
        self._mmc = mmcore
        super().__init__(parent)
        self.setup_ui()

        self.pause_Button.released.connect(self._mmc.toggle_pause)
        self.cancel_Button.released.connect(self._mmc.cancel)

        # connect buttons
        self.add_pos_Button.clicked.connect(self.add_position)
        self.remove_pos_Button.clicked.connect(self.remove_position)
        self.clear_pos_Button.clicked.connect(self.clear_positions)
        self.add_ch_Button.clicked.connect(self.add_channel)
        self.remove_ch_Button.clicked.connect(self.remove_channel)
        self.clear_ch_Button.clicked.connect(self.clear_channel)

        self.browse_save_Button.clicked.connect(self.set_multi_d_acq_dir)
        self.run_Button.clicked.connect(self._on_run_clicked)

        # connect for z stack
        self.set_top_Button.clicked.connect(self._set_top)
        self.set_bottom_Button.clicked.connect(self._set_bottom)
        self.z_top_doubleSpinBox.valueChanged.connect(self._update_topbottom_range)
        self.z_bottom_doubleSpinBox.valueChanged.connect(self._update_topbottom_range)

        self.zrange_spinBox.valueChanged.connect(self._update_rangearound_label)

        self.above_doubleSpinBox.valueChanged.connect(self._update_abovebelow_range)
        self.below_doubleSpinBox.valueChanged.connect(self._update_abovebelow_range)

        self.z_range_abovebelow_doubleSpinBox.valueChanged.connect(
            self._update_n_images
        )
        self.zrange_spinBox.valueChanged.connect(self._update_n_images)
        self.z_range_topbottom_doubleSpinBox.valueChanged.connect(self._update_n_images)
        self.step_size_doubleSpinBox.valueChanged.connect(self._update_n_images)
        self.z_tabWidget.currentChanged.connect(self._update_n_images)
        self.stack_groupBox.toggled.connect(self._update_n_images)

        # toggle connect
        self.save_groupBox.toggled.connect(self.toggle_checkbox_save_pos)
        self.stage_pos_groupBox.toggled.connect(self.toggle_checkbox_save_pos)

        # connect position table double click
        self.stage_tableWidget.cellDoubleClicked.connect(self.move_to_position)

        # events
        mmcore.events.sequenceStarted.connect(self._on_mda_started)
        mmcore.events.sequenceFinished.connect(self._on_mda_finished)
        mmcore.events.sequencePauseToggled.connect(self._on_mda_paused)

    def _set_enabled(self, enabled: bool):
        self.save_groupBox.setEnabled(enabled)
        self.time_groupBox.setEnabled(enabled)
        self.acquisition_order_comboBox.setEnabled(enabled)
        self.channel_groupBox.setEnabled(enabled)

        if not self._mmc.getXYStageDevice():
            self.stage_pos_groupBox.setChecked(False)
            self.stage_pos_groupBox.setEnabled(False)
        else:
            self.stage_pos_groupBox.setEnabled(enabled)

        if not self._mmc.getFocusDevice():
            self.stack_groupBox.setChecked(False)
            self.stack_groupBox.setEnabled(False)
        else:
            self.stack_groupBox.setEnabled(enabled)

    def _set_top(self):
        self.z_top_doubleSpinBox.setValue(self._mmc.getZPosition())

    def _set_bottom(self):
        self.z_bottom_doubleSpinBox.setValue(self._mmc.getZPosition())

    def _update_topbottom_range(self):
        self.z_range_topbottom_doubleSpinBox.setValue(
            abs(self.z_top_doubleSpinBox.value() - self.z_bottom_doubleSpinBox.value())
        )

    def _update_rangearound_label(self, value):
        self.range_around_label.setText(f"-{value/2} µm <- z -> +{value/2} µm")

    def _update_abovebelow_range(self):
        self.z_range_abovebelow_doubleSpinBox.setValue(
            self.above_doubleSpinBox.value() + self.below_doubleSpinBox.value()
        )

    def _update_n_images(self):
        step = self.step_size_doubleSpinBox.value()
        # set what is the range to consider depending on the z_stack mode
        if self.z_tabWidget.currentIndex() == 0:
            range = self.z_range_topbottom_doubleSpinBox.value()
        if self.z_tabWidget.currentIndex() == 1:
            range = self.zrange_spinBox.value()
        if self.z_tabWidget.currentIndex() == 2:
            range = self.z_range_abovebelow_doubleSpinBox.value()

        self.n_images_label.setText(f"{round((range / step) + 1)}")

    def _on_mda_started(self, sequence):
        self._set_enabled(False)
        self.pause_Button.show()
        self.cancel_Button.show()
        self.run_Button.hide()

    def _on_mda_finished(self, sequence):
        self._set_enabled(True)
        self.pause_Button.hide()
        self.cancel_Button.hide()
        self.run_Button.show()

    def _on_mda_paused(self, paused):
        self.pause_Button.setText("GO" if paused else "PAUSE")

    # add, remove, clear channel table
    def add_channel(self) -> bool:
        if len(self._mmc.getLoadedDevices()) <= 1:
            return False

        channel_group = self._mmc.getChannelGroup()
        if not channel_group:
            return

<<<<<<< HEAD
            channel_group = self._mmc.getChannelGroup()
            if not channel_group:
                return

            idx = self.channel_tableWidget.rowCount()
            self.channel_tableWidget.insertRow(idx)
=======
        idx = self.channel_tableWidget.rowCount()
        self.channel_tableWidget.insertRow(idx)
>>>>>>> 1f441d91

        # create a combo_box for channels in the table
        channel_comboBox = QtW.QComboBox(self)
        channel_exp_spinBox = QtW.QSpinBox(self)
        channel_exp_spinBox.setRange(0, 10000)
        channel_exp_spinBox.setValue(100)

<<<<<<< HEAD
            channel_list = list(self._mmc.getAvailableConfigs(channel_group))
            self.channel_comboBox.addItems(channel_list)
=======
        if channel_group := self._mmc.getChannelGroup():
            channel_list = list(self._mmc.getAvailableConfigs(channel_group))
            channel_comboBox.addItems(channel_list)
>>>>>>> 1f441d91

        self.channel_tableWidget.setCellWidget(idx, 0, channel_comboBox)
        self.channel_tableWidget.setCellWidget(idx, 1, channel_exp_spinBox)
        return True

    def remove_channel(self):
        # remove selected position
        rows = {r.row() for r in self.channel_tableWidget.selectedIndexes()}
        for idx in sorted(rows, reverse=True):
            self.channel_tableWidget.removeRow(idx)

    def clear_channel(self):
        # clear all positions
        self.channel_tableWidget.clearContents()
        self.channel_tableWidget.setRowCount(0)

    def toggle_checkbox_save_pos(self):
        if (
            self.stage_pos_groupBox.isChecked()
            and self.stage_tableWidget.rowCount() > 0
        ):
            self.checkBox_save_pos.setEnabled(True)

        else:
            self.checkBox_save_pos.setCheckState(Qt.CheckState.Unchecked)
            self.checkBox_save_pos.setEnabled(False)

    # add, remove, clear, move_to positions table
    def add_position(self):

        if not self._mmc.getXYStageDevice():
            return

<<<<<<< HEAD
        dev_loaded = list(self._mmc.getLoadedDevices())
        if len(dev_loaded) > 1:
            x = self._mmc.getXPosition()
            y = self._mmc.getYPosition()

            x_txt = QtW.QTableWidgetItem(str(x))
            y_txt = QtW.QTableWidgetItem(str(y))
            x_txt.setTextAlignment(Qt.AlignHCenter | Qt.AlignVCenter)
            y_txt.setTextAlignment(Qt.AlignHCenter | Qt.AlignVCenter)

            idx = self.stage_tableWidget.rowCount()
            self.stage_tableWidget.insertRow(idx)

            self.stage_tableWidget.setItem(idx, 0, QtW.QTableWidgetItem(x_txt))
            self.stage_tableWidget.setItem(idx, 1, QtW.QTableWidgetItem(y_txt))

            if self._mmc.getFocusDevice():
                z = self._mmc.getZPosition()
                z_txt = QtW.QTableWidgetItem(str(z))
                z_txt.setTextAlignment(Qt.AlignHCenter | Qt.AlignVCenter)
                self.stage_tableWidget.setItem(idx, 2, QtW.QTableWidgetItem(z_txt))
=======
        if len(self._mmc.getLoadedDevices()) > 1:
            idx = self._add_position_row()

            for c, ax in enumerate("XYZ"):
                if not self._mmc.getFocusDevice() and ax == "Z":
                    continue
                cur = getattr(self._mmc, f"get{ax}Position")()
                item = QtW.QTableWidgetItem(str(cur))
                item.setTextAlignment(int(Qt.AlignHCenter | Qt.AlignVCenter))
                self.stage_tableWidget.setItem(idx, c, item)
>>>>>>> 1f441d91

            self.toggle_checkbox_save_pos()

    def _add_position_row(self) -> int:
        idx = self.stage_tableWidget.rowCount()
        self.stage_tableWidget.insertRow(idx)
        return idx

    def remove_position(self):
        # remove selected position
        rows = {r.row() for r in self.stage_tableWidget.selectedIndexes()}
        for idx in sorted(rows, reverse=True):
            self.stage_tableWidget.removeRow(idx)
        self.toggle_checkbox_save_pos()

    def clear_positions(self):
        # clear all positions
        self.stage_tableWidget.clearContents()
        self.stage_tableWidget.setRowCount(0)
        self.toggle_checkbox_save_pos()

    def move_to_position(self):
        if not self._mmc.getXYStageDevice():
            return
        curr_row = self.stage_tableWidget.currentRow()
        x_val = self.stage_tableWidget.item(curr_row, 0).text()
        y_val = self.stage_tableWidget.item(curr_row, 1).text()
        z_val = self.stage_tableWidget.item(curr_row, 2).text()
        self._mmc.setXYPosition(float(x_val), float(y_val))
        self._mmc.setPosition(self._mmc.getFocusDevice(), float(z_val))

    def set_multi_d_acq_dir(self):
        # set the directory
        self.dir = QtW.QFileDialog(self)
        self.dir.setFileMode(QtW.QFileDialog.DirectoryOnly)
        self.save_dir = QtW.QFileDialog.getExistingDirectory(self.dir)
        self.dir_lineEdit.setText(self.save_dir)
        self.parent_path = Path(self.save_dir)

    def set_state(self, state: dict | MDASequence | str | Path) -> None:
        """Set current state of MDA widget.

        Parameters
        ----------
        state : Union[dict, MDASequence, str, Path]
            MDASequence state in the form of a dict, MDASequence object, or a str or
            Path pointing to a sequence.yaml file
        """
        if isinstance(state, (str, Path)):
            state = MDASequence.parse_file(state)
        elif isinstance(state, dict):
            state = MDASequence(**state)
        if not isinstance(state, MDASequence):
            raise TypeError("state must be an MDASequence, dict, or yaml file")

        self.acquisition_order_comboBox.setCurrentText(state.axis_order)

        # set channel table
        self.clear_channel()
        if channel_group := self._mmc.getChannelGroup():
            channel_list = list(self._mmc.getAvailableConfigs(channel_group))
        else:
            channel_list = []
        for idx, ch in enumerate(state.channels):
            if not self.add_channel():
                break
            if ch.config in channel_list:
                self.channel_tableWidget.cellWidget(idx, 0).setCurrentText(ch.config)
            else:
                warnings.warn(
                    f"Unrecognized channel: {ch.config!r}. "
                    f"Valid channels include {channel_list}"
                )
            if ch.exposure:
                self.channel_tableWidget.cellWidget(idx, 1).setValue(int(ch.exposure))

        # set Z
        if state.z_plan:
            self.stack_groupBox.setChecked(True)
            if hasattr(state.z_plan, "top") and hasattr(state.z_plan, "bottom"):
                self.z_top_doubleSpinBox.setValue(state.z_plan.top)
                self.z_bottom_doubleSpinBox.setValue(state.z_plan.bottom)
                self.z_tabWidget.setCurrentIndex(0)
            elif hasattr(state.z_plan, "above") and hasattr(state.z_plan, "below"):
                self.above_doubleSpinBox.setValue(state.z_plan.above)
                self.below_doubleSpinBox.setValue(state.z_plan.below)
                self.z_tabWidget.setCurrentIndex(2)
            elif hasattr(state.z_plan, "range"):
                self.zrange_spinBox.setValue(int(state.z_plan.range))
                self.z_tabWidget.setCurrentIndex(1)
            if hasattr(state.z_plan, "step"):
                self.step_size_doubleSpinBox.setValue(state.z_plan.step)
        else:
            self.stack_groupBox.setChecked(False)

        # set time
        # currently only `TIntervalLoops` is supported
        if hasattr(state.time_plan, "interval") and hasattr(state.time_plan, "loops"):
            self.time_groupBox.setChecked(True)
            self.timepoints_spinBox.setValue(state.time_plan.loops)

            sec = state.time_plan.interval.total_seconds()
            if sec >= 60:
                self.time_comboBox.setCurrentText("min")
                self.interval_spinBox.setValue(sec // 60)
            elif sec >= 1:
                self.time_comboBox.setCurrentText("sec")
                self.interval_spinBox.setValue(int(sec))
            else:
                self.time_comboBox.setCurrentText("ms")
                self.interval_spinBox.setValue(int(sec * 1000))
        else:
            self.time_groupBox.setChecked(False)

        # set stage positions
        self.clear_positions()
        if state.stage_positions:
            self.stage_pos_groupBox.setChecked(True)
            for idx, pos in enumerate(state.stage_positions):
                self._add_position_row()
                for c, ax in enumerate("xyz"):
                    item = QtW.QTableWidgetItem(str(getattr(pos, ax)))
                    item.setTextAlignment(int(Qt.AlignHCenter | Qt.AlignVCenter))
                    self.stage_tableWidget.setItem(idx, c, item)
        else:
            self.stage_pos_groupBox.setChecked(False)

    def get_state(self) -> MDASequence:
        """Get current state of widget as a useq.MDASequence."""
        state = {
            "axis_order": self.acquisition_order_comboBox.currentText(),
            "channels": [],
            "stage_positions": [],
            "z_plan": None,
            "time_plan": None,
        }
        state["channels"] = [
            {
                "config": self.channel_tableWidget.cellWidget(c, 0).currentText(),
                "group": self._mmc.getChannelGroup() or "Channel",
                "exposure": self.channel_tableWidget.cellWidget(c, 1).value(),
            }
            for c in range(self.channel_tableWidget.rowCount())
        ]
        if self.stack_groupBox.isChecked():

            if self.z_tabWidget.currentIndex() == 0:
                state["z_plan"] = {
                    "top": self.z_top_doubleSpinBox.value(),
                    "bottom": self.z_bottom_doubleSpinBox.value(),
                    "step": self.step_size_doubleSpinBox.value(),
                }

            elif self.z_tabWidget.currentIndex() == 1:
                state["z_plan"] = {
                    "range": self.zrange_spinBox.value(),
                    "step": self.step_size_doubleSpinBox.value(),
                }
            elif self.z_tabWidget.currentIndex() == 2:
                state["z_plan"] = {
                    "above": self.above_doubleSpinBox.value(),
                    "below": self.below_doubleSpinBox.value(),
                    "step": self.step_size_doubleSpinBox.value(),
                }

        if self.time_groupBox.isChecked():
            unit = {"min": "minutes", "sec": "seconds", "ms": "milliseconds"}[
                self.time_comboBox.currentText()
            ]
            state["time_plan"] = {
                "interval": {unit: self.interval_spinBox.value()},
                "loops": self.timepoints_spinBox.value(),
            }
        # position settings
        if (
            self.stage_pos_groupBox.isChecked()
            and self.stage_tableWidget.rowCount() > 0
        ):
            if self._mmc.getFocusDevice() and self._mmc.getXYStageDevice():
                for r in range(self.stage_tableWidget.rowCount()):
                    state["stage_positions"].append(
                        {
                            "x": float(self.stage_tableWidget.item(r, 0).text()),
                            "y": float(self.stage_tableWidget.item(r, 1).text()),
                            "z": float(self.stage_tableWidget.item(r, 2).text()),
                        }
                    )
            elif self._mmc.getXYStageDevice():
                for r in range(self.stage_tableWidget.rowCount()):
                    state["stage_positions"].append(
                        {
                            "x": float(self.stage_tableWidget.item(r, 0).text()),
                            "y": float(self.stage_tableWidget.item(r, 1).text()),
                        }
                    )
        elif self._mmc.getFocusDevice() and self._mmc.getXYStageDevice():
            state["stage_positions"].append(
                {
                    "x": float(self._mmc.getXPosition()),
                    "y": float(self._mmc.getYPosition()),
                    "z": float(self._mmc.getZPosition()),
                }
            )
        elif self._mmc.getXYStageDevice():
            state["stage_positions"].append(
                {
                    "x": float(self._mmc.getXPosition()),
                    "y": float(self._mmc.getYPosition()),
                }
            )

        return MDASequence(**state)

    def _on_run_clicked(self):

        if len(self._mmc.getLoadedDevices()) < 2:
            raise ValueError("Load a cfg file first.")

        if self.channel_tableWidget.rowCount() <= 0:
            raise ValueError("Select at least one channel.")

        if self.stage_pos_groupBox.isChecked() and (
            self.stage_tableWidget.rowCount() <= 0
        ):
            raise ValueError(
                "Select at least one position" "or deselect the position groupbox."
            )

        if self.save_groupBox.isChecked() and not (
            self.fname_lineEdit.text() and Path(self.dir_lineEdit.text()).is_dir()
        ):
            raise ValueError("Select a filename and a valid directory.")

        experiment = self.get_state()

        self.SEQUENCE_META[experiment] = SequenceMeta(
            mode="mda",
            split_channels=self.checkBox_split_channels.isChecked(),
            should_save=self.save_groupBox.isChecked(),
            file_name=self.fname_lineEdit.text(),
            save_dir=self.dir_lineEdit.text(),
            save_pos=self.checkBox_save_pos.isChecked(),
        )
        self._mmc.run_mda(experiment)  # run the MDA experiment asynchronously
        return


if __name__ == "__main__":
    from qtpy.QtWidgets import QApplication

    app = QApplication([])
    window = MultiDWidget()
    window.show()
    app.exec_()<|MERGE_RESOLUTION|>--- conflicted
+++ resolved
@@ -217,17 +217,8 @@
         if not channel_group:
             return
 
-<<<<<<< HEAD
-            channel_group = self._mmc.getChannelGroup()
-            if not channel_group:
-                return
-
-            idx = self.channel_tableWidget.rowCount()
-            self.channel_tableWidget.insertRow(idx)
-=======
         idx = self.channel_tableWidget.rowCount()
         self.channel_tableWidget.insertRow(idx)
->>>>>>> 1f441d91
 
         # create a combo_box for channels in the table
         channel_comboBox = QtW.QComboBox(self)
@@ -235,14 +226,9 @@
         channel_exp_spinBox.setRange(0, 10000)
         channel_exp_spinBox.setValue(100)
 
-<<<<<<< HEAD
-            channel_list = list(self._mmc.getAvailableConfigs(channel_group))
-            self.channel_comboBox.addItems(channel_list)
-=======
         if channel_group := self._mmc.getChannelGroup():
             channel_list = list(self._mmc.getAvailableConfigs(channel_group))
             channel_comboBox.addItems(channel_list)
->>>>>>> 1f441d91
 
         self.channel_tableWidget.setCellWidget(idx, 0, channel_comboBox)
         self.channel_tableWidget.setCellWidget(idx, 1, channel_exp_spinBox)
@@ -276,29 +262,6 @@
         if not self._mmc.getXYStageDevice():
             return
 
-<<<<<<< HEAD
-        dev_loaded = list(self._mmc.getLoadedDevices())
-        if len(dev_loaded) > 1:
-            x = self._mmc.getXPosition()
-            y = self._mmc.getYPosition()
-
-            x_txt = QtW.QTableWidgetItem(str(x))
-            y_txt = QtW.QTableWidgetItem(str(y))
-            x_txt.setTextAlignment(Qt.AlignHCenter | Qt.AlignVCenter)
-            y_txt.setTextAlignment(Qt.AlignHCenter | Qt.AlignVCenter)
-
-            idx = self.stage_tableWidget.rowCount()
-            self.stage_tableWidget.insertRow(idx)
-
-            self.stage_tableWidget.setItem(idx, 0, QtW.QTableWidgetItem(x_txt))
-            self.stage_tableWidget.setItem(idx, 1, QtW.QTableWidgetItem(y_txt))
-
-            if self._mmc.getFocusDevice():
-                z = self._mmc.getZPosition()
-                z_txt = QtW.QTableWidgetItem(str(z))
-                z_txt.setTextAlignment(Qt.AlignHCenter | Qt.AlignVCenter)
-                self.stage_tableWidget.setItem(idx, 2, QtW.QTableWidgetItem(z_txt))
-=======
         if len(self._mmc.getLoadedDevices()) > 1:
             idx = self._add_position_row()
 
@@ -309,7 +272,6 @@
                 item = QtW.QTableWidgetItem(str(cur))
                 item.setTextAlignment(int(Qt.AlignHCenter | Qt.AlignVCenter))
                 self.stage_tableWidget.setItem(idx, c, item)
->>>>>>> 1f441d91
 
             self.toggle_checkbox_save_pos()
 
