<?xml version="1.0" encoding="UTF-8"?>
<ui version="4.0">
 <class>MainWindow</class>
 <widget class="QWidget" name="MainWindow">
  <property name="geometry">
   <rect>
    <x>0</x>
    <y>0</y>
<<<<<<< HEAD
    <width>485</width>
    <height>844</height>
   </rect>
  </property>
  <layout class="QGridLayout" name="gridLayout_9">
   <item row="0" column="0">
    <widget class="QGroupBox" name="groupBox">
     <property name="maximumSize">
      <size>
       <width>16777215</width>
       <height>70</height>
      </size>
     </property>
     <property name="title">
      <string>MIcro-Manager Configuration</string>
     </property>
     <layout class="QGridLayout" name="gridLayout">
      <item row="0" column="0">
       <widget class="QLineEdit" name="cfg_LineEdit">
        <property name="sizePolicy">
         <sizepolicy hsizetype="Expanding" vsizetype="Expanding">
          <horstretch>0</horstretch>
          <verstretch>0</verstretch>
         </sizepolicy>
        </property>
        <property name="readOnly">
         <bool>true</bool>
        </property>
       </widget>
      </item>
      <item row="0" column="1">
       <widget class="QPushButton" name="browse_cfg_Button">
        <property name="sizePolicy">
         <sizepolicy hsizetype="Fixed" vsizetype="Fixed">
          <horstretch>0</horstretch>
          <verstretch>0</verstretch>
         </sizepolicy>
        </property>
        <property name="text">
         <string>...</string>
        </property>
       </widget>
      </item>
      <item row="0" column="2">
       <widget class="QPushButton" name="load_cfg_Button">
        <property name="sizePolicy">
         <sizepolicy hsizetype="Fixed" vsizetype="Fixed">
          <horstretch>0</horstretch>
          <verstretch>0</verstretch>
         </sizepolicy>
        </property>
        <property name="text">
         <string>Load</string>
        </property>
       </widget>
      </item>
     </layout>
    </widget>
   </item>
   <item row="1" column="0">
    <layout class="QGridLayout" name="gridLayout_5">
     <item row="0" column="0">
      <widget class="QGroupBox" name="objective_groupBox">
       <property name="enabled">
        <bool>true</bool>
       </property>
       <property name="minimumSize">
        <size>
         <width>130</width>
         <height>0</height>
        </size>
       </property>
       <property name="maximumSize">
        <size>
         <width>150</width>
         <height>16777215</height>
        </size>
       </property>
       <property name="title">
        <string>Objectives</string>
       </property>
       <layout class="QGridLayout" name="gridLayout_2">
        <item row="0" column="0">
         <widget class="QComboBox" name="objective_comboBox">
          <property name="enabled">
           <bool>true</bool>
          </property>
          <property name="sizePolicy">
           <sizepolicy hsizetype="Fixed" vsizetype="Fixed">
            <horstretch>0</horstretch>
            <verstretch>0</verstretch>
           </sizepolicy>
          </property>
          <property name="minimumSize">
           <size>
            <width>130</width>
            <height>0</height>
           </size>
          </property>
          <property name="maximumSize">
           <size>
            <width>150</width>
            <height>16777215</height>
           </size>
          </property>
          <property name="toolTipDuration">
           <number>0</number>
          </property>
         </widget>
        </item>
       </layout>
      </widget>
     </item>
     <item row="0" column="1" rowspan="2">
      <widget class="QGroupBox" name="camera_groupBox">
       <property name="enabled">
        <bool>true</bool>
       </property>
       <property name="sizePolicy">
        <sizepolicy hsizetype="Expanding" vsizetype="Preferred">
         <horstretch>0</horstretch>
         <verstretch>0</verstretch>
        </sizepolicy>
       </property>
       <property name="minimumSize">
        <size>
         <width>0</width>
         <height>0</height>
        </size>
       </property>
       <property name="maximumSize">
        <size>
         <width>16777215</width>
         <height>16777215</height>
        </size>
       </property>
       <property name="title">
        <string>Camera</string>
       </property>
       <layout class="QGridLayout" name="gridLayout_6">
        <item row="0" column="0">
         <widget class="QLabel" name="label_22">
          <property name="sizePolicy">
           <sizepolicy hsizetype="Preferred" vsizetype="Fixed">
            <horstretch>0</horstretch>
            <verstretch>0</verstretch>
           </sizepolicy>
          </property>
          <property name="maximumSize">
           <size>
            <width>65</width>
            <height>16777215</height>
           </size>
          </property>
          <property name="text">
           <string>Binning:</string>
          </property>
         </widget>
        </item>
        <item row="0" column="1">
         <widget class="QComboBox" name="bin_comboBox">
          <property name="enabled">
           <bool>true</bool>
          </property>
          <property name="sizePolicy">
           <sizepolicy hsizetype="Expanding" vsizetype="Fixed">
            <horstretch>0</horstretch>
            <verstretch>0</verstretch>
           </sizepolicy>
          </property>
          <property name="maximumSize">
           <size>
            <width>75</width>
            <height>16777215</height>
           </size>
          </property>
         </widget>
        </item>
        <item row="0" column="2">
         <widget class="QLabel" name="label">
          <property name="minimumSize">
           <size>
            <width>70</width>
            <height>0</height>
           </size>
          </property>
          <property name="maximumSize">
           <size>
            <width>70</width>
            <height>16777215</height>
           </size>
          </property>
          <property name="text">
           <string>Pixel (µm):</string>
          </property>
         </widget>
        </item>
        <item row="1" column="1">
         <widget class="QComboBox" name="bit_comboBox">
          <property name="enabled">
           <bool>true</bool>
          </property>
          <property name="sizePolicy">
           <sizepolicy hsizetype="Expanding" vsizetype="Fixed">
            <horstretch>0</horstretch>
            <verstretch>0</verstretch>
           </sizepolicy>
          </property>
          <property name="maximumSize">
           <size>
            <width>75</width>
            <height>16777215</height>
           </size>
          </property>
         </widget>
        </item>
        <item row="1" column="0">
         <widget class="QLabel" name="label_6">
          <property name="sizePolicy">
           <sizepolicy hsizetype="Preferred" vsizetype="Fixed">
            <horstretch>0</horstretch>
            <verstretch>0</verstretch>
           </sizepolicy>
          </property>
          <property name="maximumSize">
           <size>
            <width>65</width>
            <height>16777215</height>
           </size>
          </property>
          <property name="text">
           <string>Bit Depth:</string>
          </property>
         </widget>
        </item>
        <item row="0" column="3">
         <widget class="QDoubleSpinBox" name="px_size_doubleSpinBox">
          <property name="maximumSize">
           <size>
            <width>60</width>
            <height>16777215</height>
           </size>
          </property>
          <property name="alignment">
           <set>Qt::AlignCenter</set>
          </property>
          <property name="buttonSymbols">
           <enum>QAbstractSpinBox::PlusMinus</enum>
          </property>
          <property name="minimum">
           <double>1.000000000000000</double>
          </property>
          <property name="value">
           <double>6.500000000000000</double>
          </property>
         </widget>
        </item>
       </layout>
      </widget>
     </item>
     <item row="1" column="0">
      <widget class="QGroupBox" name="groupBox_2">
       <property name="title">
        <string>Illumination</string>
       </property>
       <layout class="QGridLayout" name="gridLayout_3">
        <item row="0" column="0">
         <widget class="QPushButton" name="illumination_Button">
          <property name="text">
           <string>Illumination(s)</string>
          </property>
         </widget>
        </item>
       </layout>
      </widget>
     </item>
    </layout>
   </item>
   <item row="2" column="0">
=======
    <width>544</width>
    <height>844</height>
   </rect>
  </property>
  <layout class="QGridLayout" name="gridLayout_5">
   <item row="2" column="0" colspan="2">
>>>>>>> 7c1e6719
    <widget class="QGroupBox" name="stage_groupBox">
     <property name="enabled">
      <bool>true</bool>
     </property>
     <property name="sizePolicy">
      <sizepolicy hsizetype="Expanding" vsizetype="Preferred">
       <horstretch>0</horstretch>
       <verstretch>0</verstretch>
      </sizepolicy>
     </property>
     <property name="minimumSize">
      <size>
       <width>0</width>
       <height>170</height>
      </size>
     </property>
     <property name="maximumSize">
      <size>
       <width>16777215</width>
       <height>170</height>
      </size>
     </property>
     <property name="title">
      <string>Stage</string>
     </property>
     <layout class="QGridLayout" name="gridLayout_12">
      <property name="leftMargin">
       <number>12</number>
      </property>
      <item row="0" column="2">
       <widget class="QGroupBox" name="Z_groupBox">
        <property name="enabled">
         <bool>true</bool>
        </property>
        <property name="minimumSize">
         <size>
          <width>120</width>
          <height>0</height>
         </size>
        </property>
        <property name="maximumSize">
         <size>
          <width>120</width>
          <height>16777215</height>
         </size>
        </property>
        <property name="title">
         <string>Z Control</string>
        </property>
        <layout class="QGridLayout" name="gridLayout_7">
         <property name="topMargin">
          <number>15</number>
         </property>
         <item row="0" column="0" alignment="Qt::AlignHCenter">
          <widget class="QPushButton" name="up_Button">
           <property name="enabled">
            <bool>true</bool>
           </property>
           <property name="maximumSize">
            <size>
             <width>30</width>
             <height>20</height>
            </size>
           </property>
           <property name="layoutDirection">
            <enum>Qt::LeftToRight</enum>
           </property>
           <property name="autoFillBackground">
            <bool>false</bool>
           </property>
           <property name="text">
            <string/>
           </property>
          </widget>
         </item>
         <item row="1" column="0" alignment="Qt::AlignHCenter|Qt::AlignVCenter">
          <widget class="QDoubleSpinBox" name="z_step_size_doubleSpinBox">
           <property name="enabled">
            <bool>true</bool>
           </property>
           <property name="sizePolicy">
            <sizepolicy hsizetype="Fixed" vsizetype="Fixed">
             <horstretch>0</horstretch>
             <verstretch>0</verstretch>
            </sizepolicy>
           </property>
           <property name="minimumSize">
            <size>
             <width>100</width>
             <height>0</height>
            </size>
           </property>
           <property name="maximumSize">
            <size>
             <width>150</width>
             <height>16777215</height>
            </size>
           </property>
           <property name="alignment">
            <set>Qt::AlignCenter</set>
           </property>
           <property name="buttonSymbols">
            <enum>QAbstractSpinBox::PlusMinus</enum>
           </property>
           <property name="showGroupSeparator" stdset="0">
            <bool>false</bool>
           </property>
           <property name="maximum">
            <double>10000.000000000000000</double>
           </property>
           <property name="singleStep">
            <double>0.100000000000000</double>
           </property>
           <property name="value">
            <double>1.000000000000000</double>
           </property>
          </widget>
         </item>
         <item row="2" column="0" alignment="Qt::AlignHCenter">
          <widget class="QPushButton" name="down_Button">
           <property name="enabled">
            <bool>true</bool>
           </property>
           <property name="maximumSize">
            <size>
             <width>30</width>
             <height>20</height>
            </size>
           </property>
           <property name="text">
            <string/>
           </property>
          </widget>
         </item>
        </layout>
       </widget>
      </item>
      <item row="0" column="1">
       <widget class="QGroupBox" name="XY_groupBox">
        <property name="enabled">
         <bool>true</bool>
        </property>
        <property name="sizePolicy">
         <sizepolicy hsizetype="Fixed" vsizetype="Preferred">
          <horstretch>0</horstretch>
          <verstretch>0</verstretch>
         </sizepolicy>
        </property>
        <property name="minimumSize">
         <size>
          <width>180</width>
          <height>0</height>
         </size>
        </property>
        <property name="maximumSize">
         <size>
          <width>180</width>
          <height>16777215</height>
         </size>
        </property>
        <property name="title">
         <string>XY Control</string>
        </property>
        <layout class="QGridLayout" name="gridLayout_4">
         <property name="leftMargin">
          <number>5</number>
         </property>
         <property name="topMargin">
          <number>10</number>
         </property>
         <property name="rightMargin">
          <number>5</number>
         </property>
         <property name="bottomMargin">
          <number>5</number>
         </property>
         <property name="horizontalSpacing">
          <number>5</number>
         </property>
         <property name="verticalSpacing">
          <number>0</number>
         </property>
         <item row="0" column="1" alignment="Qt::AlignHCenter">
          <widget class="QPushButton" name="y_up_Button">
           <property name="enabled">
            <bool>true</bool>
           </property>
           <property name="maximumSize">
            <size>
             <width>30</width>
             <height>20</height>
            </size>
           </property>
           <property name="palette">
            <palette>
             <active>
              <colorrole role="Button">
               <brush brushstyle="SolidPattern">
                <color alpha="255">
                 <red>179</red>
                 <green>179</green>
                 <blue>179</blue>
                </color>
               </brush>
              </colorrole>
             </active>
             <inactive>
              <colorrole role="Button">
               <brush brushstyle="SolidPattern">
                <color alpha="255">
                 <red>179</red>
                 <green>179</green>
                 <blue>179</blue>
                </color>
               </brush>
              </colorrole>
             </inactive>
             <disabled>
              <colorrole role="Button">
               <brush brushstyle="SolidPattern">
                <color alpha="255">
                 <red>179</red>
                 <green>179</green>
                 <blue>179</blue>
                </color>
               </brush>
              </colorrole>
             </disabled>
            </palette>
           </property>
           <property name="text">
            <string/>
           </property>
          </widget>
         </item>
         <item row="1" column="0" alignment="Qt::AlignHCenter">
          <widget class="QPushButton" name="left_Button">
           <property name="enabled">
            <bool>true</bool>
           </property>
           <property name="maximumSize">
            <size>
             <width>20</width>
             <height>30</height>
            </size>
           </property>
           <property name="text">
            <string/>
           </property>
          </widget>
         </item>
         <item row="1" column="1" alignment="Qt::AlignHCenter|Qt::AlignVCenter">
          <widget class="QSpinBox" name="xy_step_size_SpinBox">
           <property name="enabled">
            <bool>true</bool>
           </property>
           <property name="sizePolicy">
            <sizepolicy hsizetype="Fixed" vsizetype="Fixed">
             <horstretch>0</horstretch>
             <verstretch>0</verstretch>
            </sizepolicy>
           </property>
           <property name="minimumSize">
            <size>
             <width>80</width>
             <height>0</height>
            </size>
           </property>
           <property name="maximumSize">
            <size>
             <width>80</width>
             <height>16777215</height>
            </size>
           </property>
           <property name="layoutDirection">
            <enum>Qt::LeftToRight</enum>
           </property>
           <property name="alignment">
            <set>Qt::AlignCenter</set>
           </property>
           <property name="buttonSymbols">
            <enum>QAbstractSpinBox::PlusMinus</enum>
           </property>
           <property name="showGroupSeparator" stdset="0">
            <bool>false</bool>
           </property>
           <property name="minimum">
            <number>0</number>
           </property>
           <property name="maximum">
            <number>10000</number>
           </property>
           <property name="value">
            <number>100</number>
           </property>
          </widget>
         </item>
         <item row="1" column="2" alignment="Qt::AlignHCenter">
          <widget class="QPushButton" name="right_Button">
           <property name="enabled">
            <bool>true</bool>
           </property>
           <property name="maximumSize">
            <size>
             <width>20</width>
             <height>30</height>
            </size>
           </property>
           <property name="text">
            <string/>
           </property>
          </widget>
         </item>
         <item row="2" column="1" alignment="Qt::AlignHCenter">
          <widget class="QPushButton" name="y_down_Button">
           <property name="enabled">
            <bool>true</bool>
           </property>
           <property name="maximumSize">
            <size>
             <width>30</width>
             <height>20</height>
            </size>
           </property>
           <property name="text">
            <string/>
           </property>
          </widget>
         </item>
        </layout>
       </widget>
      </item>
      <item row="0" column="0">
       <widget class="QGroupBox" name="position_groupBox">
        <property name="enabled">
         <bool>true</bool>
        </property>
        <property name="sizePolicy">
         <sizepolicy hsizetype="Fixed" vsizetype="Preferred">
          <horstretch>0</horstretch>
          <verstretch>0</verstretch>
         </sizepolicy>
        </property>
        <property name="minimumSize">
         <size>
          <width>0</width>
          <height>0</height>
         </size>
        </property>
        <property name="maximumSize">
         <size>
          <width>130</width>
          <height>16777215</height>
         </size>
        </property>
        <property name="title">
         <string>Position</string>
        </property>
        <layout class="QGridLayout" name="gridLayout_8">
         <item row="0" column="0">
          <widget class="QLabel" name="label_7">
           <property name="sizePolicy">
            <sizepolicy hsizetype="Fixed" vsizetype="Fixed">
             <horstretch>0</horstretch>
             <verstretch>0</verstretch>
            </sizepolicy>
           </property>
           <property name="text">
            <string>x:</string>
           </property>
          </widget>
         </item>
         <item row="0" column="1">
          <widget class="QLineEdit" name="x_lineEdit">
           <property name="enabled">
            <bool>true</bool>
           </property>
           <property name="alignment">
            <set>Qt::AlignCenter</set>
           </property>
           <property name="readOnly">
            <bool>true</bool>
           </property>
          </widget>
         </item>
         <item row="1" column="0">
          <widget class="QLabel" name="label_8">
           <property name="sizePolicy">
            <sizepolicy hsizetype="Fixed" vsizetype="Fixed">
             <horstretch>0</horstretch>
             <verstretch>0</verstretch>
            </sizepolicy>
           </property>
           <property name="text">
            <string>y:</string>
           </property>
          </widget>
         </item>
         <item row="1" column="1">
          <widget class="QLineEdit" name="y_lineEdit">
           <property name="alignment">
            <set>Qt::AlignCenter</set>
           </property>
           <property name="readOnly">
            <bool>true</bool>
           </property>
          </widget>
         </item>
         <item row="2" column="0">
          <widget class="QLabel" name="label_9">
           <property name="sizePolicy">
            <sizepolicy hsizetype="Fixed" vsizetype="Fixed">
             <horstretch>0</horstretch>
             <verstretch>0</verstretch>
            </sizepolicy>
           </property>
           <property name="text">
            <string>z:</string>
           </property>
          </widget>
         </item>
         <item row="2" column="1">
          <widget class="QLineEdit" name="z_lineEdit">
           <property name="alignment">
            <set>Qt::AlignCenter</set>
           </property>
           <property name="readOnly">
            <bool>true</bool>
           </property>
          </widget>
         </item>
        </layout>
       </widget>
      </item>
     </layout>
    </widget>
   </item>
<<<<<<< HEAD
   <item row="3" column="0">
    <widget class="QTabWidget" name="tabWidget">
=======
   <item row="0" column="0" colspan="2">
    <widget class="QGroupBox" name="groupBox">
     <property name="maximumSize">
      <size>
       <width>16777215</width>
       <height>70</height>
      </size>
     </property>
     <property name="title">
      <string>MIcro-Manager Configuration</string>
     </property>
     <layout class="QGridLayout" name="gridLayout">
      <item row="0" column="0">
       <widget class="QLineEdit" name="cfg_LineEdit">
        <property name="sizePolicy">
         <sizepolicy hsizetype="Expanding" vsizetype="Expanding">
          <horstretch>0</horstretch>
          <verstretch>0</verstretch>
         </sizepolicy>
        </property>
        <property name="readOnly">
         <bool>true</bool>
        </property>
       </widget>
      </item>
      <item row="0" column="1">
       <widget class="QPushButton" name="browse_cfg_Button">
        <property name="sizePolicy">
         <sizepolicy hsizetype="Fixed" vsizetype="Fixed">
          <horstretch>0</horstretch>
          <verstretch>0</verstretch>
         </sizepolicy>
        </property>
        <property name="text">
         <string>...</string>
        </property>
       </widget>
      </item>
      <item row="0" column="2">
       <widget class="QPushButton" name="load_cfg_Button">
        <property name="sizePolicy">
         <sizepolicy hsizetype="Fixed" vsizetype="Fixed">
          <horstretch>0</horstretch>
          <verstretch>0</verstretch>
         </sizepolicy>
        </property>
        <property name="text">
         <string>Load</string>
        </property>
       </widget>
      </item>
     </layout>
    </widget>
   </item>
   <item row="1" column="1">
    <widget class="QGroupBox" name="camera_groupBox">
>>>>>>> 7c1e6719
     <property name="enabled">
      <bool>true</bool>
     </property>
     <property name="minimumSize">
      <size>
       <width>360</width>
       <height>0</height>
      </size>
     </property>
     <property name="currentIndex">
      <number>0</number>
     </property>
<<<<<<< HEAD
     <widget class="QWidget" name="snap_live_tab">
      <property name="enabled">
       <bool>true</bool>
      </property>
      <attribute name="title">
       <string>Snap/Live</string>
      </attribute>
      <layout class="QGridLayout" name="gridLayout_13">
       <item row="1" column="0" colspan="2">
        <widget class="QFrame" name="frame">
         <property name="maximumSize">
          <size>
           <width>16777215</width>
           <height>65</height>
          </size>
         </property>
         <property name="frameShape">
          <enum>QFrame::StyledPanel</enum>
         </property>
         <property name="frameShadow">
          <enum>QFrame::Raised</enum>
         </property>
         <layout class="QGridLayout" name="gridLayout_10">
          <item row="0" column="1">
           <widget class="QPushButton" name="live_Button">
            <property name="enabled">
             <bool>true</bool>
            </property>
            <property name="minimumSize">
             <size>
              <width>200</width>
              <height>50</height>
             </size>
            </property>
            <property name="maximumSize">
             <size>
              <width>200</width>
              <height>50</height>
             </size>
            </property>
            <property name="text">
             <string>Live</string>
            </property>
           </widget>
          </item>
          <item row="0" column="0">
           <widget class="QPushButton" name="snap_Button">
            <property name="enabled">
             <bool>true</bool>
            </property>
            <property name="sizePolicy">
             <sizepolicy hsizetype="Minimum" vsizetype="Fixed">
              <horstretch>0</horstretch>
              <verstretch>0</verstretch>
             </sizepolicy>
            </property>
            <property name="minimumSize">
             <size>
              <width>200</width>
              <height>50</height>
             </size>
            </property>
            <property name="maximumSize">
             <size>
              <width>200</width>
              <height>50</height>
             </size>
            </property>
            <property name="text">
             <string> Snap</string>
            </property>
           </widget>
          </item>
         </layout>
        </widget>
       </item>
       <item row="0" column="0">
        <widget class="QGroupBox" name="snap_channel_groupBox">
         <property name="enabled">
          <bool>true</bool>
         </property>
         <property name="minimumSize">
          <size>
           <width>0</width>
           <height>70</height>
          </size>
         </property>
         <property name="maximumSize">
          <size>
           <width>16777215</width>
           <height>70</height>
          </size>
         </property>
         <property name="title">
          <string>Channel</string>
         </property>
         <layout class="QHBoxLayout" name="horizontalLayout_2">
          <item>
           <widget class="QComboBox" name="snap_channel_comboBox">
            <property name="enabled">
             <bool>true</bool>
            </property>
            <property name="maximumSize">
             <size>
              <width>16777215</width>
              <height>16777215</height>
             </size>
            </property>
           </widget>
          </item>
          <item>
           <spacer name="horizontalSpacer">
            <property name="orientation">
             <enum>Qt::Horizontal</enum>
            </property>
            <property name="sizeType">
             <enum>QSizePolicy::Fixed</enum>
            </property>
            <property name="sizeHint" stdset="0">
             <size>
              <width>40</width>
              <height>20</height>
             </size>
            </property>
           </spacer>
          </item>
         </layout>
        </widget>
       </item>
       <item row="2" column="0" colspan="2">
        <widget class="QFrame" name="frame_2">
         <property name="maximumSize">
          <size>
           <width>16777215</width>
           <height>50</height>
          </size>
         </property>
         <property name="frameShape">
          <enum>QFrame::StyledPanel</enum>
         </property>
         <property name="frameShadow">
          <enum>QFrame::Raised</enum>
         </property>
         <layout class="QGridLayout" name="gridLayout_11">
          <item row="0" column="0">
           <widget class="QLabel" name="label_18">
            <property name="enabled">
             <bool>true</bool>
            </property>
            <property name="text">
             <string>Minimum Value</string>
            </property>
           </widget>
          </item>
          <item row="0" column="1">
           <widget class="QLineEdit" name="min_val_lineEdit">
            <property name="readOnly">
             <bool>true</bool>
            </property>
           </widget>
          </item>
          <item row="0" column="2">
           <widget class="QLabel" name="label_19">
            <property name="text">
             <string>Maximum Value</string>
            </property>
           </widget>
          </item>
          <item row="0" column="3">
           <widget class="QLineEdit" name="max_val_lineEdit">
            <property name="readOnly">
             <bool>true</bool>
            </property>
           </widget>
          </item>
         </layout>
        </widget>
       </item>
       <item row="4" column="0">
        <spacer name="verticalSpacer">
         <property name="orientation">
          <enum>Qt::Vertical</enum>
         </property>
         <property name="sizeHint" stdset="0">
          <size>
           <width>20</width>
           <height>40</height>
          </size>
         </property>
        </spacer>
       </item>
       <item row="0" column="1">
        <widget class="QGroupBox" name="exp_groupBox">
         <property name="enabled">
          <bool>true</bool>
         </property>
         <property name="minimumSize">
          <size>
           <width>0</width>
           <height>70</height>
          </size>
         </property>
         <property name="maximumSize">
          <size>
           <width>16777215</width>
           <height>70</height>
          </size>
         </property>
         <property name="title">
          <string>Exposure Time</string>
         </property>
         <layout class="QHBoxLayout" name="horizontalLayout_3">
          <item>
           <widget class="QDoubleSpinBox" name="exp_spinBox">
            <property name="enabled">
             <bool>true</bool>
            </property>
            <property name="alignment">
             <set>Qt::AlignCenter</set>
            </property>
            <property name="minimum">
             <double>1.000000000000000</double>
            </property>
            <property name="maximum">
             <double>100000.000000000000000</double>
            </property>
           </widget>
          </item>
          <item>
           <widget class="QLabel" name="label_12">
            <property name="minimumSize">
             <size>
              <width>30</width>
              <height>0</height>
             </size>
            </property>
            <property name="maximumSize">
             <size>
              <width>30</width>
              <height>16777215</height>
             </size>
            </property>
            <property name="text">
             <string> ms</string>
            </property>
           </widget>
          </item>
          <item>
           <spacer name="horizontalSpacer_2">
            <property name="orientation">
             <enum>Qt::Horizontal</enum>
            </property>
            <property name="sizeType">
             <enum>QSizePolicy::Fixed</enum>
            </property>
            <property name="sizeHint" stdset="0">
             <size>
              <width>40</width>
              <height>20</height>
             </size>
            </property>
           </spacer>
          </item>
         </layout>
        </widget>
       </item>
      </layout>
     </widget>
=======
     <layout class="QGridLayout" name="gridLayout_6">
      <item row="0" column="0">
       <widget class="QLabel" name="label_22">
        <property name="sizePolicy">
         <sizepolicy hsizetype="Preferred" vsizetype="Fixed">
          <horstretch>0</horstretch>
          <verstretch>0</verstretch>
         </sizepolicy>
        </property>
        <property name="maximumSize">
         <size>
          <width>65</width>
          <height>16777215</height>
         </size>
        </property>
        <property name="text">
         <string>Binning:</string>
        </property>
       </widget>
      </item>
      <item row="0" column="1">
       <widget class="QComboBox" name="bin_comboBox">
        <property name="enabled">
         <bool>true</bool>
        </property>
        <property name="sizePolicy">
         <sizepolicy hsizetype="Expanding" vsizetype="Fixed">
          <horstretch>0</horstretch>
          <verstretch>0</verstretch>
         </sizepolicy>
        </property>
        <property name="maximumSize">
         <size>
          <width>75</width>
          <height>16777215</height>
         </size>
        </property>
       </widget>
      </item>
      <item row="0" column="2">
       <widget class="QLabel" name="label">
        <property name="minimumSize">
         <size>
          <width>70</width>
          <height>0</height>
         </size>
        </property>
        <property name="maximumSize">
         <size>
          <width>70</width>
          <height>16777215</height>
         </size>
        </property>
        <property name="text">
         <string>Pixel (µm):</string>
        </property>
       </widget>
      </item>
      <item row="0" column="3">
       <widget class="QDoubleSpinBox" name="px_size_doubleSpinBox">
        <property name="maximumSize">
         <size>
          <width>120</width>
          <height>16777215</height>
         </size>
        </property>
        <property name="alignment">
         <set>Qt::AlignCenter</set>
        </property>
        <property name="buttonSymbols">
         <enum>QAbstractSpinBox::PlusMinus</enum>
        </property>
        <property name="minimum">
         <double>1.000000000000000</double>
        </property>
        <property name="value">
         <double>6.500000000000000</double>
        </property>
       </widget>
      </item>
      <item row="1" column="0">
       <widget class="QLabel" name="label_6">
        <property name="sizePolicy">
         <sizepolicy hsizetype="Preferred" vsizetype="Fixed">
          <horstretch>0</horstretch>
          <verstretch>0</verstretch>
         </sizepolicy>
        </property>
        <property name="maximumSize">
         <size>
          <width>65</width>
          <height>16777215</height>
         </size>
        </property>
        <property name="text">
         <string>Bit Depth:</string>
        </property>
       </widget>
      </item>
      <item row="1" column="1">
       <widget class="QComboBox" name="bit_comboBox">
        <property name="enabled">
         <bool>true</bool>
        </property>
        <property name="sizePolicy">
         <sizepolicy hsizetype="Expanding" vsizetype="Fixed">
          <horstretch>0</horstretch>
          <verstretch>0</verstretch>
         </sizepolicy>
        </property>
        <property name="maximumSize">
         <size>
          <width>75</width>
          <height>16777215</height>
         </size>
        </property>
       </widget>
      </item>
      <item row="1" column="2" colspan="2">
       <layout class="QGridLayout" name="gridLayout_3">
        <item row="0" column="0">
         <widget class="QLabel" name="label_2">
          <property name="sizePolicy">
           <sizepolicy hsizetype="Fixed" vsizetype="Preferred">
            <horstretch>0</horstretch>
            <verstretch>0</verstretch>
           </sizepolicy>
          </property>
          <property name="text">
           <string>ROI:</string>
          </property>
         </widget>
        </item>
        <item row="0" column="1">
         <widget class="QComboBox" name="cam_roi_comboBox">
          <property name="sizePolicy">
           <sizepolicy hsizetype="Fixed" vsizetype="Fixed">
            <horstretch>0</horstretch>
            <verstretch>0</verstretch>
           </sizepolicy>
          </property>
          <property name="minimumSize">
           <size>
            <width>75</width>
            <height>0</height>
           </size>
          </property>
         </widget>
        </item>
        <item row="0" column="2">
         <widget class="QPushButton" name="crop_Button">
          <property name="sizePolicy">
           <sizepolicy hsizetype="Fixed" vsizetype="Fixed">
            <horstretch>0</horstretch>
            <verstretch>0</verstretch>
           </sizepolicy>
          </property>
          <property name="maximumSize">
           <size>
            <width>40</width>
            <height>16777215</height>
           </size>
          </property>
          <property name="text">
           <string>Crop</string>
          </property>
         </widget>
        </item>
       </layout>
      </item>
     </layout>
    </widget>
   </item>
   <item row="1" column="0">
    <widget class="QGroupBox" name="objective_groupBox">
     <property name="enabled">
      <bool>true</bool>
     </property>
     <property name="minimumSize">
      <size>
       <width>160</width>
       <height>0</height>
      </size>
     </property>
     <property name="maximumSize">
      <size>
       <width>180</width>
       <height>16777215</height>
      </size>
     </property>
     <property name="title">
      <string>Objectives</string>
     </property>
     <layout class="QGridLayout" name="gridLayout_2">
      <item row="0" column="0">
       <widget class="QComboBox" name="objective_comboBox">
        <property name="enabled">
         <bool>true</bool>
        </property>
        <property name="sizePolicy">
         <sizepolicy hsizetype="Fixed" vsizetype="Fixed">
          <horstretch>0</horstretch>
          <verstretch>0</verstretch>
         </sizepolicy>
        </property>
        <property name="minimumSize">
         <size>
          <width>130</width>
          <height>0</height>
         </size>
        </property>
        <property name="maximumSize">
         <size>
          <width>150</width>
          <height>16777215</height>
         </size>
        </property>
        <property name="toolTipDuration">
         <number>0</number>
        </property>
       </widget>
      </item>
     </layout>
>>>>>>> 7c1e6719
    </widget>
   </item>
   <item row="3" column="0" colspan="2">
    <widget class="QTabWidget" name="tabWidget">
     <property name="enabled">
      <bool>true</bool>
     </property>
     <property name="minimumSize">
      <size>
       <width>0</width>
       <height>0</height>
      </size>
     </property>
     <property name="currentIndex">
      <number>0</number>
     </property>
     <widget class="QWidget" name="snap_live_tab">
      <property name="enabled">
       <bool>true</bool>
      </property>
      <attribute name="title">
       <string>Snap/Live</string>
      </attribute>
      <layout class="QGridLayout" name="gridLayout_13">
       <item row="1" column="0" colspan="2">
        <widget class="QFrame" name="frame">
         <property name="maximumSize">
          <size>
           <width>16777215</width>
           <height>65</height>
          </size>
         </property>
         <property name="frameShape">
          <enum>QFrame::StyledPanel</enum>
         </property>
         <property name="frameShadow">
          <enum>QFrame::Raised</enum>
         </property>
         <layout class="QGridLayout" name="gridLayout_10">
          <item row="0" column="1">
           <widget class="QPushButton" name="live_Button">
            <property name="enabled">
             <bool>true</bool>
            </property>
            <property name="minimumSize">
             <size>
              <width>200</width>
              <height>50</height>
             </size>
            </property>
            <property name="maximumSize">
             <size>
              <width>200</width>
              <height>50</height>
             </size>
            </property>
            <property name="text">
             <string>Live</string>
            </property>
           </widget>
          </item>
          <item row="0" column="0">
           <widget class="QPushButton" name="snap_Button">
            <property name="enabled">
             <bool>true</bool>
            </property>
            <property name="sizePolicy">
             <sizepolicy hsizetype="Minimum" vsizetype="Fixed">
              <horstretch>0</horstretch>
              <verstretch>0</verstretch>
             </sizepolicy>
            </property>
            <property name="minimumSize">
             <size>
              <width>200</width>
              <height>50</height>
             </size>
            </property>
            <property name="maximumSize">
             <size>
              <width>200</width>
              <height>50</height>
             </size>
            </property>
            <property name="text">
             <string> Snap</string>
            </property>
           </widget>
          </item>
         </layout>
        </widget>
       </item>
       <item row="0" column="0">
        <widget class="QGroupBox" name="snap_channel_groupBox">
         <property name="enabled">
          <bool>true</bool>
         </property>
         <property name="minimumSize">
          <size>
           <width>0</width>
           <height>70</height>
          </size>
         </property>
         <property name="maximumSize">
          <size>
           <width>16777215</width>
           <height>70</height>
          </size>
         </property>
         <property name="title">
          <string>Channel</string>
         </property>
         <layout class="QHBoxLayout" name="horizontalLayout_2">
          <item>
           <widget class="QComboBox" name="snap_channel_comboBox">
            <property name="enabled">
             <bool>true</bool>
            </property>
            <property name="maximumSize">
             <size>
              <width>16777215</width>
              <height>16777215</height>
             </size>
            </property>
           </widget>
          </item>
          <item>
           <spacer name="horizontalSpacer">
            <property name="orientation">
             <enum>Qt::Horizontal</enum>
            </property>
            <property name="sizeType">
             <enum>QSizePolicy::Fixed</enum>
            </property>
            <property name="sizeHint" stdset="0">
             <size>
              <width>40</width>
              <height>20</height>
             </size>
            </property>
           </spacer>
          </item>
         </layout>
        </widget>
       </item>
       <item row="2" column="0" colspan="2">
        <widget class="QFrame" name="frame_2">
         <property name="maximumSize">
          <size>
           <width>16777215</width>
           <height>50</height>
          </size>
         </property>
         <property name="frameShape">
          <enum>QFrame::StyledPanel</enum>
         </property>
         <property name="frameShadow">
          <enum>QFrame::Raised</enum>
         </property>
         <layout class="QGridLayout" name="gridLayout_11">
          <item row="0" column="0">
           <widget class="QLabel" name="label_18">
            <property name="enabled">
             <bool>true</bool>
            </property>
            <property name="text">
             <string>Minimum Value</string>
            </property>
           </widget>
          </item>
          <item row="0" column="1">
           <widget class="QLineEdit" name="min_val_lineEdit">
            <property name="readOnly">
             <bool>true</bool>
            </property>
           </widget>
          </item>
          <item row="0" column="2">
           <widget class="QLabel" name="label_19">
            <property name="text">
             <string>Maximum Value</string>
            </property>
           </widget>
          </item>
          <item row="0" column="3">
           <widget class="QLineEdit" name="max_val_lineEdit">
            <property name="readOnly">
             <bool>true</bool>
            </property>
           </widget>
          </item>
         </layout>
        </widget>
       </item>
       <item row="4" column="0">
        <spacer name="verticalSpacer">
         <property name="orientation">
          <enum>Qt::Vertical</enum>
         </property>
         <property name="sizeHint" stdset="0">
          <size>
           <width>20</width>
           <height>40</height>
          </size>
         </property>
        </spacer>
       </item>
       <item row="0" column="1">
        <widget class="QGroupBox" name="exp_groupBox">
         <property name="enabled">
          <bool>true</bool>
         </property>
         <property name="minimumSize">
          <size>
           <width>0</width>
           <height>70</height>
          </size>
         </property>
         <property name="maximumSize">
          <size>
           <width>16777215</width>
           <height>70</height>
          </size>
         </property>
         <property name="title">
          <string>Exposure Time</string>
         </property>
         <layout class="QHBoxLayout" name="horizontalLayout_3">
          <item>
           <widget class="QDoubleSpinBox" name="exp_spinBox">
            <property name="enabled">
             <bool>true</bool>
            </property>
            <property name="alignment">
             <set>Qt::AlignCenter</set>
            </property>
            <property name="minimum">
             <double>1.000000000000000</double>
            </property>
            <property name="maximum">
             <double>100000.000000000000000</double>
            </property>
           </widget>
          </item>
          <item>
           <widget class="QLabel" name="label_12">
            <property name="minimumSize">
             <size>
              <width>30</width>
              <height>0</height>
             </size>
            </property>
            <property name="maximumSize">
             <size>
              <width>30</width>
              <height>16777215</height>
             </size>
            </property>
            <property name="text">
             <string> ms</string>
            </property>
           </widget>
          </item>
          <item>
           <spacer name="horizontalSpacer_2">
            <property name="orientation">
             <enum>Qt::Horizontal</enum>
            </property>
            <property name="sizeType">
             <enum>QSizePolicy::Fixed</enum>
            </property>
            <property name="sizeHint" stdset="0">
             <size>
              <width>40</width>
              <height>20</height>
             </size>
            </property>
           </spacer>
          </item>
         </layout>
        </widget>
       </item>
      </layout>
     </widget>
    </widget>
   </item>
  </layout>
 </widget>
 <resources/>
 <connections/>
</ui><|MERGE_RESOLUTION|>--- conflicted
+++ resolved
@@ -6,294 +6,12 @@
    <rect>
     <x>0</x>
     <y>0</y>
-<<<<<<< HEAD
-    <width>485</width>
-    <height>844</height>
-   </rect>
-  </property>
-  <layout class="QGridLayout" name="gridLayout_9">
-   <item row="0" column="0">
-    <widget class="QGroupBox" name="groupBox">
-     <property name="maximumSize">
-      <size>
-       <width>16777215</width>
-       <height>70</height>
-      </size>
-     </property>
-     <property name="title">
-      <string>MIcro-Manager Configuration</string>
-     </property>
-     <layout class="QGridLayout" name="gridLayout">
-      <item row="0" column="0">
-       <widget class="QLineEdit" name="cfg_LineEdit">
-        <property name="sizePolicy">
-         <sizepolicy hsizetype="Expanding" vsizetype="Expanding">
-          <horstretch>0</horstretch>
-          <verstretch>0</verstretch>
-         </sizepolicy>
-        </property>
-        <property name="readOnly">
-         <bool>true</bool>
-        </property>
-       </widget>
-      </item>
-      <item row="0" column="1">
-       <widget class="QPushButton" name="browse_cfg_Button">
-        <property name="sizePolicy">
-         <sizepolicy hsizetype="Fixed" vsizetype="Fixed">
-          <horstretch>0</horstretch>
-          <verstretch>0</verstretch>
-         </sizepolicy>
-        </property>
-        <property name="text">
-         <string>...</string>
-        </property>
-       </widget>
-      </item>
-      <item row="0" column="2">
-       <widget class="QPushButton" name="load_cfg_Button">
-        <property name="sizePolicy">
-         <sizepolicy hsizetype="Fixed" vsizetype="Fixed">
-          <horstretch>0</horstretch>
-          <verstretch>0</verstretch>
-         </sizepolicy>
-        </property>
-        <property name="text">
-         <string>Load</string>
-        </property>
-       </widget>
-      </item>
-     </layout>
-    </widget>
-   </item>
-   <item row="1" column="0">
-    <layout class="QGridLayout" name="gridLayout_5">
-     <item row="0" column="0">
-      <widget class="QGroupBox" name="objective_groupBox">
-       <property name="enabled">
-        <bool>true</bool>
-       </property>
-       <property name="minimumSize">
-        <size>
-         <width>130</width>
-         <height>0</height>
-        </size>
-       </property>
-       <property name="maximumSize">
-        <size>
-         <width>150</width>
-         <height>16777215</height>
-        </size>
-       </property>
-       <property name="title">
-        <string>Objectives</string>
-       </property>
-       <layout class="QGridLayout" name="gridLayout_2">
-        <item row="0" column="0">
-         <widget class="QComboBox" name="objective_comboBox">
-          <property name="enabled">
-           <bool>true</bool>
-          </property>
-          <property name="sizePolicy">
-           <sizepolicy hsizetype="Fixed" vsizetype="Fixed">
-            <horstretch>0</horstretch>
-            <verstretch>0</verstretch>
-           </sizepolicy>
-          </property>
-          <property name="minimumSize">
-           <size>
-            <width>130</width>
-            <height>0</height>
-           </size>
-          </property>
-          <property name="maximumSize">
-           <size>
-            <width>150</width>
-            <height>16777215</height>
-           </size>
-          </property>
-          <property name="toolTipDuration">
-           <number>0</number>
-          </property>
-         </widget>
-        </item>
-       </layout>
-      </widget>
-     </item>
-     <item row="0" column="1" rowspan="2">
-      <widget class="QGroupBox" name="camera_groupBox">
-       <property name="enabled">
-        <bool>true</bool>
-       </property>
-       <property name="sizePolicy">
-        <sizepolicy hsizetype="Expanding" vsizetype="Preferred">
-         <horstretch>0</horstretch>
-         <verstretch>0</verstretch>
-        </sizepolicy>
-       </property>
-       <property name="minimumSize">
-        <size>
-         <width>0</width>
-         <height>0</height>
-        </size>
-       </property>
-       <property name="maximumSize">
-        <size>
-         <width>16777215</width>
-         <height>16777215</height>
-        </size>
-       </property>
-       <property name="title">
-        <string>Camera</string>
-       </property>
-       <layout class="QGridLayout" name="gridLayout_6">
-        <item row="0" column="0">
-         <widget class="QLabel" name="label_22">
-          <property name="sizePolicy">
-           <sizepolicy hsizetype="Preferred" vsizetype="Fixed">
-            <horstretch>0</horstretch>
-            <verstretch>0</verstretch>
-           </sizepolicy>
-          </property>
-          <property name="maximumSize">
-           <size>
-            <width>65</width>
-            <height>16777215</height>
-           </size>
-          </property>
-          <property name="text">
-           <string>Binning:</string>
-          </property>
-         </widget>
-        </item>
-        <item row="0" column="1">
-         <widget class="QComboBox" name="bin_comboBox">
-          <property name="enabled">
-           <bool>true</bool>
-          </property>
-          <property name="sizePolicy">
-           <sizepolicy hsizetype="Expanding" vsizetype="Fixed">
-            <horstretch>0</horstretch>
-            <verstretch>0</verstretch>
-           </sizepolicy>
-          </property>
-          <property name="maximumSize">
-           <size>
-            <width>75</width>
-            <height>16777215</height>
-           </size>
-          </property>
-         </widget>
-        </item>
-        <item row="0" column="2">
-         <widget class="QLabel" name="label">
-          <property name="minimumSize">
-           <size>
-            <width>70</width>
-            <height>0</height>
-           </size>
-          </property>
-          <property name="maximumSize">
-           <size>
-            <width>70</width>
-            <height>16777215</height>
-           </size>
-          </property>
-          <property name="text">
-           <string>Pixel (µm):</string>
-          </property>
-         </widget>
-        </item>
-        <item row="1" column="1">
-         <widget class="QComboBox" name="bit_comboBox">
-          <property name="enabled">
-           <bool>true</bool>
-          </property>
-          <property name="sizePolicy">
-           <sizepolicy hsizetype="Expanding" vsizetype="Fixed">
-            <horstretch>0</horstretch>
-            <verstretch>0</verstretch>
-           </sizepolicy>
-          </property>
-          <property name="maximumSize">
-           <size>
-            <width>75</width>
-            <height>16777215</height>
-           </size>
-          </property>
-         </widget>
-        </item>
-        <item row="1" column="0">
-         <widget class="QLabel" name="label_6">
-          <property name="sizePolicy">
-           <sizepolicy hsizetype="Preferred" vsizetype="Fixed">
-            <horstretch>0</horstretch>
-            <verstretch>0</verstretch>
-           </sizepolicy>
-          </property>
-          <property name="maximumSize">
-           <size>
-            <width>65</width>
-            <height>16777215</height>
-           </size>
-          </property>
-          <property name="text">
-           <string>Bit Depth:</string>
-          </property>
-         </widget>
-        </item>
-        <item row="0" column="3">
-         <widget class="QDoubleSpinBox" name="px_size_doubleSpinBox">
-          <property name="maximumSize">
-           <size>
-            <width>60</width>
-            <height>16777215</height>
-           </size>
-          </property>
-          <property name="alignment">
-           <set>Qt::AlignCenter</set>
-          </property>
-          <property name="buttonSymbols">
-           <enum>QAbstractSpinBox::PlusMinus</enum>
-          </property>
-          <property name="minimum">
-           <double>1.000000000000000</double>
-          </property>
-          <property name="value">
-           <double>6.500000000000000</double>
-          </property>
-         </widget>
-        </item>
-       </layout>
-      </widget>
-     </item>
-     <item row="1" column="0">
-      <widget class="QGroupBox" name="groupBox_2">
-       <property name="title">
-        <string>Illumination</string>
-       </property>
-       <layout class="QGridLayout" name="gridLayout_3">
-        <item row="0" column="0">
-         <widget class="QPushButton" name="illumination_Button">
-          <property name="text">
-           <string>Illumination(s)</string>
-          </property>
-         </widget>
-        </item>
-       </layout>
-      </widget>
-     </item>
-    </layout>
-   </item>
-   <item row="2" column="0">
-=======
     <width>544</width>
     <height>844</height>
    </rect>
   </property>
   <layout class="QGridLayout" name="gridLayout_5">
    <item row="2" column="0" colspan="2">
->>>>>>> 7c1e6719
     <widget class="QGroupBox" name="stage_groupBox">
      <property name="enabled">
       <bool>true</bool>
@@ -731,10 +449,6 @@
      </layout>
     </widget>
    </item>
-<<<<<<< HEAD
-   <item row="3" column="0">
-    <widget class="QTabWidget" name="tabWidget">
-=======
    <item row="0" column="0" colspan="2">
     <widget class="QGroupBox" name="groupBox">
      <property name="maximumSize">
@@ -791,7 +505,6 @@
    </item>
    <item row="1" column="1">
     <widget class="QGroupBox" name="camera_groupBox">
->>>>>>> 7c1e6719
      <property name="enabled">
       <bool>true</bool>
      </property>
@@ -804,276 +517,6 @@
      <property name="currentIndex">
       <number>0</number>
      </property>
-<<<<<<< HEAD
-     <widget class="QWidget" name="snap_live_tab">
-      <property name="enabled">
-       <bool>true</bool>
-      </property>
-      <attribute name="title">
-       <string>Snap/Live</string>
-      </attribute>
-      <layout class="QGridLayout" name="gridLayout_13">
-       <item row="1" column="0" colspan="2">
-        <widget class="QFrame" name="frame">
-         <property name="maximumSize">
-          <size>
-           <width>16777215</width>
-           <height>65</height>
-          </size>
-         </property>
-         <property name="frameShape">
-          <enum>QFrame::StyledPanel</enum>
-         </property>
-         <property name="frameShadow">
-          <enum>QFrame::Raised</enum>
-         </property>
-         <layout class="QGridLayout" name="gridLayout_10">
-          <item row="0" column="1">
-           <widget class="QPushButton" name="live_Button">
-            <property name="enabled">
-             <bool>true</bool>
-            </property>
-            <property name="minimumSize">
-             <size>
-              <width>200</width>
-              <height>50</height>
-             </size>
-            </property>
-            <property name="maximumSize">
-             <size>
-              <width>200</width>
-              <height>50</height>
-             </size>
-            </property>
-            <property name="text">
-             <string>Live</string>
-            </property>
-           </widget>
-          </item>
-          <item row="0" column="0">
-           <widget class="QPushButton" name="snap_Button">
-            <property name="enabled">
-             <bool>true</bool>
-            </property>
-            <property name="sizePolicy">
-             <sizepolicy hsizetype="Minimum" vsizetype="Fixed">
-              <horstretch>0</horstretch>
-              <verstretch>0</verstretch>
-             </sizepolicy>
-            </property>
-            <property name="minimumSize">
-             <size>
-              <width>200</width>
-              <height>50</height>
-             </size>
-            </property>
-            <property name="maximumSize">
-             <size>
-              <width>200</width>
-              <height>50</height>
-             </size>
-            </property>
-            <property name="text">
-             <string> Snap</string>
-            </property>
-           </widget>
-          </item>
-         </layout>
-        </widget>
-       </item>
-       <item row="0" column="0">
-        <widget class="QGroupBox" name="snap_channel_groupBox">
-         <property name="enabled">
-          <bool>true</bool>
-         </property>
-         <property name="minimumSize">
-          <size>
-           <width>0</width>
-           <height>70</height>
-          </size>
-         </property>
-         <property name="maximumSize">
-          <size>
-           <width>16777215</width>
-           <height>70</height>
-          </size>
-         </property>
-         <property name="title">
-          <string>Channel</string>
-         </property>
-         <layout class="QHBoxLayout" name="horizontalLayout_2">
-          <item>
-           <widget class="QComboBox" name="snap_channel_comboBox">
-            <property name="enabled">
-             <bool>true</bool>
-            </property>
-            <property name="maximumSize">
-             <size>
-              <width>16777215</width>
-              <height>16777215</height>
-             </size>
-            </property>
-           </widget>
-          </item>
-          <item>
-           <spacer name="horizontalSpacer">
-            <property name="orientation">
-             <enum>Qt::Horizontal</enum>
-            </property>
-            <property name="sizeType">
-             <enum>QSizePolicy::Fixed</enum>
-            </property>
-            <property name="sizeHint" stdset="0">
-             <size>
-              <width>40</width>
-              <height>20</height>
-             </size>
-            </property>
-           </spacer>
-          </item>
-         </layout>
-        </widget>
-       </item>
-       <item row="2" column="0" colspan="2">
-        <widget class="QFrame" name="frame_2">
-         <property name="maximumSize">
-          <size>
-           <width>16777215</width>
-           <height>50</height>
-          </size>
-         </property>
-         <property name="frameShape">
-          <enum>QFrame::StyledPanel</enum>
-         </property>
-         <property name="frameShadow">
-          <enum>QFrame::Raised</enum>
-         </property>
-         <layout class="QGridLayout" name="gridLayout_11">
-          <item row="0" column="0">
-           <widget class="QLabel" name="label_18">
-            <property name="enabled">
-             <bool>true</bool>
-            </property>
-            <property name="text">
-             <string>Minimum Value</string>
-            </property>
-           </widget>
-          </item>
-          <item row="0" column="1">
-           <widget class="QLineEdit" name="min_val_lineEdit">
-            <property name="readOnly">
-             <bool>true</bool>
-            </property>
-           </widget>
-          </item>
-          <item row="0" column="2">
-           <widget class="QLabel" name="label_19">
-            <property name="text">
-             <string>Maximum Value</string>
-            </property>
-           </widget>
-          </item>
-          <item row="0" column="3">
-           <widget class="QLineEdit" name="max_val_lineEdit">
-            <property name="readOnly">
-             <bool>true</bool>
-            </property>
-           </widget>
-          </item>
-         </layout>
-        </widget>
-       </item>
-       <item row="4" column="0">
-        <spacer name="verticalSpacer">
-         <property name="orientation">
-          <enum>Qt::Vertical</enum>
-         </property>
-         <property name="sizeHint" stdset="0">
-          <size>
-           <width>20</width>
-           <height>40</height>
-          </size>
-         </property>
-        </spacer>
-       </item>
-       <item row="0" column="1">
-        <widget class="QGroupBox" name="exp_groupBox">
-         <property name="enabled">
-          <bool>true</bool>
-         </property>
-         <property name="minimumSize">
-          <size>
-           <width>0</width>
-           <height>70</height>
-          </size>
-         </property>
-         <property name="maximumSize">
-          <size>
-           <width>16777215</width>
-           <height>70</height>
-          </size>
-         </property>
-         <property name="title">
-          <string>Exposure Time</string>
-         </property>
-         <layout class="QHBoxLayout" name="horizontalLayout_3">
-          <item>
-           <widget class="QDoubleSpinBox" name="exp_spinBox">
-            <property name="enabled">
-             <bool>true</bool>
-            </property>
-            <property name="alignment">
-             <set>Qt::AlignCenter</set>
-            </property>
-            <property name="minimum">
-             <double>1.000000000000000</double>
-            </property>
-            <property name="maximum">
-             <double>100000.000000000000000</double>
-            </property>
-           </widget>
-          </item>
-          <item>
-           <widget class="QLabel" name="label_12">
-            <property name="minimumSize">
-             <size>
-              <width>30</width>
-              <height>0</height>
-             </size>
-            </property>
-            <property name="maximumSize">
-             <size>
-              <width>30</width>
-              <height>16777215</height>
-             </size>
-            </property>
-            <property name="text">
-             <string> ms</string>
-            </property>
-           </widget>
-          </item>
-          <item>
-           <spacer name="horizontalSpacer_2">
-            <property name="orientation">
-             <enum>Qt::Horizontal</enum>
-            </property>
-            <property name="sizeType">
-             <enum>QSizePolicy::Fixed</enum>
-            </property>
-            <property name="sizeHint" stdset="0">
-             <size>
-              <width>40</width>
-              <height>20</height>
-             </size>
-            </property>
-           </spacer>
-          </item>
-         </layout>
-        </widget>
-       </item>
-      </layout>
-     </widget>
-=======
      <layout class="QGridLayout" name="gridLayout_6">
       <item row="0" column="0">
        <widget class="QLabel" name="label_22">
@@ -1297,7 +740,6 @@
        </widget>
       </item>
      </layout>
->>>>>>> 7c1e6719
     </widget>
    </item>
    <item row="3" column="0" colspan="2">
