--- conflicted
+++ resolved
@@ -10,11 +10,7 @@
     <height>832</height>
    </rect>
   </property>
-<<<<<<< HEAD
   <layout class="QGridLayout" name="gridLayout_9">
-=======
-  <layout class="QGridLayout" name="gridLayout_3">
->>>>>>> eb85182d
    <item row="0" column="0" colspan="2">
     <widget class="QGroupBox" name="groupBox">
      <property name="maximumSize">
@@ -27,13 +23,8 @@
       <string>MIcro-Manager Configuration</string>
      </property>
      <layout class="QGridLayout" name="gridLayout">
-<<<<<<< HEAD
       <item row="0" column="2">
        <widget class="QPushButton" name="load_cfg_Button">
-=======
-      <item row="0" column="1">
-       <widget class="QPushButton" name="browse_cfg_Button">
->>>>>>> eb85182d
         <property name="sizePolicy">
          <sizepolicy hsizetype="Fixed" vsizetype="Fixed">
           <horstretch>0</horstretch>
@@ -41,21 +32,12 @@
          </sizepolicy>
         </property>
         <property name="text">
-<<<<<<< HEAD
          <string>Load</string>
         </property>
        </widget>
       </item>
       <item row="0" column="1">
        <widget class="QPushButton" name="browse_cfg_Button">
-=======
-         <string>...</string>
-        </property>
-       </widget>
-      </item>
-      <item row="0" column="2">
-       <widget class="QPushButton" name="load_cfg_Button">
->>>>>>> eb85182d
         <property name="sizePolicy">
          <sizepolicy hsizetype="Fixed" vsizetype="Fixed">
           <horstretch>0</horstretch>
@@ -63,11 +45,7 @@
          </sizepolicy>
         </property>
         <property name="text">
-<<<<<<< HEAD
          <string>...</string>
-=======
-         <string>Load</string>
->>>>>>> eb85182d
         </property>
        </widget>
       </item>
@@ -96,61 +74,6 @@
    </item>
    <item row="1" column="0">
     <widget class="QGroupBox" name="objective_groupBox">
-<<<<<<< HEAD
-=======
-     <property name="enabled">
-      <bool>true</bool>
-     </property>
-     <property name="minimumSize">
-      <size>
-       <width>130</width>
-       <height>0</height>
-      </size>
-     </property>
-     <property name="maximumSize">
-      <size>
-       <width>150</width>
-       <height>16777215</height>
-      </size>
-     </property>
-     <property name="title">
-      <string>Objectives</string>
-     </property>
-     <layout class="QGridLayout" name="gridLayout_2">
-      <item row="0" column="0">
-       <widget class="QComboBox" name="objective_comboBox">
-        <property name="enabled">
-         <bool>true</bool>
-        </property>
-        <property name="sizePolicy">
-         <sizepolicy hsizetype="Fixed" vsizetype="Fixed">
-          <horstretch>0</horstretch>
-          <verstretch>0</verstretch>
-         </sizepolicy>
-        </property>
-        <property name="minimumSize">
-         <size>
-          <width>130</width>
-          <height>0</height>
-         </size>
-        </property>
-        <property name="maximumSize">
-         <size>
-          <width>150</width>
-          <height>16777215</height>
-         </size>
-        </property>
-        <property name="toolTipDuration">
-         <number>0</number>
-        </property>
-       </widget>
-      </item>
-     </layout>
-    </widget>
-   </item>
-   <item row="1" column="1">
-    <widget class="QGroupBox" name="camera_groupBox">
->>>>>>> eb85182d
      <property name="enabled">
       <bool>true</bool>
      </property>
@@ -168,16 +91,11 @@
      </property>
      <property name="maximumSize">
       <size>
-<<<<<<< HEAD
        <width>180</width>
-=======
-       <width>16777215</width>
->>>>>>> eb85182d
        <height>16777215</height>
       </size>
      </property>
      <property name="title">
-<<<<<<< HEAD
       <string>Objectives</string>
      </property>
      <layout class="QGridLayout" name="gridLayout_2">
@@ -225,9 +143,6 @@
      </property>
      <property name="currentIndex" stdset="0">
       <number>0</number>
-=======
-      <string>Camera</string>
->>>>>>> eb85182d
      </property>
      <layout class="QGridLayout" name="gridLayout_6">
       <item row="0" column="0">
@@ -279,7 +194,6 @@
         <property name="maximumSize">
          <size>
           <width>70</width>
-<<<<<<< HEAD
           <height>16777215</height>
          </size>
         </property>
@@ -307,32 +221,6 @@
         </property>
         <property name="value">
          <double>6.500000000000000</double>
-=======
-          <height>16777215</height>
-         </size>
-        </property>
-        <property name="text">
-         <string>Pixel (µm):</string>
-        </property>
-       </widget>
-      </item>
-      <item row="1" column="1">
-       <widget class="QComboBox" name="bit_comboBox">
-        <property name="enabled">
-         <bool>true</bool>
-        </property>
-        <property name="sizePolicy">
-         <sizepolicy hsizetype="Expanding" vsizetype="Fixed">
-          <horstretch>0</horstretch>
-          <verstretch>0</verstretch>
-         </sizepolicy>
-        </property>
-        <property name="maximumSize">
-         <size>
-          <width>75</width>
-          <height>16777215</height>
-         </size>
->>>>>>> eb85182d
         </property>
        </widget>
       </item>
@@ -355,7 +243,6 @@
         </property>
        </widget>
       </item>
-<<<<<<< HEAD
       <item row="1" column="1">
        <widget class="QComboBox" name="bit_comboBox">
         <property name="enabled">
@@ -440,51 +327,23 @@
        <widget class="QPushButton" name="illumination_Button">
         <property name="text">
          <string>Illumination(s)</string>
-=======
-      <item row="0" column="3">
-       <widget class="QDoubleSpinBox" name="px_size_doubleSpinBox">
-        <property name="maximumSize">
-         <size>
-          <width>60</width>
-          <height>16777215</height>
-         </size>
-        </property>
-        <property name="alignment">
-         <set>Qt::AlignCenter</set>
-        </property>
-        <property name="buttonSymbols">
-         <enum>QAbstractSpinBox::PlusMinus</enum>
-        </property>
-        <property name="minimum">
-         <double>1.000000000000000</double>
-        </property>
-        <property name="value">
-         <double>6.500000000000000</double>
->>>>>>> eb85182d
         </property>
        </widget>
       </item>
      </layout>
     </widget>
    </item>
-<<<<<<< HEAD
    <item row="3" column="0" colspan="2">
-=======
-   <item row="2" column="0" colspan="2">
->>>>>>> eb85182d
     <widget class="QGroupBox" name="stage_groupBox">
      <property name="enabled">
       <bool>true</bool>
      </property>
-<<<<<<< HEAD
      <property name="sizePolicy">
       <sizepolicy hsizetype="Expanding" vsizetype="Preferred">
        <horstretch>0</horstretch>
        <verstretch>0</verstretch>
       </sizepolicy>
      </property>
-=======
->>>>>>> eb85182d
      <property name="minimumSize">
       <size>
        <width>0</width>
@@ -912,11 +771,7 @@
      </layout>
     </widget>
    </item>
-<<<<<<< HEAD
    <item row="4" column="0" colspan="2">
-=======
-   <item row="3" column="0" colspan="2">
->>>>>>> eb85182d
     <widget class="QTabWidget" name="tabWidget">
      <property name="enabled">
       <bool>true</bool>
