from __future__ import annotations

from collections import defaultdict
from pathlib import Path
from typing import TYPE_CHECKING

import napari
import numpy as np
from napari.experimental import link_layers
from pymmcore_plus._util import find_micromanager
from qtpy import QtWidgets as QtW
from qtpy.QtCore import Qt, QTimer
from qtpy.QtGui import QColor, QIcon
from superqt.utils import ensure_main_thread

from . import _core, _mda
from ._camera_roi import CameraROI
from ._core_widgets import PixelSizeWidget, PropertyBrowser
from ._gui_objects._mm_widget import MicroManagerWidget
from ._saving import save_sequence
from ._util import event_indices, extend_array_for_index

if TYPE_CHECKING:
    import napari.layers
    import napari.viewer
    import useq
    from pymmcore_plus.core.events import QCoreSignaler
    from pymmcore_plus.mda import PMDAEngine

ICONS = Path(__file__).parent / "icons"
CAM_ICON = QIcon(str(ICONS / "vcam.svg"))
CAM_STOP_ICON = QIcon(str(ICONS / "cam_stop.svg"))


class MainWindow(MicroManagerWidget):
    def __init__(self, viewer: napari.viewer.Viewer, remote=False):
        super().__init__()

        # create connection to mmcore server or process-local variant
        self._mmc = _core.get_core_singleton(remote)

        self.viewer = viewer

        adapter_path = find_micromanager()
        if not adapter_path:
            raise RuntimeError(
                "Could not find micromanager adapters. Please run "
                "`python -m pymmcore_plus.install` or install manually and set "
                "MICROMANAGER_PATH."
            )

        # add mda and explorer tabs to mm_tab widget
        sizepolicy = QtW.QSizePolicy(
            QtW.QSizePolicy.Expanding, QtW.QSizePolicy.Expanding
        )
        self.tab_wdg.setSizePolicy(sizepolicy)

        self.streaming_timer: QTimer | None = None

        # disable gui
        self._set_enabled(False)

        # connect mmcore signals
        sig: QCoreSignaler = self._mmc.events

        # note: don't use lambdas with closures on `self`, since the connection
        # to core may outlive the lifetime of this particular widget.
        sig.systemConfigurationLoaded.connect(self._on_system_cfg_loaded)
        sig.exposureChanged.connect(self._update_live_exp)
        sig.configSet.connect(self._on_channel_set)

        sig.imageSnapped.connect(self.update_viewer)
        sig.imageSnapped.connect(self._stop_live)

        # mda events
        self._mmc.mda.events.frameReady.connect(self._on_mda_frame)
        self._mmc.mda.events.sequenceStarted.connect(self._on_mda_started)
        self._mmc.mda.events.sequenceFinished.connect(self._on_mda_finished)
        self._mmc.events.mdaEngineRegistered.connect(self._update_mda_engine)

        self._mmc.events.startContinuousSequenceAcquisition.connect(self._start_live)
        self._mmc.events.stopSequenceAcquisition.connect(self._stop_live)

        self.cam_roi = CameraROI(
            self.viewer,
            self._mmc,
            self.tab_wdg.cam_wdg.cam_roi_combo,
            self.tab_wdg.cam_wdg.crop_btn,
        )

        self.viewer.layers.events.connect(self.update_max_min)
        self.viewer.layers.selection.events.active.connect(self.update_max_min)
        self.viewer.dims.events.current_step.connect(self.update_max_min)
        self.viewer.mouse_drag_callbacks.append(self._get_event_explorer)

        self._add_menu()

    def _add_menu(self):
        w = getattr(self.viewer, "__wrapped__", self.viewer).window  # don't do this.
        self._menu = QtW.QMenu("&Micro-Manager", w._qt_window)

        action = self._menu.addAction("Device Property Browser...")
        action.triggered.connect(self._show_prop_browser)

        action_1 = self._menu.addAction("Set Pixel Size...")
        action_1.triggered.connect(self._show_pixel_size_table)

        bar = w._qt_window.menuBar()
        bar.insertMenu(list(bar.actions())[-1], self._menu)

    def _show_prop_browser(self):
        if not hasattr(self, "_prop_browser"):
            self._prop_browser = PropertyBrowser(self._mmc, self)
        self._prop_browser.show()
        self._prop_browser.raise_()

    def _show_pixel_size_table(self):
        if len(self._mmc.getLoadedDevices()) <= 1:
            raise Warning("System Configuration not loaded!")
        if not hasattr(self, "_px_size_wdg"):
            self._px_size_wdg = PixelSizeWidget(self._mmc, self)
            self._px_size_wdg.setWindowFlags(
                Qt.Window
                | Qt.WindowTitleHint
                | Qt.WindowStaysOnTopHint
                | Qt.WindowCloseButtonHint
            )
        self._px_size_wdg.show()

    def _on_system_cfg_loaded(self):
        if len(self._mmc.getLoadedDevices()) > 1:
            self._set_enabled(True)

    def _set_enabled(self, enabled):
        # self.illum_btn.setEnabled(enabled)

        self.tab_wdg.mda._set_enabled(enabled)
        if self._mmc.getXYStageDevice():
            self.tab_wdg.explorer._set_enabled(enabled)
        else:
            self.tab_wdg.explorer._set_enabled(False)

    @ensure_main_thread
    def update_viewer(self, data=None):

        if data is None:
            try:
                data = self._mmc.getLastImage()
            except (RuntimeError, IndexError):
                # circular buffer empty
                return

        # x, y = self._translate_preview()

        try:
            preview_layer = self.viewer.layers["preview"]
            preview_layer.data = data
        except KeyError:
            # preview_layer = (
            #     self.viewer.add_image(data, name="preview", translate=(y, x))
            # )
            preview_layer = self.viewer.add_image(data, name="preview")

        # preview_layer.translate = (y, x)

        self.update_max_min()

        if self.streaming_timer is None:
            self.viewer.reset_view()

        # TODO: use self.viewer.camera.zoom to fix issue
        # when explorer + live mode
        # self.viewer.camera.zoom = 0.5

    def update_max_min(self, event=None):

        if self.tab_wdg.currentIndex() != 0:
            return

        min_max_txt = ""

        for layer in self.viewer.layers.selection:

            if isinstance(layer, napari.layers.Image) and layer.visible:

                col = layer.colormap.name

                if col not in QColor.colorNames():
                    col = "gray"

                # min and max of current slice
                min_max_show = tuple(layer._calc_data_range(mode="slice"))
                min_max_txt += f'<font color="{col}">{min_max_show}</font>'

        self.tab_wdg.max_min_val_label.setText(min_max_txt)

    # def _translate_preview(self):
    #     x = (
    #         self._mmc.getXPosition() / self._mmc.getPixelSizeUm()
    #         if self._mmc.getPixelSizeUm() > 0
    #         else 0
    #     )
    #     y = (
    #         self._mmc.getYPosition() / self._mmc.getPixelSizeUm() * (-1)
    #         if self._mmc.getPixelSizeUm() > 0
    #         else 0
    #     )
    #     return x, y

    def _start_live(self):
        self.streaming_timer = QTimer()
        self.streaming_timer.timeout.connect(self.update_viewer)
        self.streaming_timer.start(self._mmc.getExposure())

    def _stop_live(self):
        if self.streaming_timer:
            self.streaming_timer.stop()
            self.streaming_timer = None

    def _update_mda_engine(self, newEngine: PMDAEngine, oldEngine: PMDAEngine):
        oldEngine.events.frameReady.connect(self._on_mda_frame)
        oldEngine.events.sequenceStarted.disconnect(self._on_mda_started)
        oldEngine.events.sequenceFinished.disconnect(self._on_mda_finished)

        newEngine.events.frameReady.connect(self._on_mda_frame)
        newEngine.events.sequenceStarted.connect(self._on_mda_started)
        newEngine.events.sequenceFinished.connect(self._on_mda_finished)

    def _on_mda_started(self, sequence: useq.MDASequence):
        """ "create temp folder and block gui when mda starts."""
        # self._set_enabled(False)

        self._mda_meta = _mda.SEQUENCE_META.get(sequence, _mda.SequenceMeta())
        if self._mda_meta.mode == "":
            # originated from user script - assume it's an mda
            self._mda_meta.mode = "mda"

        # if self._mda_meta.mode == "explorer":
        #     with contextlib.suppress(ValueError):
        #         self.viewer.layers.remove("preview")

    @ensure_main_thread
    def _on_mda_frame(self, image: np.ndarray, event: useq.MDAEvent):

        meta = self._mda_meta
        if meta.mode == "mda":

            # pick layer name
            file_name = meta.file_name if meta.should_save else "Exp"
            channelstr = (
                f"[{event.channel.config}_idx{event.index['c']}]_"
                if meta.split_channels
                else ""
            )
            layer_name = f"{file_name}_{channelstr}{event.sequence.uid}"

            try:  # see if we already have a layer with this sequence
                layer = self.viewer.layers[layer_name]

                # get indices of new image
                im_idx = tuple(
                    event.index[k]
                    for k in event_indices(event)
                    if not (meta.split_channels and k == "c")
                )

                # make sure array shape contains im_idx, or pad with zeros
                new_array = extend_array_for_index(layer.data, im_idx)
                # add the incoming index at the appropriate index
                new_array[im_idx] = image
                # set layer data
                layer.data = new_array
                for a, v in enumerate(im_idx):
                    self.viewer.dims.set_point(a, v)

            except KeyError:  # add the new layer to the viewer
                seq = event.sequence
                _image = image[(np.newaxis,) * len(seq.shape)]
                layer = self.viewer.add_image(
                    _image, name=layer_name, blending="additive"
                )

                # dimensions labels
                labels = [i for i in seq.axis_order if i in event.index] + ["y", "x"]
                self.viewer.dims.axis_labels = labels

                # add metadata to layer
                layer.metadata["useq_sequence"] = seq
                layer.metadata["uid"] = seq.uid
                # storing event.index in addition to channel.config because it's
                # possible to have two of the same channel in one sequence.
                layer.metadata[
                    "ch_id"
                ] = f'{event.channel.config}_idx{event.index["c"]}'
        elif meta.mode == "explorer":

            seq = event.sequence

            meta = _mda.SEQUENCE_META.get(seq) or _mda.SequenceMeta()
            if meta.mode != "explorer":
                return

            x = event.x_pos / self.tab_wdg.explorer.pixel_size
            y = event.y_pos / self.tab_wdg.explorer.pixel_size * (-1)

            pos_idx = event.index["p"]
            file_name = meta.file_name if meta.should_save else "Exp"
            ch_name = event.channel.config
            ch_id = event.index["c"]
            layer_name = f"Pos{pos_idx:03d}_{file_name}_{ch_name}_idx{ch_id}"

            meta = dict(
                useq_sequence=seq,
                uid=seq.uid,
                scan_coord=(y, x),
                scan_position=f"Pos{pos_idx:03d}",
                ch_name=ch_name,
                ch_id=ch_id,
            )
            self.viewer.add_image(
                image,
                name=layer_name,
                blending="additive",
                translate=(y, x),
                metadata=meta,
            )

            zoom_out_factor = (
                self.tab_wdg.explorer.scan_size_r
                if self.tab_wdg.explorer.scan_size_r
                >= self.tab_wdg.explorer.scan_size_c
                else self.tab_wdg.explorer.scan_size_c
            )
            self.viewer.camera.zoom = 1 / zoom_out_factor
            self.viewer.reset_view()

    def _on_mda_finished(self, sequence: useq.MDASequence):
        """Save layer and add increment to save name."""
        meta = _mda.SEQUENCE_META.get(sequence) or _mda.SequenceMeta()
        seq_uid = sequence.uid
        if meta.mode == "explorer":

            layergroups = defaultdict(set)
            for lay in self.viewer.layers:
                if lay.metadata.get("uid") == seq_uid:
                    key = f"{lay.metadata['ch_name']}_idx{lay.metadata['ch_id']}"
                    layergroups[key].add(lay)
            for group in layergroups.values():
                link_layers(group)
        meta = _mda.SEQUENCE_META.pop(sequence, self._mda_meta)
        save_sequence(sequence, self.viewer.layers, meta)
        # reactivate gui when mda finishes.
        self._set_enabled(True)

    def _get_event_explorer(self, viewer, event):
        if not self.tab_wdg.explorer.isVisible():
            return
        if self._mmc.getPixelSizeUm() > 0:
            width = self._mmc.getROI(self._mmc.getCameraDevice())[2]
            height = self._mmc.getROI(self._mmc.getCameraDevice())[3]

            x = viewer.cursor.position[-1] * self._mmc.getPixelSizeUm()
            y = viewer.cursor.position[-2] * self._mmc.getPixelSizeUm() * (-1)

            # to match position coordinates with center of the image
            x = f"{x - ((width / 2) * self._mmc.getPixelSizeUm()):.1f}"
            y = f"{y - ((height / 2) * self._mmc.getPixelSizeUm() * (-1)):.1f}"

        else:
            x, y = "None", "None"

        self.tab_wdg.explorer.x_lineEdit.setText(x)
        self.tab_wdg.explorer.y_lineEdit.setText(y)

    def _update_live_exp(self, camera: str, exposure: float):
        if self.streaming_timer:
            self.streaming_timer.setInterval(int(exposure))
            self._mmc.stopSequenceAcquisition()
<<<<<<< HEAD
            self._mmc.startContinuousSequenceAcquisition(exposure)
=======
            self._mmc.startContinuousSequenceAcquisition(exposure)

    # channels
    def _refresh_channel_list(self):
        guessed_channel_list = self._mmc.getOrGuessChannelGroup()

        if not guessed_channel_list:
            return

        if len(guessed_channel_list) == 1:
            self._set_channel_group(guessed_channel_list[0])
        else:
            # if guessed_channel_list has more than 1 possible channel group,
            # you can select the correct one through a combobox
            ch = SelectDeviceFromCombobox(
                guessed_channel_list,
                "Select Channel Group:",
                self,
            )
            ch.val_changed.connect(self._set_channel_group)
            ch.show()

    def _set_channel_group(self, guessed_channel: str):
        channel_group = guessed_channel
        self._mmc.setChannelGroup(channel_group)
        channel_list = self._mmc.getAvailableConfigs(channel_group)
        with signals_blocked(self.tab_wdg.snap_channel_comboBox):
            self.tab_wdg.snap_channel_comboBox.clear()
            self.tab_wdg.snap_channel_comboBox.addItems(channel_list)
            self.tab_wdg.snap_channel_comboBox.setCurrentText(
                self._mmc.getCurrentConfig(channel_group)
            )

    def _on_config_set(self, groupName: str, configName: str):
        if groupName == self._mmc.getOrGuessChannelGroup():
            with signals_blocked(self.tab_wdg.snap_channel_comboBox):
                self.tab_wdg.snap_channel_comboBox.setCurrentText(configName)

    def _channel_changed(self, newChannel: str):
        self._mmc.setConfig(self._mmc.getChannelGroup(), newChannel)

    # stages
    def _refresh_positions(self):
        if self._mmc.getXYStageDevice():
            x, y = self._mmc.getXPosition(), self._mmc.getYPosition()
            self._on_xy_stage_position_changed(self._mmc.getXYStageDevice(), x, y)
            self.stage_wdg.XY_groupBox.setEnabled(True)
        else:
            self.stage_wdg.XY_groupBox.setEnabled(False)

        if self._mmc.getFocusDevice():
            self.stage_wdg.z_lineEdit.setText(f"{self._mmc.getZPosition():.1f}")
            self.stage_wdg.Z_groupBox.setEnabled(True)
        else:
            self.stage_wdg.Z_groupBox.setEnabled(False)

    def _refresh_xyz_devices(self):

        # since there is no offset control yet:
        self.stage_wdg.offset_Z_groupBox.setEnabled(False)

        self.stage_wdg.focus_device_comboBox.clear()
        self.stage_wdg.xy_device_comboBox.clear()

        xy_stage_devs = list(self._mmc.getLoadedDevicesOfType(DeviceType.XYStageDevice))

        focus_devs = list(self._mmc.getLoadedDevicesOfType(DeviceType.StageDevice))

        if not xy_stage_devs:
            self.stage_wdg.XY_groupBox.setEnabled(False)
        else:
            self.stage_wdg.XY_groupBox.setEnabled(True)
            self.stage_wdg.xy_device_comboBox.addItems(xy_stage_devs)
            self._set_xy_stage_device()

        if not focus_devs:
            self.stage_wdg.Z_groupBox.setEnabled(False)
        else:
            self.stage_wdg.Z_groupBox.setEnabled(True)
            self.stage_wdg.focus_device_comboBox.addItems(focus_devs)
            self._set_focus_device()

    def _set_xy_stage_device(self):
        if not self.stage_wdg.xy_device_comboBox.count():
            return
        self._mmc.setXYStageDevice(self.stage_wdg.xy_device_comboBox.currentText())

    def _set_focus_device(self):
        if not self.stage_wdg.focus_device_comboBox.count():
            return
        self._mmc.setFocusDevice(self.stage_wdg.focus_device_comboBox.currentText())

    def _on_xy_stage_position_changed(self, name, x, y):
        self.stage_wdg.x_lineEdit.setText(f"{x:.1f}")
        self.stage_wdg.y_lineEdit.setText(f"{y:.1f}")

    def _on_stage_position_changed(self, name, value):
        if "z" in name.lower():  # hack
            self.stage_wdg.z_lineEdit.setText(f"{value:.1f}")

    def stage_x_left(self):
        self._mmc.setRelativeXYPosition(
            -float(self.stage_wdg.xy_step_size_SpinBox.value()), 0.0
        )
        if self.stage_wdg.snap_on_click_checkBox.isChecked():
            self.snap()

    def stage_x_right(self):
        self._mmc.setRelativeXYPosition(
            float(self.stage_wdg.xy_step_size_SpinBox.value()), 0.0
        )
        if self.stage_wdg.snap_on_click_checkBox.isChecked():
            self.snap()

    def stage_y_up(self):
        self._mmc.setRelativeXYPosition(
            0.0,
            float(self.stage_wdg.xy_step_size_SpinBox.value()),
        )
        if self.stage_wdg.snap_on_click_checkBox.isChecked():
            self.snap()

    def stage_y_down(self):
        self._mmc.setRelativeXYPosition(
            0.0,
            -float(self.stage_wdg.xy_step_size_SpinBox.value()),
        )
        if self.stage_wdg.snap_on_click_checkBox.isChecked():
            self.snap()

    def stage_z_up(self):
        self._mmc.setRelativePosition(
            float(self.stage_wdg.z_step_size_doubleSpinBox.value())
        )
        if self.stage_wdg.snap_on_click_checkBox.isChecked():
            self.snap()

    def stage_z_down(self):
        self._mmc.setRelativePosition(
            -float(self.stage_wdg.z_step_size_doubleSpinBox.value())
        )
        if self.stage_wdg.snap_on_click_checkBox.isChecked():
            self.snap()

    def _on_channel_set(self, group: str, preset: str):
        ch = self._mmc.getChannelGroup()
        if group != ch:
            return
        for d in self._mmc.getConfigData(ch, preset):
            _dev = d[0]
            _type = self._mmc.getDeviceType(_dev)
            if _type is DeviceType.Shutter:
                self._mmc.setProperty("Core", "Shutter", _dev)
                break
>>>>>>> 8367d43f
<|MERGE_RESOLUTION|>--- conflicted
+++ resolved
@@ -376,161 +376,4 @@
         if self.streaming_timer:
             self.streaming_timer.setInterval(int(exposure))
             self._mmc.stopSequenceAcquisition()
-<<<<<<< HEAD
-            self._mmc.startContinuousSequenceAcquisition(exposure)
-=======
-            self._mmc.startContinuousSequenceAcquisition(exposure)
-
-    # channels
-    def _refresh_channel_list(self):
-        guessed_channel_list = self._mmc.getOrGuessChannelGroup()
-
-        if not guessed_channel_list:
-            return
-
-        if len(guessed_channel_list) == 1:
-            self._set_channel_group(guessed_channel_list[0])
-        else:
-            # if guessed_channel_list has more than 1 possible channel group,
-            # you can select the correct one through a combobox
-            ch = SelectDeviceFromCombobox(
-                guessed_channel_list,
-                "Select Channel Group:",
-                self,
-            )
-            ch.val_changed.connect(self._set_channel_group)
-            ch.show()
-
-    def _set_channel_group(self, guessed_channel: str):
-        channel_group = guessed_channel
-        self._mmc.setChannelGroup(channel_group)
-        channel_list = self._mmc.getAvailableConfigs(channel_group)
-        with signals_blocked(self.tab_wdg.snap_channel_comboBox):
-            self.tab_wdg.snap_channel_comboBox.clear()
-            self.tab_wdg.snap_channel_comboBox.addItems(channel_list)
-            self.tab_wdg.snap_channel_comboBox.setCurrentText(
-                self._mmc.getCurrentConfig(channel_group)
-            )
-
-    def _on_config_set(self, groupName: str, configName: str):
-        if groupName == self._mmc.getOrGuessChannelGroup():
-            with signals_blocked(self.tab_wdg.snap_channel_comboBox):
-                self.tab_wdg.snap_channel_comboBox.setCurrentText(configName)
-
-    def _channel_changed(self, newChannel: str):
-        self._mmc.setConfig(self._mmc.getChannelGroup(), newChannel)
-
-    # stages
-    def _refresh_positions(self):
-        if self._mmc.getXYStageDevice():
-            x, y = self._mmc.getXPosition(), self._mmc.getYPosition()
-            self._on_xy_stage_position_changed(self._mmc.getXYStageDevice(), x, y)
-            self.stage_wdg.XY_groupBox.setEnabled(True)
-        else:
-            self.stage_wdg.XY_groupBox.setEnabled(False)
-
-        if self._mmc.getFocusDevice():
-            self.stage_wdg.z_lineEdit.setText(f"{self._mmc.getZPosition():.1f}")
-            self.stage_wdg.Z_groupBox.setEnabled(True)
-        else:
-            self.stage_wdg.Z_groupBox.setEnabled(False)
-
-    def _refresh_xyz_devices(self):
-
-        # since there is no offset control yet:
-        self.stage_wdg.offset_Z_groupBox.setEnabled(False)
-
-        self.stage_wdg.focus_device_comboBox.clear()
-        self.stage_wdg.xy_device_comboBox.clear()
-
-        xy_stage_devs = list(self._mmc.getLoadedDevicesOfType(DeviceType.XYStageDevice))
-
-        focus_devs = list(self._mmc.getLoadedDevicesOfType(DeviceType.StageDevice))
-
-        if not xy_stage_devs:
-            self.stage_wdg.XY_groupBox.setEnabled(False)
-        else:
-            self.stage_wdg.XY_groupBox.setEnabled(True)
-            self.stage_wdg.xy_device_comboBox.addItems(xy_stage_devs)
-            self._set_xy_stage_device()
-
-        if not focus_devs:
-            self.stage_wdg.Z_groupBox.setEnabled(False)
-        else:
-            self.stage_wdg.Z_groupBox.setEnabled(True)
-            self.stage_wdg.focus_device_comboBox.addItems(focus_devs)
-            self._set_focus_device()
-
-    def _set_xy_stage_device(self):
-        if not self.stage_wdg.xy_device_comboBox.count():
-            return
-        self._mmc.setXYStageDevice(self.stage_wdg.xy_device_comboBox.currentText())
-
-    def _set_focus_device(self):
-        if not self.stage_wdg.focus_device_comboBox.count():
-            return
-        self._mmc.setFocusDevice(self.stage_wdg.focus_device_comboBox.currentText())
-
-    def _on_xy_stage_position_changed(self, name, x, y):
-        self.stage_wdg.x_lineEdit.setText(f"{x:.1f}")
-        self.stage_wdg.y_lineEdit.setText(f"{y:.1f}")
-
-    def _on_stage_position_changed(self, name, value):
-        if "z" in name.lower():  # hack
-            self.stage_wdg.z_lineEdit.setText(f"{value:.1f}")
-
-    def stage_x_left(self):
-        self._mmc.setRelativeXYPosition(
-            -float(self.stage_wdg.xy_step_size_SpinBox.value()), 0.0
-        )
-        if self.stage_wdg.snap_on_click_checkBox.isChecked():
-            self.snap()
-
-    def stage_x_right(self):
-        self._mmc.setRelativeXYPosition(
-            float(self.stage_wdg.xy_step_size_SpinBox.value()), 0.0
-        )
-        if self.stage_wdg.snap_on_click_checkBox.isChecked():
-            self.snap()
-
-    def stage_y_up(self):
-        self._mmc.setRelativeXYPosition(
-            0.0,
-            float(self.stage_wdg.xy_step_size_SpinBox.value()),
-        )
-        if self.stage_wdg.snap_on_click_checkBox.isChecked():
-            self.snap()
-
-    def stage_y_down(self):
-        self._mmc.setRelativeXYPosition(
-            0.0,
-            -float(self.stage_wdg.xy_step_size_SpinBox.value()),
-        )
-        if self.stage_wdg.snap_on_click_checkBox.isChecked():
-            self.snap()
-
-    def stage_z_up(self):
-        self._mmc.setRelativePosition(
-            float(self.stage_wdg.z_step_size_doubleSpinBox.value())
-        )
-        if self.stage_wdg.snap_on_click_checkBox.isChecked():
-            self.snap()
-
-    def stage_z_down(self):
-        self._mmc.setRelativePosition(
-            -float(self.stage_wdg.z_step_size_doubleSpinBox.value())
-        )
-        if self.stage_wdg.snap_on_click_checkBox.isChecked():
-            self.snap()
-
-    def _on_channel_set(self, group: str, preset: str):
-        ch = self._mmc.getChannelGroup()
-        if group != ch:
-            return
-        for d in self._mmc.getConfigData(ch, preset):
-            _dev = d[0]
-            _type = self._mmc.getDeviceType(_dev)
-            if _type is DeviceType.Shutter:
-                self._mmc.setProperty("Core", "Shutter", _dev)
-                break
->>>>>>> 8367d43f
+            self._mmc.startContinuousSequenceAcquisition(exposure)