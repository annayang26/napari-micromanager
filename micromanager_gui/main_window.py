--- conflicted
+++ resolved
@@ -97,13 +97,7 @@
         self.streaming_timer = None
 
         # create connection to mmcore server
-<<<<<<< HEAD
-        self._mmc = RemoteMMCore(verbose=True)
-        sig = QCoreCallback()
-        self._mmc.register_callback(sig)
-=======
         self._mmc = RemoteMMCore()
->>>>>>> c2bd59e3
 
         # tab widgets
         self.mda = MultiDWidget(self._mmc)
@@ -115,29 +109,18 @@
         self.explorer.y_lineEdit.setText(str(None))
 
         # connect mmcore signals
-<<<<<<< HEAD
-        # mda
-        sig.MDAStarted.connect(self.mda._on_mda_started)
-        sig.MDAFinished.connect(self.mda._on_mda_finished)
-        # mainwindow
-        sig.MDAStarted.connect(self._on_mda_started)
-        sig.MDAFinished.connect(self._on_mda_finished)
-
-        sig.MDAPauseToggled.connect(
-=======
         sig = self._mmc.events
-        sig.sequenceStarted.connect(self.mda._on_mda_started)
-        sig.sequenceFinished.connect(self.mda._on_mda_finished)
-        sig.sequenceFinished.connect(self._on_system_configuration_loaded)
+        sig.sequenceStarted.connect(self._on_mda_started)
+        sig.sequenceFinished.connect(self._on_mda_finished)
+
         sig.sequencePauseToggled.connect(
->>>>>>> c2bd59e3
             lambda p: self.mda.pause_Button.setText("GO" if p else "PAUSE")
         )
         sig.systemConfigurationLoaded.connect(self._on_system_configuration_loaded)
         sig.XYStagePositionChanged.connect(self._on_xy_stage_position_changed)
         sig.stagePositionChanged.connect(self._on_stage_position_changed)
         sig.frameReady.connect(self._on_mda_frame)
-        sig.exposureChanged.connect(lambda name, exp: self.exp_spinBox.setValue(exp))
+        sig.exposureChanged.connect(lambda _, exp: self.exp_spinBox.setValue(exp))
 
         # connect buttons
         self.load_cfg_Button.clicked.connect(self.load_cfg)
@@ -182,21 +165,13 @@
             self.explorer.x_lineEdit.setText(str(x))
             self.explorer.y_lineEdit.setText(str(y))
 
-    def enable_gui(self):
-        self.objective_groupBox.setEnabled(True)
-        self.camera_groupBox.setEnabled(True)
-        self.XY_groupBox.setEnabled(True)
-        self.Z_groupBox.setEnabled(True)
-        self.snap_live_tab.setEnabled(True)
-        self.snap_live_tab.setEnabled(True)
-
-    def disable_gui(self):
-        self.objective_groupBox.setEnabled(False)
-        self.camera_groupBox.setEnabled(False)
-        self.XY_groupBox.setEnabled(False)
-        self.Z_groupBox.setEnabled(False)
-        self.snap_live_tab.setEnabled(False)
-        self.snap_live_tab.setEnabled(False)
+    def _set_enabled(self, enabled):
+        self.objective_groupBox.setEnabled(enabled)
+        self.camera_groupBox.setEnabled(enabled)
+        self.XY_groupBox.setEnabled(enabled)
+        self.Z_groupBox.setEnabled(enabled)
+        self.snap_live_tab.setEnabled(enabled)
+        self.snap_live_tab.setEnabled(enabled)
 
     def _on_mda_started(self, sequence: useq.MDASequence):
         """ "create temp folder and block gui when mda starts."""
@@ -207,7 +182,7 @@
 
         self.mda.disable_mda_groupbox()
         self.explorer.disable_explorer_groupbox()
-        self.disable_gui()
+        self._set_enabled(False)
 
     def _on_mda_frame(self, image: np.ndarray, event: useq.MDAEvent):
 
@@ -329,7 +304,7 @@
         # reactivate gui when mda finishes.
         self.mda.enable_mda_groupbox()
         self.explorer.enable_explorer_groupbox()
-        self.enable_gui()
+        self._set_enabled(True)
         SEQUENCE_META.pop(sequence)
 
     def _save_mda_acq(self, sequence, meta):
