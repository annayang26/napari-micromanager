from __future__ import annotations

import re
from pathlib import Path
from typing import TYPE_CHECKING

import napari
import numpy as np
<<<<<<< HEAD
from pymmcore_plus import CMMCorePlus, DeviceType, RemoteMMCore
=======
from pydantic.tools import parse_file_as
from pymmcore_plus import CMMCorePlus, RemoteMMCore
>>>>>>> 9fdade7c
from qtpy import QtWidgets as QtW
from qtpy import uic
from qtpy.QtCore import QSize, QTimer
from qtpy.QtGui import QColor, QIcon

from ._camera_roi import CameraROI
from ._illumination import Illumination
from ._saving import save_sequence
from ._util import blockSignals, event_indices, extend_array_for_index
from .explore_sample import ExploreSample
from .multid_widget import MultiDWidget, SequenceMeta
from .prop_browser import PropBrowser

if TYPE_CHECKING:
    import napari.layers
    import napari.viewer
    import useq


ICONS = Path(__file__).parent / "icons"
CAM_ICON = QIcon(str(ICONS / "vcam.svg"))
CAM_STOP_ICON = QIcon(str(ICONS / "cam_stop.svg"))
OBJ_PTRN = re.compile("(TINosePiece|Nosepiece|Objective|obj)s?", re.IGNORECASE)


class _MainUI:
    UI_FILE = str(Path(__file__).parent / "_ui" / "micromanager_gui.ui")

    # The UI_FILE above contains these objects:
    cfg_LineEdit: QtW.QLineEdit
    browse_cfg_Button: QtW.QPushButton
    load_cfg_Button: QtW.QPushButton
    objective_groupBox: QtW.QGroupBox
    objective_comboBox: QtW.QComboBox
    camera_groupBox: QtW.QGroupBox
    bin_comboBox: QtW.QComboBox
    bit_comboBox: QtW.QComboBox
    position_groupBox: QtW.QGroupBox
    x_lineEdit: QtW.QLineEdit
    y_lineEdit: QtW.QLineEdit
    z_lineEdit: QtW.QLineEdit
    stage_groupBox: QtW.QGroupBox
    XY_groupBox: QtW.QGroupBox
    Z_groupBox: QtW.QGroupBox
    left_Button: QtW.QPushButton
    right_Button: QtW.QPushButton
    y_up_Button: QtW.QPushButton
    y_down_Button: QtW.QPushButton
    up_Button: QtW.QPushButton
    down_Button: QtW.QPushButton
    xy_step_size_SpinBox: QtW.QSpinBox
    z_step_size_doubleSpinBox: QtW.QDoubleSpinBox

    offset_Z_groupBox: QtW.QGroupBox
    offset_up_Button: QtW.QPushButton
    offset_down_Button: QtW.QPushButton
    offset_z_step_size_doubleSpinBox: QtW.QDoubleSpinBox
    tabWidget: QtW.QTabWidget
    snap_live_tab: QtW.QWidget
    multid_tab: QtW.QWidget
    snap_channel_groupBox: QtW.QGroupBox
    snap_channel_comboBox: QtW.QComboBox
    exp_spinBox: QtW.QDoubleSpinBox
    snap_Button: QtW.QPushButton
    live_Button: QtW.QPushButton
    max_min_val_label: QtW.QLabel
    px_size_doubleSpinBox: QtW.QDoubleSpinBox
    properties_Button: QtW.QPushButton
    illumination_Button: QtW.QPushButton
    cam_roi_comboBox: QtW.QComboBox
    crop_Button: QtW.QPushButton

    # histogram_widget: QtW.QWidget

    snap_on_click_xy_checkBox: QtW.QCheckBox
    snap_on_click_z_checkBox: QtW.QCheckBox
    offset_snap_on_click_z_checkBox: QtW.QCheckBox

    offset_Z_groupBox: QtW.QGroupBox
    offset_up_Button: QtW.QPushButton
    offset_down_Button: QtW.QPushButton
    offset_z_step_size_doubleSpinBox: QtW.QDoubleSpinBox
    offset_snap_on_click_z_checkBox: QtW.QCheckBox

    snap_on_click_xy_checkBox: QtW.QCheckBox
    snap_on_click_z_checkBox: QtW.QCheckBox

    def setup_ui(self):
        uic.loadUi(self.UI_FILE, self)  # load QtDesigner .ui file

        # set some defaults
        self.cfg_LineEdit.setText("demo")

        # button icons
        for attr, icon in [
            ("left_Button", "left_arrow_1_green.svg"),
            ("right_Button", "right_arrow_1_green.svg"),
            ("y_up_Button", "up_arrow_1_green.svg"),
            ("y_down_Button", "down_arrow_1_green.svg"),
            ("up_Button", "up_arrow_1_green.svg"),
            ("down_Button", "down_arrow_1_green.svg"),
            ("snap_Button", "cam.svg"),
            ("live_Button", "vcam.svg"),
            ("offset_up_Button", "up_arrow_1_green.svg"),
            ("offset_down_Button", "down_arrow_1_green.svg"),
        ]:
            btn = getattr(self, attr)
            btn.setIcon(QIcon(str(ICONS / icon)))
            btn.setIconSize(QSize(30, 30))


class MainWindow(QtW.QWidget, _MainUI):
    def __init__(self, viewer: napari.viewer.Viewer, remote=True):
        super().__init__()
        self.setup_ui()

        self.viewer = viewer
        self.streaming_timer = None

        self.objectives_device = ""
        self.px_size_in_cfg = False

        # create connection to mmcore server or process-local variant
        self._mmc = RemoteMMCore() if remote else CMMCorePlus()

        # tab widgets
        self.mda = MultiDWidget(self._mmc)
        self.explorer = ExploreSample(self.viewer, self._mmc)
        self.tabWidget.addTab(self.mda, "Multi-D Acquisition")
        self.tabWidget.addTab(self.explorer, "Sample Explorer")
        # connect mmcore signals
        sig = self._mmc.events

        # note: don't use lambdas with closures on `self`, since the connection
        # to core may outlive the lifetime of this particular widget.
        sig.sequenceStarted.connect(self._on_mda_started)
        sig.sequenceFinished.connect(self._on_mda_finished)
        sig.systemConfigurationLoaded.connect(self._refresh_options)
        sig.XYStagePositionChanged.connect(self._on_xy_stage_position_changed)
        sig.stagePositionChanged.connect(self._on_stage_position_changed)
        sig.exposureChanged.connect(self._on_exp_change)
        sig.frameReady.connect(self._on_mda_frame)
        sig.channelGroupChanged.connect(self._refresh_channel_list)
        sig.configSet.connect(self._on_config_set)

        sig.propertyChanged.connect(self._change_pfs_offset_group)

        # connect buttons
        self.load_cfg_Button.clicked.connect(self.load_cfg)
        self.browse_cfg_Button.clicked.connect(self.browse_cfg)
        self.left_Button.clicked.connect(self.stage_x_left)
        self.right_Button.clicked.connect(self.stage_x_right)
        self.y_up_Button.clicked.connect(self.stage_y_up)
        self.y_down_Button.clicked.connect(self.stage_y_down)
        self.up_Button.clicked.connect(self.stage_z_up)
        self.down_Button.clicked.connect(self.stage_z_down)

        # offset
        self.offset_up_Button.clicked.connect(self.offset_up)
        self.offset_down_Button.clicked.connect(self.offset_down)

        self.snap_Button.clicked.connect(self.snap)
        self.live_Button.clicked.connect(self.toggle_live)
<<<<<<< HEAD

        self.illumination_Button.clicked.connect(self.illumination)
        self.properties_Button.clicked.connect(self.properties)

=======
        
>>>>>>> 9fdade7c
        # connect comboBox
        self.objective_comboBox.currentIndexChanged.connect(self.change_objective)
        self.bit_comboBox.currentIndexChanged.connect(self.bit_changed)
        self.bin_comboBox.currentIndexChanged.connect(self.bin_changed)
        self.snap_channel_comboBox.currentTextChanged.connect(self._channel_changed)

        self.cam_roi = CameraROI(
            self.viewer, self._mmc, self.cam_roi_comboBox, self.crop_Button
        )
        self.cam_roi_comboBox.currentIndexChanged.connect(self.cam_roi.roi_action)

        # connect spinboxes
        self.exp_spinBox.valueChanged.connect(self._update_exp)
        self.exp_spinBox.setKeyboardTracking(False)

        # refresh options in case a config is already loaded by another remote
        self._refresh_options()

        # histogram widget
        # self.histogram = Histogram(self.viewer, self._mmc, self.histogram_widget)

        self.viewer.layers.selection.events.active.connect(self.histogram_callbacks)
        self.viewer.dims.events.current_step.connect(self.histogram_callbacks)
        self.viewer.layers.events.connect(self.histogram_callbacks)

    def illumination(self):
        ill = Illumination(self._mmc)
        return ill.make_illumination_magicgui()

    def properties(self):
        pb = PropBrowser(self._mmc)
        pb.show(run=True)

    def histogram_callbacks(self, event):
        if self.tabWidget.currentIndex() != 0:
            return
        # self.histogram.histogram()
        self.update_max_min()

    def _on_config_set(self, groupName: str, configName: str):
        if groupName == self._get_channel_group():
            with blockSignals(self.snap_channel_comboBox):
                self.snap_channel_comboBox.setCurrentText(configName)

    def _set_enabled(self, enabled):
        self.objective_groupBox.setEnabled(enabled)
        self.camera_groupBox.setEnabled(enabled)
        self.XY_groupBox.setEnabled(enabled)
        self.Z_groupBox.setEnabled(enabled)
        self.snap_live_tab.setEnabled(enabled)
        self.snap_live_tab.setEnabled(enabled)
        self.crop_Button.setEnabled(enabled)

    def _update_exp(self, exposure: float):
        self._mmc.setExposure(exposure)
        if self.streaming_timer:
            self.streaming_timer.setInterval(int(exposure))
            self._mmc.stopSequenceAcquisition()
            self._mmc.startContinuousSequenceAcquisition(exposure)

    def _on_exp_change(self, camera: str, exposure: float):
        with blockSignals(self.exp_spinBox):
            self.exp_spinBox.setValue(exposure)
        if self.streaming_timer:
            self.streaming_timer.setInterval(int(exposure))

    def _on_mda_started(self, sequence: useq.MDASequence):
        """ "create temp folder and block gui when mda starts."""
        self._set_enabled(False)

    def _on_mda_frame(self, image: np.ndarray, event: useq.MDAEvent):
        meta = self.mda.SEQUENCE_META.get(event.sequence) or SequenceMeta()

        if meta.mode != "mda":
            return

        # pick layer name
        file_name = meta.file_name if meta.should_save else "Exp"
        channelstr = (
            f"[{event.channel.config}_idx{event.index['c']}]_"
            if meta.split_channels
            else ""
        )
        layer_name = f"{file_name}_{channelstr}{event.sequence.uid}"

        try:  # see if we already have a layer with this sequence
            layer = self.viewer.layers[layer_name]

            # get indices of new image
            im_idx = tuple(
                event.index[k]
                for k in event_indices(event)
                if not (meta.split_channels and k == "c")
            )

            # make sure array shape contains im_idx, or pad with zeros
            new_array = extend_array_for_index(layer.data, im_idx)
            # add the incoming index at the appropriate index
            new_array[im_idx] = image
            # set layer data
            layer.data = new_array
            for a, v in enumerate(im_idx):
                self.viewer.dims.set_point(a, v)

        except KeyError:  # add the new layer to the viewer
            seq = event.sequence
            _image = image[(np.newaxis,) * len(seq.shape)]
            layer = self.viewer.add_image(_image, name=layer_name, blending="additive")
            # dimensions labels
            labels = [i for i in seq.axis_order if i in event.index] + ["y", "x"]
            self.viewer.dims.axis_labels = labels

            # add metadata to layer
            layer.metadata["useq_sequence"] = seq
            layer.metadata["uid"] = seq.uid
            # storing event.index in addition to channel.config because it's
            # possible to have two of the same channel in one sequence.
            layer.metadata["ch_id"] = f'{event.channel.config}_idx{event.index["c"]}'

    def _on_mda_finished(self, sequence: useq.MDASequence):
        """Save layer and add increment to save name."""
        meta = self.mda.SEQUENCE_META.pop(sequence, SequenceMeta())
        save_sequence(sequence, self.viewer.layers, meta)
        # reactivate gui when mda finishes.
        self._set_enabled(True)

    def browse_cfg(self):
        self._mmc.unloadAllDevices()  # unload all devicies
        print(f"Loaded Devices: {self._mmc.getLoadedDevices()}")

        # clear spinbox/combobox
        self.objective_comboBox.clear()
        self.bin_comboBox.clear()
        self.bit_comboBox.clear()
        self.snap_channel_comboBox.clear()

        file_dir = QtW.QFileDialog.getOpenFileName(self, "", "⁩", "cfg(*.cfg)")
        self.cfg_LineEdit.setText(str(file_dir[0]))
        self.max_min_val_label.setText("None")
        self.load_cfg_Button.setEnabled(True)

    def load_cfg(self):
        self.load_cfg_Button.setEnabled(False)
        print("loading", self.cfg_LineEdit.text())
        self._mmc.loadSystemConfiguration(self.cfg_LineEdit.text())
<<<<<<< HEAD
        self.px_size_in_cfg = bool(self._mmc.getAvailablePixelSizeConfigs())
=======
>>>>>>> 9fdade7c
        print(f"Loaded Devices: {self._mmc.getLoadedDevices()}")

    def _refresh_camera_options(self):
        cam_device = self._mmc.getCameraDevice()
        if not cam_device:
            return
        cam_props = self._mmc.getDevicePropertyNames(cam_device)
        if "Binning" in cam_props:
            bin_opts = self._mmc.getAllowedPropertyValues(cam_device, "Binning")
            with blockSignals(self.bin_comboBox):
                self.bin_comboBox.clear()
                self.bin_comboBox.addItems(bin_opts)
                self.bin_comboBox.setCurrentText(
                    self._mmc.getProperty(cam_device, "Binning")
                )

        if "PixelType" in cam_props:
            px_t = self._mmc.getAllowedPropertyValues(cam_device, "PixelType")
            with blockSignals(self.bit_comboBox):
                self.bit_comboBox.clear()
                self.bit_comboBox.addItems(px_t)
                self.bit_comboBox.setCurrentText(
                    self._mmc.getProperty(cam_device, "PixelType")
                )

    def _refresh_objective_options(self):
        for cfg in self._mmc.getAvailableConfigGroups():
            if OBJ_PTRN.match(cfg):

                cfg_groups_options = self._mmc.getAvailableConfigs(cfg)
                cfg_groups_options_keys = (
                    self._mmc.getConfigData(cfg, cfg_groups_options[0])
                ).dict()

                dev_name = [
                    k
                    for idx, k in enumerate(cfg_groups_options_keys.keys())
                    if idx == 0
                ][0]

                self.objectives_device = dev_name

                with blockSignals(self.objective_comboBox):
                    self.objective_comboBox.clear()
                    self.objective_comboBox.addItems(
                        self._mmc.getAvailableConfigs(self.objectives_device)
                    )
                    self.set_pixel_size()
                    return

        for device in self._mmc.getLoadedDevicesOfType(DeviceType.StateDevice):
            if OBJ_PTRN.match(device):
                self.objectives_device = device
                with blockSignals(self.objective_comboBox):
                    self.objective_comboBox.clear()
                    self.objective_comboBox.addItems(self._mmc.getStateLabels(device))
                    self.set_pixel_size()

    def _refresh_channel_list(self, channel_group: str = None):
        if channel_group is None:
            channel_group = self._get_channel_group()
        if channel_group:
            channel_list = list(self._mmc.getAvailableConfigs(channel_group))
            with blockSignals(self.snap_channel_comboBox):
                self.snap_channel_comboBox.clear()
                self.snap_channel_comboBox.addItems(channel_list)
                self.snap_channel_comboBox.setCurrentText(
                    self._mmc.getCurrentConfig("Channel")
                )

    def _change_pfs_offset_group(self):

        if self._mmc.getAutoFocusDevice():

            if self._mmc.isContinuousFocusEnabled():
                self.offset_Z_groupBox.setEnabled(True)
                self.Z_groupBox.setEnabled(False)
            else:
                self.offset_Z_groupBox.setEnabled(False)
                self.Z_groupBox.setEnabled(True)

    def offset_up(self):
        if self._mmc.isContinuousFocusLocked():

            current_offset = float(self._mmc.getProperty('TIPFSOffset', 'Position'))
            new_offset = current_offset + float(self.offset_z_step_size_doubleSpinBox.value())
            self._mmc.setProperty('TIPFSOffset', 'Position', new_offset)

            print(
                f"Current_offset: {self._mmc.getProperty('TIPFSOffset', 'Position')}\n"
                ""
            )

            if self.offset_snap_on_click_z_checkBox.isChecked():
                self.snap()

    def offset_down(self):
        if self._mmc.isContinuousFocusLocked():
            current_offset = float(self._mmc.getProperty('TIPFSOffset', 'Position'))
            new_offset = current_offset - float(self.offset_z_step_size_doubleSpinBox.value())
            self._mmc.setProperty('TIPFSOffset', 'Position', new_offset)

            print(
                f"Current_offset: {self._mmc.getProperty('TIPFSOffset', 'Position')}\n"
                ""
            )

            if self.offset_snap_on_click_z_checkBox.isChecked():
                self.snap()

    def _refresh_positions(self):
        if self._mmc.getXYStageDevice():
            x, y = self._mmc.getXPosition(), self._mmc.getYPosition()
            self._on_xy_stage_position_changed(self._mmc.getXYStageDevice(), x, y)
        if self._mmc.getFocusDevice():
            self.z_lineEdit.setText(f"{self._mmc.getZPosition():.1f}")

    def _refresh_options(self):
        self._refresh_camera_options()
        self._refresh_objective_options()
        self._refresh_channel_list()
        self._refresh_positions()

    def bit_changed(self):
        if self.bit_comboBox.count() > 0:
            bits = self.bit_comboBox.currentText()
            self._mmc.setProperty(self._mmc.getCameraDevice(), "PixelType", bits)

    def bin_changed(self):
        if self.bin_comboBox.count() > 0:
            bins = self.bin_comboBox.currentText()
            cd = self._mmc.getCameraDevice()
            self._mmc.setProperty(cd, "Binning", bins)

    def _get_channel_group(self) -> str | None:
        """
        Get channelGroup falling back to Channel if not set, also
        check that this is an availableConfigGroup.
        """
        chan_group = self._mmc.getChannelGroup()
        if chan_group == "":
            # not set in core. Try "Channel" as a fallback
            chan_group = "Channel"
        if chan_group in self._mmc.getAvailableConfigGroups():
            return chan_group

    def _channel_changed(self, newChannel: str):
        self._mmc.setConfig(self._get_channel_group(), newChannel)

    def _on_xy_stage_position_changed(self, name, x, y):
        self.x_lineEdit.setText(f"{x:.1f}")
        self.y_lineEdit.setText(f"{y:.1f}")

    def _on_stage_position_changed(self, name, value):
        if "z" in name.lower():  # hack
            self.z_lineEdit.setText(f"{value:.1f}")

    def stage_x_left(self):
        self._mmc.setRelativeXYPosition(-float(self.xy_step_size_SpinBox.value()), 0.0)
        if self.snap_on_click_xy_checkBox.isChecked():
            self.snap()

        if self.snap_on_click_xy_checkBox.isChecked():
            self.snap()

    def stage_x_right(self):
        self._mmc.setRelativeXYPosition(float(self.xy_step_size_SpinBox.value()), 0.0)
        if self.snap_on_click_xy_checkBox.isChecked():
            self.snap()

        if self.snap_on_click_xy_checkBox.isChecked():
            self.snap()

    def stage_y_up(self):
        self._mmc.setRelativeXYPosition(
            0.0,
            float(self.xy_step_size_SpinBox.value()),
        )
        if self.snap_on_click_xy_checkBox.isChecked():
            self.snap()

        if self.snap_on_click_xy_checkBox.isChecked():
            self.snap()

    def stage_y_down(self):
        self._mmc.setRelativeXYPosition(
            0.0,
            -float(self.xy_step_size_SpinBox.value()),
        )
        if self.snap_on_click_xy_checkBox.isChecked():
            self.snap()

        if self.snap_on_click_xy_checkBox.isChecked():
            self.snap()

    def stage_z_up(self):
        self._mmc.setRelativeXYZPosition(
            0.0, 0.0, float(self.z_step_size_doubleSpinBox.value())
        )
        if self.snap_on_click_z_checkBox.isChecked():
            self.snap()

        if self.snap_on_click_z_checkBox.isChecked():
            self.snap()

    def stage_z_down(self):
        self._mmc.setRelativeXYZPosition(
            0.0, 0.0, -float(self.z_step_size_doubleSpinBox.value())
        )
        if self.snap_on_click_z_checkBox.isChecked():
            self.snap()

<<<<<<< HEAD
    def set_pixel_size(self):
        if self.px_size_in_cfg:
=======
        if self.snap_on_click_z_checkBox.isChecked():
            self.snap()

    def change_objective(self):
        if self.objective_comboBox.count() <= 0:
>>>>>>> 9fdade7c
            return

        try:
            self._mmc.setConfig(
                self.objectives_device, self.objective_comboBox.currentText()
            )
        except ValueError:
            self._mmc.setProperty(
                self.objectives_device, "Label", self.objective_comboBox.currentText()
            )

        # define and set pixel size Config
        self._mmc.deletePixelSizeConfig(self._mmc.getCurrentPixelSizeConfig())
        curr_obj_name = self._mmc.getProperty(self.objectives_device, "Label")
        self._mmc.definePixelSizeConfig(curr_obj_name)
        self._mmc.setPixelSizeConfig(curr_obj_name)

        # get magnification info from the objective name
        # and set image pixel sixe (x,y) for the current pixel size Config
        match = re.search(r"(\d{1,3})[xX]", curr_obj_name)
        if match:
            mag = int(match.groups()[0])
            self.image_pixel_size = self.px_size_doubleSpinBox.value() / mag
            self._mmc.setPixelSizeUm(
                self._mmc.getCurrentPixelSizeConfig(), self.image_pixel_size
            )
        else:
            self._mmc.setPixelSizeUm(self._mmc.getCurrentPixelSizeConfig(), 0.0)

    def change_objective(self):
        if self.objective_comboBox.count() <= 0:
            return

        if self.objectives_device == "":
            return

        zdev = self._mmc.getFocusDevice()

        currentZ = self._mmc.getZPosition()
        self._mmc.setPosition(zdev, 0)
        self._mmc.waitForDevice(zdev)

        try:
            self._mmc.setConfig(
                self.objectives_device, self.objective_comboBox.currentText()
            )
        except ValueError:
            self._mmc.setProperty(
                self.objectives_device, "Label", self.objective_comboBox.currentText()
            )

        self._mmc.waitForDevice(self.objectives_device)
        self._mmc.setPosition(zdev, currentZ)
        self._mmc.waitForDevice(zdev)

        self.set_pixel_size()

    def update_viewer(self, data=None):
        # TODO: - fix the fact that when you change the objective
        #         the image translation is wrong
        if data is None:
            try:
                data = self._mmc.getLastImage()
            except (RuntimeError, IndexError):
                # circular buffer empty
                return
        try:
            preview_layer = self.viewer.layers["preview"]
            preview_layer.data = data
        except KeyError:
            preview_layer = self.viewer.add_image(data, name="preview")

        self.update_max_min()

        if self.streaming_timer is None:
            self.viewer.reset_view()

    def update_max_min(self):

        min_max_txt = ""

        for layer in self.viewer.layers.selection:

            if isinstance(layer, napari.layers.Image) and layer.visible != 0:

                curr_layer = self.viewer.layers[f"{layer}"]
                col = curr_layer.colormap.name

                if col not in QColor.colorNames():
                    col = "gray"

                min_max_show = (np.min(curr_layer.data), np.max(curr_layer.data))
                txt = f'<font color="{col}">{min_max_show}</font>'
                min_max_txt += txt

            self.max_min_val_label.setText(min_max_txt)

    def snap(self):
        self.stop_live()
        self._mmc.snapImage()
        self.update_viewer(self._mmc.getImage())

    def start_live(self):
        self._mmc.startContinuousSequenceAcquisition(self.exp_spinBox.value())
        self.streaming_timer = QTimer()
        self.streaming_timer.timeout.connect(self.update_viewer)
        self.streaming_timer.start(int(self.exp_spinBox.value()))
        self.live_Button.setText("Stop")

    def stop_live(self):
        self._mmc.stopSequenceAcquisition()
        if self.streaming_timer is not None:
            self.streaming_timer.stop()
            self.streaming_timer = None
        self.live_Button.setText("Live")
        self.live_Button.setIcon(CAM_ICON)

    def toggle_live(self, event=None):
        if self.streaming_timer is None:

            ch_group = self._mmc.getChannelGroup() or "Channel"
            self._mmc.setConfig(ch_group, self.snap_channel_comboBox.currentText())

            self.start_live()
            self.live_Button.setIcon(CAM_STOP_ICON)
        else:
            self.stop_live()
            self.live_Button.setIcon(CAM_ICON)<|MERGE_RESOLUTION|>--- conflicted
+++ resolved
@@ -6,12 +6,7 @@
 
 import napari
 import numpy as np
-<<<<<<< HEAD
 from pymmcore_plus import CMMCorePlus, DeviceType, RemoteMMCore
-=======
-from pydantic.tools import parse_file_as
-from pymmcore_plus import CMMCorePlus, RemoteMMCore
->>>>>>> 9fdade7c
 from qtpy import QtWidgets as QtW
 from qtpy import uic
 from qtpy.QtCore import QSize, QTimer
@@ -69,6 +64,7 @@
     offset_up_Button: QtW.QPushButton
     offset_down_Button: QtW.QPushButton
     offset_z_step_size_doubleSpinBox: QtW.QDoubleSpinBox
+
     tabWidget: QtW.QTabWidget
     snap_live_tab: QtW.QWidget
     multid_tab: QtW.QWidget
@@ -88,12 +84,6 @@
 
     snap_on_click_xy_checkBox: QtW.QCheckBox
     snap_on_click_z_checkBox: QtW.QCheckBox
-    offset_snap_on_click_z_checkBox: QtW.QCheckBox
-
-    offset_Z_groupBox: QtW.QGroupBox
-    offset_up_Button: QtW.QPushButton
-    offset_down_Button: QtW.QPushButton
-    offset_z_step_size_doubleSpinBox: QtW.QDoubleSpinBox
     offset_snap_on_click_z_checkBox: QtW.QCheckBox
 
     snap_on_click_xy_checkBox: QtW.QCheckBox
@@ -175,14 +165,10 @@
 
         self.snap_Button.clicked.connect(self.snap)
         self.live_Button.clicked.connect(self.toggle_live)
-<<<<<<< HEAD
 
         self.illumination_Button.clicked.connect(self.illumination)
         self.properties_Button.clicked.connect(self.properties)
 
-=======
-        
->>>>>>> 9fdade7c
         # connect comboBox
         self.objective_comboBox.currentIndexChanged.connect(self.change_objective)
         self.bit_comboBox.currentIndexChanged.connect(self.bit_changed)
@@ -328,10 +314,7 @@
         self.load_cfg_Button.setEnabled(False)
         print("loading", self.cfg_LineEdit.text())
         self._mmc.loadSystemConfiguration(self.cfg_LineEdit.text())
-<<<<<<< HEAD
         self.px_size_in_cfg = bool(self._mmc.getAvailablePixelSizeConfigs())
-=======
->>>>>>> 9fdade7c
         print(f"Loaded Devices: {self._mmc.getLoadedDevices()}")
 
     def _refresh_camera_options(self):
@@ -544,16 +527,8 @@
         if self.snap_on_click_z_checkBox.isChecked():
             self.snap()
 
-<<<<<<< HEAD
     def set_pixel_size(self):
         if self.px_size_in_cfg:
-=======
-        if self.snap_on_click_z_checkBox.isChecked():
-            self.snap()
-
-    def change_objective(self):
-        if self.objective_comboBox.count() <= 0:
->>>>>>> 9fdade7c
             return
 
         try:
