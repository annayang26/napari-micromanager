--- conflicted
+++ resolved
@@ -11,7 +11,7 @@
 from qtpy import QtWidgets as QtW
 from qtpy.QtCore import Qt, QTimer
 from qtpy.QtGui import QColor, QIcon
-from superqt.utils import create_worker, ensure_main_thread, signals_blocked
+from superqt.utils import ensure_main_thread, signals_blocked
 
 from . import _core, _mda
 from ._camera_roi import CameraROI
@@ -188,27 +188,11 @@
 
         self.tab_wdg.max_min_val_label.setText(min_max_txt)
 
-<<<<<<< HEAD
-    def _snap(self):
-        # update in a thread so we don't freeze UI
-        create_worker(self._mmc.snap, _start_thread=True)  # pragma: no cover
-=======
     def _translate_preview(self, data):
         if self._mmc.getPixelSizeUm() > 0:
             x = self._mmc.getXPosition() / self._mmc.getPixelSizeUm()
             y = self._mmc.getYPosition() / self._mmc.getPixelSizeUm() * (-1)
             data.translate = (y, x)
-
-    def snap(self):
-        self.stop_live()
-
-        # snap in a thread so we don't freeze UI when using process local mmc
-        create_worker(
-            self._mmc.snapImage,
-            _connect={"finished": lambda: self.update_viewer(self._mmc.getImage())},
-            _start_thread=True,
-        )
->>>>>>> 45d5c64b
 
     def _start_live(self):
         self.streaming_timer = QTimer()
