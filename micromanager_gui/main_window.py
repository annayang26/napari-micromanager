from __future__ import annotations

import re
from pathlib import Path
from typing import TYPE_CHECKING

import napari
import numpy as np
from loguru import logger
<<<<<<< HEAD
from pymmcore_plus import CMMCorePlus, RemoteMMCore
=======
from pymmcore_plus import CMMCorePlus, DeviceType, RemoteMMCore
>>>>>>> 5597da2f
from qtpy import QtWidgets as QtW
from qtpy import uic
from qtpy.QtCore import QSize, Qt, QTimer
from qtpy.QtGui import QColor, QIcon

from ._group_and_presets_tab import GroupPresetWidget
from ._illumination import IlluminationDialog
from ._properties_table_with_checkbox import GroupConfigurations
from ._saving import save_sequence
from ._util import (
    SelectDeviceFromCombobox,
    blockSignals,
    event_indices,
    extend_array_for_index,
)
from .explore_sample import ExploreSample
from .multid_widget import MultiDWidget, SequenceMeta
from .prop_browser import PropBrowser

if TYPE_CHECKING:
    import napari.layers
    import napari.viewer
    import useq
    from magicgui.widgets import Table


ICONS = Path(__file__).parent / "icons"
CAM_ICON = QIcon(str(ICONS / "vcam.svg"))
CAM_STOP_ICON = QIcon(str(ICONS / "cam_stop.svg"))

<<<<<<< HEAD
EXP_PROP = re.compile("(.+)?(exp(osure)?)", re.IGNORECASE)
=======
OBJECTIVE = "Objective"
# OBJECTIVE = "TINosePiece"
>>>>>>> 5597da2f


class _MainUI:
    UI_FILE = str(Path(__file__).parent / "_ui" / "micromanager_gui.ui")

    # The UI_FILE above contains these objects:
    cfg_LineEdit: QtW.QLineEdit
    browse_cfg_Button: QtW.QPushButton
    load_cfg_Button: QtW.QPushButton
    objective_groupBox: QtW.QGroupBox
    objective_comboBox: QtW.QComboBox
    camera_groupBox: QtW.QGroupBox
    bin_comboBox: QtW.QComboBox
    bit_comboBox: QtW.QComboBox
    position_groupBox: QtW.QGroupBox
    x_lineEdit: QtW.QLineEdit
    y_lineEdit: QtW.QLineEdit
    z_lineEdit: QtW.QLineEdit
    stage_groupBox: QtW.QGroupBox
    XY_groupBox: QtW.QGroupBox
    xy_device_comboBox: QtW.QComboBox

    Z_groupBox: QtW.QGroupBox
    focus_device_comboBox: QtW.QComboBox
    up_Button: QtW.QPushButton
    down_Button: QtW.QPushButton
    z_step_size_doubleSpinBox: QtW.QDoubleSpinBox

    offset_Z_groupBox: QtW.QGroupBox
    offset_device_comboBox: QtW.QComboBox
    offset_up_Button: QtW.QPushButton
    offset_down_Button: QtW.QPushButton
    offset_z_step_size_doubleSpinBox: QtW.QDoubleSpinBox

    offset_snap_on_click_z_checkBox: QtW.QCheckBox

    left_Button: QtW.QPushButton
    right_Button: QtW.QPushButton
    y_up_Button: QtW.QPushButton
    y_down_Button: QtW.QPushButton
    xy_step_size_SpinBox: QtW.QSpinBox
    tabWidget: QtW.QTabWidget
    snap_live_tab: QtW.QWidget
    multid_tab: QtW.QWidget
    snap_channel_groupBox: QtW.QGroupBox
    snap_channel_comboBox: QtW.QComboBox
    exp_spinBox: QtW.QDoubleSpinBox
    snap_Button: QtW.QPushButton
    live_Button: QtW.QPushButton
    max_min_val_label: QtW.QLabel
    px_size_doubleSpinBox: QtW.QDoubleSpinBox
    properties_Button: QtW.QPushButton
    illumination_Button: QtW.QPushButton
    snap_on_click_checkBox: QtW.QCheckBox

    def setup_ui(self):
        uic.loadUi(self.UI_FILE, self)  # load QtDesigner .ui file

        # set some defaults
        self.cfg_LineEdit.setText("demo")

        # button icons
        for attr, icon in [
            ("left_Button", "left_arrow_1_green.svg"),
            ("right_Button", "right_arrow_1_green.svg"),
            ("y_up_Button", "up_arrow_1_green.svg"),
            ("y_down_Button", "down_arrow_1_green.svg"),
            ("up_Button", "up_arrow_1_green.svg"),
            ("down_Button", "down_arrow_1_green.svg"),
            ("offset_up_Button", "up_arrow_1_green.svg"),
            ("offset_down_Button", "down_arrow_1_green.svg"),
            ("snap_Button", "cam.svg"),
            ("live_Button", "vcam.svg"),
        ]:
            btn = getattr(self, attr)
            btn.setIcon(QIcon(str(ICONS / icon)))
            btn.setIconSize(QSize(30, 30))


class MainWindow(QtW.QWidget, _MainUI):
    def __init__(self, viewer: napari.viewer.Viewer, remote=True):
        super().__init__()
        self.setup_ui()

        self.viewer = viewer
        self.streaming_timer = None
        self.available_focus_devs = []

        self.objectives_device = None
        self.objectives_cfg = None

        # create connection to mmcore server or process-local variant
        self._mmc = RemoteMMCore() if remote else CMMCorePlus()

        # tab widgets
        # create groups and presets tab
        self.groups_and_presets = GroupPresetWidget(self._mmc)
        self.tabWidget.addTab(self.groups_and_presets, "Groups and Presets")
        self.tabWidget.tabBar().moveTab(1, 0)

        # create mda and exporer tab
        self.mda = MultiDWidget(self._mmc)
        self.explorer = ExploreSample(self.viewer, self._mmc)
        self.tabWidget.addTab(self.mda, "Multi-D Acquisition")
        self.tabWidget.addTab(self.explorer, "Sample Explorer")

        self.tabWidget.setMovable(True)
        self.tabWidget.setCurrentIndex(0)

        # connect mmcore signals
        sig = self._mmc.events

        # note: don't use lambdas with closures on `self`, since the connection
        # to core may outlive the lifetime of this particular widget.
        sig.sequenceStarted.connect(self._on_mda_started)
        sig.sequenceFinished.connect(self._on_mda_finished)
        sig.systemConfigurationLoaded.connect(self._refresh_options)
        sig.XYStagePositionChanged.connect(self._on_xy_stage_position_changed)
        sig.stagePositionChanged.connect(self._on_stage_position_changed)
        sig.exposureChanged.connect(self._on_exp_change)
        sig.frameReady.connect(self._on_mda_frame)
<<<<<<< HEAD

        sig.configSet.connect(self._on_cfg_set)
        sig.propertyChanged.connect(self._on_prop_changed)
        sig.configGroupChanged.connect(self._on_cfg_changed)
=======
        sig.channelGroupChanged.connect(self._refresh_channel_list)
        sig.configSet.connect(self._on_config_set)
        sig.propertyChanged.connect(self._on_offset_status_changed)
>>>>>>> 5597da2f

        # connect buttons
        self.load_cfg_Button.clicked.connect(self.load_cfg)
        self.browse_cfg_Button.clicked.connect(self.browse_cfg)
        self.left_Button.clicked.connect(self.stage_x_left)
        self.right_Button.clicked.connect(self.stage_x_right)
        self.y_up_Button.clicked.connect(self.stage_y_up)
        self.y_down_Button.clicked.connect(self.stage_y_down)
        self.up_Button.clicked.connect(self.stage_z_up)
        self.down_Button.clicked.connect(self.stage_z_down)

        # offset
        self.offset_up_Button.clicked.connect(self.offset_up)
        self.offset_down_Button.clicked.connect(self.offset_down)

        self.snap_Button.clicked.connect(self.snap)
        self.live_Button.clicked.connect(self.toggle_live)

        self.illumination_Button.clicked.connect(self.illumination)
        self.properties_Button.clicked.connect(self._show_prop_browser)

        # connect GroupPresetWidget
        self.groups_and_presets.new_btn.clicked.connect(
            self._create_group_presets
        )  # + group/preset
        self.groups_and_presets.edit_btn.clicked.connect(
            self._edit_group_presets
        )  # edit group/preset
        self.groups_and_presets.rename_btn.clicked.connect(
            self._open_rename_widget
        )  # rename group/preset
        self.groups_and_presets.save_cfg_btn.clicked.connect(
            self._save_cfg
        )  # save group/preset .cfg

        # connect comboBox
        self.objective_comboBox.currentIndexChanged.connect(self.change_objective)
        self.bit_comboBox.currentIndexChanged.connect(self.bit_changed)
        self.bin_comboBox.currentIndexChanged.connect(self.bin_changed)
        self.snap_channel_comboBox.currentTextChanged.connect(self._channel_changed)
        self.focus_device_comboBox.currentTextChanged.connect(self._set_focus_device)
        self.offset_device_comboBox.currentTextChanged.connect(
            self._set_autofocus_device
        )

        # connect spinboxes
        self.exp_spinBox.valueChanged.connect(self._update_exp)
        self.exp_spinBox.setKeyboardTracking(False)

        # refresh options in case a config is already loaded by another remote
        self._refresh_options()

        self.viewer.layers.events.connect(self.update_max_min)
        self.viewer.layers.selection.events.active.connect(self.update_max_min)
        self.viewer.dims.events.current_step.connect(self.update_max_min)

<<<<<<< HEAD
        @sig.pixelSizeChanged.connect
        def _on_px_size_changed(value):
            logger.debug(
                f"current pixel config: "
                f"{self._mmc.getCurrentPixelSizeConfig()} -> pixel size: {value}"
            )

    def _match_and_set(self, group: str, table: Table, preset: str):
        try:
            matching_ch_group = table.native.findItems(group, Qt.MatchContains)
            table_row = matching_ch_group[0].row()
            wdg = table.data[table_row, 1]
            wdg.value = preset or self._mmc.getCurrentConfig(group)
        except IndexError:
            pass

    def _on_cfg_set(self, group: str, preset: str):
        logger.debug(f"CONFIG SET: {group} -> {preset}")
        table = self.groups_and_presets.tb
        # Channels -> change comboboxes (main gui and group table)
        channel_group = self._mmc.getChannelGroup()
        if channel_group == group:
            # main gui
            self.snap_channel_comboBox.setCurrentText(preset)
            # group/preset table
            self._match_and_set(group, table, preset)
        # Objective -> change comboboxes (main gui and group table)
        if self.objectives_cfg and group == self.objectives_cfg:
            # main gui
            self.objective_comboBox.setCurrentText(preset)
            # group/preset table
            self._match_and_set(group, table, preset)

    def _on_prop_changed(self, dev, prop, val):
        logger.debug(f"PROP CHANGED: {dev}.{prop} -> {val}")
        # Camera/Exposure time -> change gui widgets
        if dev == self._mmc.getCameraDevice():
            self._refresh_camera_options()
            if EXP_PROP.match(prop):
                self.exp_spinBox.setValue(float(val))

    def _on_cfg_changed(self, group: str, preset: str):
        logger.debug(f"CONFIG GROUP CHANGED: {group} -> {preset}")
        # populate objective combobox when creating/modifying objective group
        if self.objectives_cfg:
            obj_gp_list = [
                self.objective_comboBox.itemText(i)
                for i in range(self.objective_comboBox.count())
            ]
            obj_cfg_list = self._mmc.getAvailableConfigs(self.objectives_cfg)
            obj_gp_list.sort()
            obj_cfg_list.sort()
            if obj_gp_list != obj_cfg_list:
                self._refresh_objective_options()
        elif self.objectives_device:
            self._refresh_objective_options()

        # populate gui channel combobox when creating/modifying the channel group
        if not self._mmc.getChannelGroup():
            self._refresh_channel_list()
        else:
            channel_list = self._mmc.getAvailableConfigs(self._mmc.getChannelGroup())
            cbox_list = [
                self.snap_channel_comboBox.itemText(i)
                for i in range(self.snap_channel_comboBox.count())
            ]
            channel_list.sort()
            cbox_list.sort()
            if channel_list != cbox_list:
                self._refresh_channel_list()
=======
        @sig.propertyChanged.connect
        def prop_changed(device, prop, value):
            logger.debug(f"{device}.{prop} -> {value}")
>>>>>>> 5597da2f

    def illumination(self):
        if not hasattr(self, "_illumination"):
            self._illumination = IlluminationDialog(self._mmc, self)
        self._illumination.show()

    def _show_prop_browser(self):
        pb = PropBrowser(self._mmc, self)
        pb.exec()

    def _create_group_presets(self):
        if hasattr(self, "edit_gp_ps_widget"):
            self.edit_gp_ps_widget.close()
        if not hasattr(self, "create_gp_ps_widget"):
            self.create_gp_ps_widget = GroupConfigurations(self._mmc, self)
        self.create_gp_ps_widget._reset_comboboxes()
        self.create_gp_ps_widget.show()
        self.create_gp_ps_widget.create_btn.clicked.connect(
            self.groups_and_presets._add_to_table
        )

    def _edit_group_presets(self):
        if hasattr(self, "create_gp_ps_widget"):
            self.create_gp_ps_widget.close()
        if not hasattr(self, "edit_gp_ps_widget"):
            self.edit_gp_ps_widget = GroupConfigurations(self._mmc, self)
        self.edit_gp_ps_widget._reset_comboboxes()
        try:
            (
                group,
                preset,
                _to_find,
            ) = self.groups_and_presets._edit_selected_group_preset()
            self.edit_gp_ps_widget._set_checkboxes_status(group, preset, _to_find)
            self.edit_gp_ps_widget.show()
            self.edit_gp_ps_widget.create_btn.clicked.connect(
                self.groups_and_presets._add_to_table
            )
        except TypeError:
            # if no row is selected
            pass

    def _open_rename_widget(self):
        if self.groups_and_presets.tb.native.selectedIndexes():
            self.groups_and_presets._open_rename_widget()

    def _save_cfg(self):
        current_cfg_path = Path(self.cfg_LineEdit.text())
        f_name = current_cfg_path.stem
        parent_path = current_cfg_path.parent
        print(current_cfg_path)
        print(parent_path)
        path_and_filename, _ = QtW.QFileDialog.getSaveFileName(
            self, "Save cfg File", f"{parent_path} / {f_name}", "cfg File (*cfg)"
        )
        self._mmc.saveSystemConfiguration(f"{path_and_filename}")

    def _set_enabled(self, enabled):
        self.objective_groupBox.setEnabled(enabled)
        self.camera_groupBox.setEnabled(enabled)
        self.XY_groupBox.setEnabled(enabled)
        self.snap_live_tab.setEnabled(enabled)
        self.snap_live_tab.setEnabled(enabled)
        self.Z_groupBox.setEnabled(enabled)

    def _update_exp(self, exposure: float):
        self._mmc.setExposure(exposure)
        if self.streaming_timer:
            self.streaming_timer.setInterval(int(exposure))
            self._mmc.stopSequenceAcquisition()
            self._mmc.startContinuousSequenceAcquisition(exposure)

    def _on_exp_change(self, camera: str, exposure: float):
        with blockSignals(self.exp_spinBox):
            self.exp_spinBox.setValue(exposure)
        if self.streaming_timer:
            self.streaming_timer.setInterval(int(exposure))

    def _on_mda_started(self, sequence: useq.MDASequence):
        """ "create temp folder and block gui when mda starts."""
        self._set_enabled(False)

    def _on_mda_frame(self, image: np.ndarray, event: useq.MDAEvent):
        meta = self.mda.SEQUENCE_META.get(event.sequence) or SequenceMeta()

        if meta.mode != "mda":
            return

        # pick layer name
        file_name = meta.file_name if meta.should_save else "Exp"
        channelstr = (
            f"[{event.channel.config}_idx{event.index['c']}]_"
            if meta.split_channels
            else ""
        )
        layer_name = f"{file_name}_{channelstr}{event.sequence.uid}"

        try:  # see if we already have a layer with this sequence
            layer = self.viewer.layers[layer_name]

            # get indices of new image
            im_idx = tuple(
                event.index[k]
                for k in event_indices(event)
                if not (meta.split_channels and k == "c")
            )

            # make sure array shape contains im_idx, or pad with zeros
            new_array = extend_array_for_index(layer.data, im_idx)
            # add the incoming index at the appropriate index
            new_array[im_idx] = image
            # set layer data
            layer.data = new_array
            for a, v in enumerate(im_idx):
                self.viewer.dims.set_point(a, v)

        except KeyError:  # add the new layer to the viewer
            seq = event.sequence
            _image = image[(np.newaxis,) * len(seq.shape)]
            layer = self.viewer.add_image(_image, name=layer_name, blending="additive")

            # dimensions labels
            labels = [i for i in seq.axis_order if i in event.index] + ["y", "x"]
            self.viewer.dims.axis_labels = labels

            # add metadata to layer
            layer.metadata["useq_sequence"] = seq
            layer.metadata["uid"] = seq.uid
            # storing event.index in addition to channel.config because it's
            # possible to have two of the same channel in one sequence.
            layer.metadata["ch_id"] = f'{event.channel.config}_idx{event.index["c"]}'

    def _on_mda_finished(self, sequence: useq.MDASequence):
        """Save layer and add increment to save name."""
        meta = self.mda.SEQUENCE_META.pop(sequence, SequenceMeta())
        save_sequence(sequence, self.viewer.layers, meta)
        # reactivate gui when mda finishes.
        self._set_enabled(True)

    def clear_comboboxes(self):
        self.objective_comboBox.clear()
        self.bin_comboBox.clear()
        self.bit_comboBox.clear()
        self.snap_channel_comboBox.clear()
        self.xy_device_comboBox.clear()
        self.focus_device_comboBox.clear()
        self.offset_device_comboBox.clear()
        self.mda.clear_channel()
        self.mda.clear_positions()
        self.explorer.clear_channel()

    def browse_cfg(self):
        self._mmc.unloadAllDevices()  # unload all devicies
        print(f"Loaded Devices: {self._mmc.getLoadedDevices()}")

        # clear combobox
        self.clear_comboboxes()

        self.objectives_device = None
        self.objectives_cfg = None

        file_dir = QtW.QFileDialog.getOpenFileName(self, "", "⁩", "cfg(*.cfg)")
        self.cfg_LineEdit.setText(str(file_dir[0]))
        self.max_min_val_label.setText("None")
        self.load_cfg_Button.setEnabled(True)

    def load_cfg(self):
        self.load_cfg_Button.setEnabled(False)
        print("loading", self.cfg_LineEdit.text())
        self._mmc.loadSystemConfiguration(self.cfg_LineEdit.text())

    def _refresh_camera_options(self):
        cam_device = self._mmc.getCameraDevice()
        if not cam_device:
            return
        cam_props = self._mmc.getDevicePropertyNames(cam_device)
        if "Binning" in cam_props:
            bin_opts = self._mmc.getAllowedPropertyValues(cam_device, "Binning")
            with blockSignals(self.bin_comboBox):
                self.bin_comboBox.clear()
                self.bin_comboBox.addItems(bin_opts)
                self.bin_comboBox.setCurrentText(
                    self._mmc.getProperty(cam_device, "Binning")
                )

        if "PixelType" in cam_props:
            px_t = self._mmc.getAllowedPropertyValues(cam_device, "PixelType")
            with blockSignals(self.bit_comboBox):
                self.bit_comboBox.clear()
                self.bit_comboBox.addItems(px_t)
                self.bit_comboBox.setCurrentText(
                    self._mmc.getProperty(cam_device, "PixelType")
                )

    def set_pixel_size(self):
        # if pixel size is already set -> return
        if bool(self._mmc.getCurrentPixelSizeConfig()):
            return
        # if not, create and store a new pixel size config for the current objective.
        curr_obj = self._mmc.getProperty(self.objectives_device, "Label")
        # get magnification info from the current objective label
        match = re.search(r"(\d{1,3})[xX]", curr_obj)
        if match:
            mag = int(match.groups()[0])
            image_pixel_size = self.px_size_doubleSpinBox.value() / mag
            px_cgf_name = f"px_size_{curr_obj}"
            # set image pixel sixe (x,y) for the newly created pixel size config
            self._mmc.definePixelSizeConfig(
                px_cgf_name, self.objectives_device, "Label", curr_obj
            )
            self._mmc.setPixelSizeUm(px_cgf_name, image_pixel_size)
            self._mmc.setPixelSizeConfig(px_cgf_name)
        # if it does't match, px size is set to 0.0

    def _set_objective_device(self, obj_devices: list):
        # check if there is a configuration group for the objectives
        for cfg_groups in self._mmc.getAvailableConfigGroups():
            # e.g. ('Camera', 'Channel', 'Objectives')

            options = self._mmc.getAvailableConfigs(cfg_groups)

            cfg_keys = self._mmc.getConfigData(
                cfg_groups, options[0]
            )  # first group option e.g. TiNosePiece: State=1

            device = [key[0] for idx, key in enumerate(cfg_keys) if idx == 0][
                0
            ]  # get the device name e.g. TiNosePiece

            if device == obj_devices[0]:
                self.objectives_device = device
                self.objectives_cfg = cfg_groups
                current_cfg = self._mmc.getCurrentConfig(self.objectives_device)
                with blockSignals(self.objective_comboBox):
                    self.objective_comboBox.clear()
                    self.objective_comboBox.addItems(options)
                    self.objective_comboBox.setCurrentText(current_cfg)
                    self.set_pixel_size()
                    return

        # if not, use the labels to populate the objective combobox
        self.objectives_device = obj_devices[0]
        with blockSignals(self.objective_comboBox):
            self.objective_comboBox.clear()
            self.objective_comboBox.addItems(
                self._mmc.getStateLabels(self.objectives_device)
            )
            self.objective_comboBox.setCurrentIndex(
                self._mmc.getState(self.objectives_device)
            )

            self.set_pixel_size()
            return

    def _refresh_objective_options(self):
<<<<<<< HEAD
        if self.objectives_device:
            self._set_objective_device([self.objectives_device])
=======
        if OBJECTIVE in self._mmc.getLoadedDevices():
            with blockSignals(self.objective_comboBox):
                self.objective_comboBox.clear()
                self.objective_comboBox.addItems(self._mmc.getStateLabels(OBJECTIVE))
                self.objective_comboBox.setCurrentText(
                    self._mmc.getStateLabel(OBJECTIVE)
                )
>>>>>>> 5597da2f

        obj_dev_list = self._mmc.guessObjectiveDevices()
        # e.g. ['TiNosePiece']

        if not obj_dev_list:
            return

        if len(obj_dev_list) == 1:
            self._set_objective_device(obj_dev_list)
        else:
            # if obj_dev_list has more than 1 possible objective device,
            # you can select the correct one through a combobox
            obj = SelectDeviceFromCombobox(
                obj_dev_list,
                self._set_objective_device,
                "Select Objective Device:",
                self,
            )
            obj.show()

    def _refresh_channel_list(self):
        guessed_channel_list = self._mmc.getOrGuessChannelGroup()

        if not guessed_channel_list:
            self.snap_channel_comboBox.clear()
            return

        if len(guessed_channel_list) == 1:
            self._set_channel_group(guessed_channel_list)
        else:
            # if guessed_channel_list has more than 1 possible channel group,
            # you can select the correct one through a combobox
            ch = SelectDeviceFromCombobox(
                guessed_channel_list,
                self._set_channel_group,
                "Select Channel Group:",
                self,
            )
            ch.show()

    def _set_channel_group(self, guessed_channel_list: list):
        channel_group = guessed_channel_list[0]
        self._mmc.setChannelGroup(channel_group)
        channel_list = self._mmc.getAvailableConfigs(channel_group)
        with blockSignals(self.snap_channel_comboBox):
            self.snap_channel_comboBox.clear()
            self.snap_channel_comboBox.addItems(channel_list)
            self.snap_channel_comboBox.setCurrentText(
                self._mmc.getCurrentConfig(channel_group)
            )

    def _refresh_positions(self):
        if self._mmc.getXYStageDevice():
            x, y = self._mmc.getXPosition(), self._mmc.getYPosition()
            self._on_xy_stage_position_changed(self._mmc.getXYStageDevice(), x, y)
        if self._mmc.getFocusDevice():
            self.z_lineEdit.setText(f"{self._mmc.getZPosition():.1f}")

    def _refresh_focus_device(self):
        # for Nikon PFS:
        # getAutoFocusDevice() -> TIPFStatus
        # to change the offset -> TIPFSOffset
        self.focus_device_comboBox.clear()
        self.offset_device_comboBox.clear()

        xy_stage_dev = [
            dev for dev in self._mmc.getLoadedDevicesOfType(DeviceType.XYStageDevice)
        ]

        focus_devs = []
        for dev in self._mmc.getLoadedDevicesOfType(DeviceType.StageDevice):
            if "TIPFS" in dev:  # for Nikon PFS for now
                self.offset_z_stage = dev
            else:  # to remove Nikon TIPFSOffset from the list
                focus_devs.append(dev)

        offset_devs = [
            dev for dev in self._mmc.getLoadedDevicesOfType(DeviceType.AutoFocusDevice)
        ]

        if not xy_stage_dev:
            self.xy_device_comboBox.setEnabled(False)
        else:
            self.xy_device_comboBox.addItems(xy_stage_dev)
            self._set_xy_stage_device()

        if not focus_devs:
            self.focus_device_comboBox.setEnabled(False)
        else:
            self.focus_device_comboBox.addItems(focus_devs)
            self._set_focus_device()

        if not offset_devs:
            self.offset_device_comboBox.setEnabled(False)
        else:
            self.offset_device_comboBox.addItems(offset_devs)
            self._set_autofocus_device()

    def _refresh_options(self):
        self._refresh_camera_options()
        self._refresh_objective_options()
        self._refresh_channel_list()
        self._refresh_positions()
        self._refresh_focus_device()

    def _set_xy_stage_device(self):
        if not self.xy_device_comboBox.count():
            return
        self._mmc.setXYStageDevice(self.xy_device_comboBox.currentText())

    def _set_focus_device(self):
        if not self.focus_device_comboBox.count():
            return
        self._mmc.setFocusDevice(self.focus_device_comboBox.currentText())

    def _set_autofocus_device(self):
        if not self.offset_device_comboBox.count():
            return
        self._mmc.setAutoFocusDevice(self.offset_device_comboBox.currentText())

        self.groups_and_presets._add_to_table()

    def bit_changed(self):
        if self.bit_comboBox.count() > 0:
            bits = self.bit_comboBox.currentText()
            self._mmc.setProperty(self._mmc.getCameraDevice(), "PixelType", bits)

    def bin_changed(self):
        if self.bin_comboBox.count() > 0:
            bins = self.bin_comboBox.currentText()
            cd = self._mmc.getCameraDevice()
            self._mmc.setProperty(cd, "Binning", bins)

    def _channel_changed(self, newChannel: str):
        try:
            self._mmc.setConfig(self._mmc.getChannelGroup(), newChannel)
        except ValueError:
            pass

    def _on_xy_stage_position_changed(self, name, x, y):
        self.x_lineEdit.setText(f"{x:.1f}")
        self.y_lineEdit.setText(f"{y:.1f}")

    def _on_stage_position_changed(self, name, value):
        if "z" in name.lower():  # hack
            self.z_lineEdit.setText(f"{value:.1f}")

    def stage_x_left(self):
        self._mmc.setRelativeXYPosition(-float(self.xy_step_size_SpinBox.value()), 0.0)
        if self.snap_on_click_checkBox.isChecked():
            self.snap()

    def stage_x_right(self):
        self._mmc.setRelativeXYPosition(float(self.xy_step_size_SpinBox.value()), 0.0)
        if self.snap_on_click_checkBox.isChecked():
            self.snap()

    def stage_y_up(self):
        self._mmc.setRelativeXYPosition(
            0.0,
            float(self.xy_step_size_SpinBox.value()),
        )
        if self.snap_on_click_checkBox.isChecked():
            self.snap()

    def stage_y_down(self):
        self._mmc.setRelativeXYPosition(
            0.0,
            -float(self.xy_step_size_SpinBox.value()),
        )
        if self.snap_on_click_checkBox.isChecked():
            self.snap()

    def stage_z_up(self):
        self._mmc.setRelativeXYZPosition(
            0.0, 0.0, float(self.z_step_size_doubleSpinBox.value())
        )
        if self.snap_on_click_checkBox.isChecked():
            self.snap()

    def stage_z_down(self):
        self._mmc.setRelativeXYZPosition(
            0.0, 0.0, -float(self.z_step_size_doubleSpinBox.value())
        )
        if self.snap_on_click_checkBox.isChecked():
            self.snap()

    def _on_offset_status_changed(self):

        if self._mmc.getAutoFocusDevice():

            print(self._mmc.getAutoFocusDevice())

            if self._mmc.isContinuousFocusEnabled():
                if (
                    self._mmc.isContinuousFocusLocked()
                    or self._mmc.getProperty(self._mmc.getAutoFocusDevice(), "State")
                    == "Focusing"
                ):
                    self.offset_Z_groupBox.setEnabled(True)
                    self.Z_groupBox.setEnabled(False)

            else:
                self.offset_Z_groupBox.setEnabled(False)
                self.Z_groupBox.setEnabled(True)

    def offset_up(self):
        if self._mmc.isContinuousFocusLocked():
            current_offset = float(
                self._mmc.getProperty(self.offset_z_stage, "Position")
            )
            new_offset = current_offset + float(
                self.offset_z_step_size_doubleSpinBox.value()
            )
            self._mmc.setProperty(self.offset_z_stage, "Position", new_offset)
            if self.snap_on_click_checkBox.isChecked():
                self.snap()

    def offset_down(self):
        if self._mmc.isContinuousFocusLocked():
            current_offset = float(
                self._mmc.getProperty(self.offset_z_stage, "Position")
            )
            new_offset = current_offset - float(
                self.offset_z_step_size_doubleSpinBox.value()
            )
            self._mmc.setProperty(self.offset_z_stage, "Position", new_offset)
            if self.snap_on_click_checkBox.isChecked():
                self.snap()

    def change_objective(self):
        if self.objective_comboBox.count() <= 0:
            return

        if self.objectives_device == "":
            return

        zdev = self._mmc.getFocusDevice()

        currentZ = self._mmc.getZPosition()
        self._mmc.setPosition(zdev, 0)
        self._mmc.waitForDevice(zdev)
<<<<<<< HEAD

        try:
            self._mmc.setConfig(
                self.objectives_cfg, self.objective_comboBox.currentText()
            )
        except ValueError:
            self._mmc.setProperty(
                self.objectives_device, "Label", self.objective_comboBox.currentText()
            )

        self._mmc.waitForDevice(self.objectives_device)
        self._mmc.setPosition(zdev, currentZ)
        self._mmc.waitForDevice(zdev)

        self.set_pixel_size()
=======
        self._mmc.setProperty(OBJECTIVE, "Label", self.objective_comboBox.currentText())
        self._mmc.waitForDevice(OBJECTIVE)
        self._mmc.setPosition(zdev, currentZ)
        self._mmc.waitForDevice(zdev)

        # define and set pixel size Config
        self._mmc.deletePixelSizeConfig(self._mmc.getCurrentPixelSizeConfig())
        curr_obj_name = self._mmc.getProperty(OBJECTIVE, "Label")
        self._mmc.definePixelSizeConfig(curr_obj_name)
        self._mmc.setPixelSizeConfig(curr_obj_name)

        # get magnification info from the objective name
        # and set image pixel sixe (x,y) for the current pixel size Config
        match = re.search(r"(\d{1,3})[xX]", curr_obj_name)
        if match:
            mag = int(match.groups()[0])
            self.image_pixel_size = self.px_size_doubleSpinBox.value() / mag
            self._mmc.setPixelSizeUm(
                self._mmc.getCurrentPixelSizeConfig(), self.image_pixel_size
            )
>>>>>>> 5597da2f

    def update_viewer(self, data=None):
        # TODO: - fix the fact that when you change the objective
        #         the image translation is wrong
        #       - are max and min_val_lineEdit updating in live mode?
        if data is None:
            try:
                data = self._mmc.getLastImage()
            except (RuntimeError, IndexError):
                # circular buffer empty
                return
        try:
            preview_layer = self.viewer.layers["preview"]
            preview_layer.data = data
        except KeyError:
            preview_layer = self.viewer.add_image(data, name="preview")

        self.update_max_min()

        if self.streaming_timer is None:
            self.viewer.reset_view()

    def update_max_min(self, event=None):

        if self.tabWidget.currentIndex() != 1:
            return

        min_max_txt = ""

        for layer in self.viewer.layers.selection:

            if isinstance(layer, napari.layers.Image) and layer.visible:

                col = layer.colormap.name

                if col not in QColor.colorNames():
                    col = "gray"

                # min and max of current slice
                min_max_show = tuple(layer._calc_data_range(mode="slice"))
                min_max_txt += f'<font color="{col}">{min_max_show}</font>'

        self.max_min_val_label.setText(min_max_txt)

    def snap(self):
        self.stop_live()
        self._mmc.snapImage()
        self.update_viewer(self._mmc.getImage())

    def start_live(self):
        self._mmc.startContinuousSequenceAcquisition(self.exp_spinBox.value())
        self.streaming_timer = QTimer()
        self.streaming_timer.timeout.connect(self.update_viewer)
        self.streaming_timer.start(int(self.exp_spinBox.value()))
        self.live_Button.setText("Stop")

    def stop_live(self):
        self._mmc.stopSequenceAcquisition()
        if self.streaming_timer is not None:
            self.streaming_timer.stop()
            self.streaming_timer = None
        self.live_Button.setText("Live")
        self.live_Button.setIcon(CAM_ICON)

    def toggle_live(self, event=None):
        if self.streaming_timer is None:

            ch_group = self._mmc.getChannelGroup() or "Channel"
            self._mmc.setConfig(ch_group, self.snap_channel_comboBox.currentText())

            self.start_live()
            self.live_Button.setIcon(CAM_STOP_ICON)
        else:
            self.stop_live()
            self.live_Button.setIcon(CAM_ICON)<|MERGE_RESOLUTION|>--- conflicted
+++ resolved
@@ -7,11 +7,7 @@
 import napari
 import numpy as np
 from loguru import logger
-<<<<<<< HEAD
-from pymmcore_plus import CMMCorePlus, RemoteMMCore
-=======
 from pymmcore_plus import CMMCorePlus, DeviceType, RemoteMMCore
->>>>>>> 5597da2f
 from qtpy import QtWidgets as QtW
 from qtpy import uic
 from qtpy.QtCore import QSize, Qt, QTimer
@@ -42,12 +38,8 @@
 CAM_ICON = QIcon(str(ICONS / "vcam.svg"))
 CAM_STOP_ICON = QIcon(str(ICONS / "cam_stop.svg"))
 
-<<<<<<< HEAD
 EXP_PROP = re.compile("(.+)?(exp(osure)?)", re.IGNORECASE)
-=======
-OBJECTIVE = "Objective"
-# OBJECTIVE = "TINosePiece"
->>>>>>> 5597da2f
+OBJECTIVE = "TINosePiece"
 
 
 class _MainUI:
@@ -169,16 +161,12 @@
         sig.stagePositionChanged.connect(self._on_stage_position_changed)
         sig.exposureChanged.connect(self._on_exp_change)
         sig.frameReady.connect(self._on_mda_frame)
-<<<<<<< HEAD
 
         sig.configSet.connect(self._on_cfg_set)
         sig.propertyChanged.connect(self._on_prop_changed)
         sig.configGroupChanged.connect(self._on_cfg_changed)
-=======
         sig.channelGroupChanged.connect(self._refresh_channel_list)
-        sig.configSet.connect(self._on_config_set)
         sig.propertyChanged.connect(self._on_offset_status_changed)
->>>>>>> 5597da2f
 
         # connect buttons
         self.load_cfg_Button.clicked.connect(self.load_cfg)
@@ -235,7 +223,6 @@
         self.viewer.layers.selection.events.active.connect(self.update_max_min)
         self.viewer.dims.events.current_step.connect(self.update_max_min)
 
-<<<<<<< HEAD
         @sig.pixelSizeChanged.connect
         def _on_px_size_changed(value):
             logger.debug(
@@ -306,11 +293,6 @@
             cbox_list.sort()
             if channel_list != cbox_list:
                 self._refresh_channel_list()
-=======
-        @sig.propertyChanged.connect
-        def prop_changed(device, prop, value):
-            logger.debug(f"{device}.{prop} -> {value}")
->>>>>>> 5597da2f
 
     def illumination(self):
         if not hasattr(self, "_illumination"):
@@ -566,18 +548,8 @@
             return
 
     def _refresh_objective_options(self):
-<<<<<<< HEAD
         if self.objectives_device:
             self._set_objective_device([self.objectives_device])
-=======
-        if OBJECTIVE in self._mmc.getLoadedDevices():
-            with blockSignals(self.objective_comboBox):
-                self.objective_comboBox.clear()
-                self.objective_comboBox.addItems(self._mmc.getStateLabels(OBJECTIVE))
-                self.objective_comboBox.setCurrentText(
-                    self._mmc.getStateLabel(OBJECTIVE)
-                )
->>>>>>> 5597da2f
 
         obj_dev_list = self._mmc.guessObjectiveDevices()
         # e.g. ['TiNosePiece']
@@ -820,7 +792,6 @@
         currentZ = self._mmc.getZPosition()
         self._mmc.setPosition(zdev, 0)
         self._mmc.waitForDevice(zdev)
-<<<<<<< HEAD
 
         try:
             self._mmc.setConfig(
@@ -836,28 +807,6 @@
         self._mmc.waitForDevice(zdev)
 
         self.set_pixel_size()
-=======
-        self._mmc.setProperty(OBJECTIVE, "Label", self.objective_comboBox.currentText())
-        self._mmc.waitForDevice(OBJECTIVE)
-        self._mmc.setPosition(zdev, currentZ)
-        self._mmc.waitForDevice(zdev)
-
-        # define and set pixel size Config
-        self._mmc.deletePixelSizeConfig(self._mmc.getCurrentPixelSizeConfig())
-        curr_obj_name = self._mmc.getProperty(OBJECTIVE, "Label")
-        self._mmc.definePixelSizeConfig(curr_obj_name)
-        self._mmc.setPixelSizeConfig(curr_obj_name)
-
-        # get magnification info from the objective name
-        # and set image pixel sixe (x,y) for the current pixel size Config
-        match = re.search(r"(\d{1,3})[xX]", curr_obj_name)
-        if match:
-            mag = int(match.groups()[0])
-            self.image_pixel_size = self.px_size_doubleSpinBox.value() / mag
-            self._mmc.setPixelSizeUm(
-                self._mmc.getCurrentPixelSizeConfig(), self.image_pixel_size
-            )
->>>>>>> 5597da2f
 
     def update_viewer(self, data=None):
         # TODO: - fix the fact that when you change the objective
