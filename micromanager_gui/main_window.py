--- conflicted
+++ resolved
@@ -68,13 +68,8 @@
         sig.systemConfigurationLoaded.connect(self._on_system_cfg_loaded)
         sig.exposureChanged.connect(self._update_live_exp)
 
-<<<<<<< HEAD
         sig.imageSnapped.connect(self.update_viewer)
         sig.imageSnapped.connect(self.stop_live)
-=======
-        # link to "snap on click" for the stage widget
-        sig.imageSnapped.connect(self.update_viewer)
->>>>>>> e411f456
 
         # mda events
         self._mmc.mda.events.frameReady.connect(self._on_mda_frame)
@@ -83,16 +78,6 @@
         self._mmc.events.mdaEngineRegistered.connect(self._update_mda_engine)
 
         # connect buttons
-<<<<<<< HEAD
-        self.stage_wdg.left_Button.clicked.connect(self.stage_x_left)
-        self.stage_wdg.right_Button.clicked.connect(self.stage_x_right)
-        self.stage_wdg.y_up_Button.clicked.connect(self.stage_y_up)
-        self.stage_wdg.y_down_Button.clicked.connect(self.stage_y_down)
-        self.stage_wdg.up_Button.clicked.connect(self.stage_z_up)
-        self.stage_wdg.down_Button.clicked.connect(self.stage_z_down)
-=======
-        self.tab_wdg.snap_Button.clicked.connect(self.snap)
->>>>>>> e411f456
         self.tab_wdg.live_Button.clicked.connect(self.toggle_live)
 
         self.tab_wdg.snap_channel_comboBox.currentTextChanged.connect(
@@ -208,7 +193,7 @@
 
     def _snap(self):
         # update in a thread so we don't freeze UI
-        create_worker(self._mmc.snap, _start_thread=True)  # pragma: no cover
+        create_worker(self._mmc.snap, _start_thread=True)
 
     def start_live(self):
         exposure = self._mmc.getExposure()
@@ -437,111 +422,4 @@
                 self.tab_wdg.snap_channel_comboBox.setCurrentText(configName)
 
     def _channel_changed(self, newChannel: str):
-<<<<<<< HEAD
-        self._mmc.setConfig(self._mmc.getChannelGroup(), newChannel)
-
-    # stages
-    def _refresh_positions(self):
-        if self._mmc.getXYStageDevice():
-            x, y = self._mmc.getXPosition(), self._mmc.getYPosition()
-            self._on_xy_stage_position_changed(self._mmc.getXYStageDevice(), x, y)
-            self.stage_wdg.XY_groupBox.setEnabled(True)
-        else:
-            self.stage_wdg.XY_groupBox.setEnabled(False)
-
-        if self._mmc.getFocusDevice():
-            self.stage_wdg.z_lineEdit.setText(f"{self._mmc.getZPosition():.1f}")
-            self.stage_wdg.Z_groupBox.setEnabled(True)
-        else:
-            self.stage_wdg.Z_groupBox.setEnabled(False)
-
-    def _refresh_xyz_devices(self):
-
-        # since there is no offset control yet:
-        self.stage_wdg.offset_Z_groupBox.setEnabled(False)
-
-        self.stage_wdg.focus_device_comboBox.clear()
-        self.stage_wdg.xy_device_comboBox.clear()
-
-        xy_stage_devs = list(self._mmc.getLoadedDevicesOfType(DeviceType.XYStageDevice))
-
-        focus_devs = list(self._mmc.getLoadedDevicesOfType(DeviceType.StageDevice))
-
-        if not xy_stage_devs:
-            self.stage_wdg.XY_groupBox.setEnabled(False)
-        else:
-            self.stage_wdg.XY_groupBox.setEnabled(True)
-            self.stage_wdg.xy_device_comboBox.addItems(xy_stage_devs)
-            self._set_xy_stage_device()
-
-        if not focus_devs:
-            self.stage_wdg.Z_groupBox.setEnabled(False)
-        else:
-            self.stage_wdg.Z_groupBox.setEnabled(True)
-            self.stage_wdg.focus_device_comboBox.addItems(focus_devs)
-            self._set_focus_device()
-
-    def _set_xy_stage_device(self):
-        if not self.stage_wdg.xy_device_comboBox.count():
-            return
-        self._mmc.setXYStageDevice(self.stage_wdg.xy_device_comboBox.currentText())
-
-    def _set_focus_device(self):
-        if not self.stage_wdg.focus_device_comboBox.count():
-            return
-        self._mmc.setFocusDevice(self.stage_wdg.focus_device_comboBox.currentText())
-
-    def _on_xy_stage_position_changed(self, name, x, y):
-        self.stage_wdg.x_lineEdit.setText(f"{x:.1f}")
-        self.stage_wdg.y_lineEdit.setText(f"{y:.1f}")
-
-    def _on_stage_position_changed(self, name, value):
-        if "z" in name.lower():  # hack
-            self.stage_wdg.z_lineEdit.setText(f"{value:.1f}")
-
-    def stage_x_left(self):
-        self._mmc.setRelativeXYPosition(
-            -float(self.stage_wdg.xy_step_size_SpinBox.value()), 0.0
-        )
-        if self.stage_wdg.snap_on_click_checkBox.isChecked():
-            self._snap()  # pragma: no cover
-
-    def stage_x_right(self):
-        self._mmc.setRelativeXYPosition(
-            float(self.stage_wdg.xy_step_size_SpinBox.value()), 0.0
-        )
-        if self.stage_wdg.snap_on_click_checkBox.isChecked():
-            self._snap()  # pragma: no cover
-
-    def stage_y_up(self):
-        self._mmc.setRelativeXYPosition(
-            0.0,
-            float(self.stage_wdg.xy_step_size_SpinBox.value()),
-        )
-        if self.stage_wdg.snap_on_click_checkBox.isChecked():
-            self._snap()  # pragma: no cover
-
-    def stage_y_down(self):
-        self._mmc.setRelativeXYPosition(
-            0.0,
-            -float(self.stage_wdg.xy_step_size_SpinBox.value()),
-        )
-        if self.stage_wdg.snap_on_click_checkBox.isChecked():
-            self._snap()  # pragma: no cover
-
-    def stage_z_up(self):
-        self._mmc.setRelativePosition(
-            float(self.stage_wdg.z_step_size_doubleSpinBox.value())
-        )
-        if self.stage_wdg.snap_on_click_checkBox.isChecked():
-            self._snap()  # pragma: no cover
-
-    def stage_z_down(self):
-        self._mmc.setRelativePosition(
-            -float(self.stage_wdg.z_step_size_doubleSpinBox.value())
-        )
-        if self.stage_wdg.snap_on_click_checkBox.isChecked():
-            self._snap()  # pragma: no cover
-=======
-        self._mmc.setConfig(self._mmc.getChannelGroup(), newChannel)
->>>>>>> e411f456
+        self._mmc.setConfig(self._mmc.getChannelGroup(), newChannel)