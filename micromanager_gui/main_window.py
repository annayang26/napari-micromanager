from __future__ import annotations

import re
from pathlib import Path
from typing import TYPE_CHECKING

import napari
import numpy as np
from pymmcore_plus import CMMCorePlus, DeviceType, RemoteMMCore
from pymmcore_plus._util import find_micromanager
from qtpy import QtWidgets as QtW
from qtpy.QtCore import Qt, QTimer
from qtpy.QtGui import QColor, QIcon
from superqt.utils import create_worker

from ._camera_roi import CameraROI
from ._gui import MicroManagerWidget
from ._illumination import IlluminationDialog
from ._saving import save_sequence
from ._util import (
    SelectDeviceFromCombobox,
    blockSignals,
    event_indices,
    extend_array_for_index,
)
from .explore_sample import ExploreSample
from .multid_widget import MultiDWidget, SequenceMeta
from .prop_browser import PropBrowser

if TYPE_CHECKING:
    import napari.layers
    import napari.viewer
    import useq


ICONS = Path(__file__).parent / "icons"
CAM_ICON = QIcon(str(ICONS / "vcam.svg"))
CAM_STOP_ICON = QIcon(str(ICONS / "cam_stop.svg"))


<<<<<<< HEAD
class MainWindow(MicroManagerWidget):
    def __init__(self, viewer: napari.viewer.Viewer, remote=True):
=======
class _MainUI:
    UI_FILE = str(Path(__file__).parent / "_ui" / "micromanager_gui.ui")

    # The UI_FILE above contains these objects:
    cfg_LineEdit: QtW.QLineEdit
    browse_cfg_Button: QtW.QPushButton
    load_cfg_Button: QtW.QPushButton
    objective_groupBox: QtW.QGroupBox
    objective_comboBox: QtW.QComboBox
    camera_groupBox: QtW.QGroupBox
    bin_comboBox: QtW.QComboBox
    bit_comboBox: QtW.QComboBox
    position_groupBox: QtW.QGroupBox
    x_lineEdit: QtW.QLineEdit
    y_lineEdit: QtW.QLineEdit
    z_lineEdit: QtW.QLineEdit
    stage_groupBox: QtW.QGroupBox
    XY_groupBox: QtW.QGroupBox
    Z_groupBox: QtW.QGroupBox
    left_Button: QtW.QPushButton
    right_Button: QtW.QPushButton
    y_up_Button: QtW.QPushButton
    y_down_Button: QtW.QPushButton
    up_Button: QtW.QPushButton
    down_Button: QtW.QPushButton
    xy_step_size_SpinBox: QtW.QSpinBox
    z_step_size_doubleSpinBox: QtW.QDoubleSpinBox
    tabWidget: QtW.QTabWidget
    snap_live_tab: QtW.QWidget
    multid_tab: QtW.QWidget
    snap_channel_groupBox: QtW.QGroupBox
    snap_channel_comboBox: QtW.QComboBox
    exp_spinBox: QtW.QDoubleSpinBox
    snap_Button: QtW.QPushButton
    live_Button: QtW.QPushButton
    max_min_val_label: QtW.QLabel
    px_size_doubleSpinBox: QtW.QDoubleSpinBox
    properties_Button: QtW.QPushButton
    cam_roi_comboBox: QtW.QComboBox
    crop_Button: QtW.QPushButton
    illumination_Button: QtW.QPushButton
    snap_on_click_xy_checkBox: QtW.QCheckBox
    snap_on_click_z_checkBox: QtW.QCheckBox

    def setup_ui(self):
        uic.loadUi(self.UI_FILE, self)  # load QtDesigner .ui file

        # button icons
        for attr, icon in [
            ("left_Button", "left_arrow_1_green.svg"),
            ("right_Button", "right_arrow_1_green.svg"),
            ("y_up_Button", "up_arrow_1_green.svg"),
            ("y_down_Button", "down_arrow_1_green.svg"),
            ("up_Button", "up_arrow_1_green.svg"),
            ("down_Button", "down_arrow_1_green.svg"),
            ("snap_Button", "cam.svg"),
            ("live_Button", "vcam.svg"),
        ]:
            btn = getattr(self, attr)
            btn.setIcon(QIcon(str(ICONS / icon)))
            btn.setIconSize(QSize(30, 30))


class MainWindow(QtW.QWidget, _MainUI):
    def __init__(
        self,
        viewer: napari.viewer.Viewer,
        remote=False,
        mmc: CMMCorePlus | RemoteMMCore = None,
    ):
>>>>>>> 961cbc1f
        super().__init__()

        self.viewer = viewer
        self._mmc = RemoteMMCore() if remote else CMMCorePlus()

        self.create_gui()  # create gui from _main_gui.py

<<<<<<< HEAD
        self.cfg = self.mm_configuration
        self.obj = self.mm_objectives
        self.ill = self.mm_illumination
        self.cam = self.mm_camera
        self.stages = self.mm_xyz_stages
        self.tab = self.mm_tab
=======
        # create connection to mmcore server or process-local variant
        if mmc is not None:
            self._mmc = mmc
        else:
            self._mmc = RemoteMMCore() if remote else CMMCorePlus.instance()
>>>>>>> 961cbc1f

        adapter_path = find_micromanager()
        if not adapter_path:
            raise RuntimeError(
                "Could not find micromanager adapters. Please run "
                "`python -m pymmcore_plus.install` or install manually and set "
                "MICROMANAGER_PATH."
            )

        # tab widgets
        self.mda = MultiDWidget(self._mmc)
        self.explorer = ExploreSample(self.viewer, self._mmc)

        # add mda and explorer tabs to mm_tab widget
        self.tab.tabWidget.addTab(self.mda, "Multi-D Acquisition")
        self.tab.tabWidget.addTab(self.explorer, "Sample Explorer")

        self.streaming_timer = None
        self.available_focus_devs = []
        self.objectives_device = None
        self.objectives_cfg = None

        # disable gui
        self._set_enabled(False)

        # connect mmcore signals
        sig = self._mmc.events

        # note: don't use lambdas with closures on `self`, since the connection
        # to core may outlive the lifetime of this particular widget.
        sig.sequenceStarted.connect(self._on_mda_started)
        sig.sequenceFinished.connect(self._on_mda_finished)
        sig.systemConfigurationLoaded.connect(self._refresh_options)
        sig.XYStagePositionChanged.connect(self._on_xy_stage_position_changed)
        sig.stagePositionChanged.connect(self._on_stage_position_changed)
        sig.exposureChanged.connect(self._on_exp_change)
        sig.frameReady.connect(self._on_mda_frame)

        # connect buttons
        self.cfg.load_cfg_Button.clicked.connect(self.load_cfg)
        self.cfg.browse_cfg_Button.clicked.connect(self.browse_cfg)
        self.stages.left_Button.clicked.connect(self.stage_x_left)
        self.stages.right_Button.clicked.connect(self.stage_x_right)
        self.stages.y_up_Button.clicked.connect(self.stage_y_up)
        self.stages.y_down_Button.clicked.connect(self.stage_y_down)
        self.stages.up_Button.clicked.connect(self.stage_z_up)
        self.stages.down_Button.clicked.connect(self.stage_z_down)

        self.tab.snap_Button.clicked.connect(self.snap)
        self.tab.live_Button.clicked.connect(self.toggle_live)

        self.ill.illumination_Button.clicked.connect(self.illumination)
        self.cfg.properties_Button.clicked.connect(self._show_prop_browser)

        self.stages.focus_device_comboBox.currentTextChanged.connect(
            self._set_focus_device
        )

        # connect comboBox
        self.obj.objective_comboBox.currentIndexChanged.connect(self.change_objective)
        self.cam.bit_comboBox.currentIndexChanged.connect(self.bit_changed)
        self.cam.bin_comboBox.currentIndexChanged.connect(self.bin_changed)
        self.tab.snap_channel_comboBox.currentTextChanged.connect(self._channel_changed)

        self.cam_roi = CameraROI(
            self.viewer, self._mmc, self.cam.cam_roi_comboBox, self.cam.crop_Button
        )

        # connect spinboxes
        self.tab.exp_spinBox.valueChanged.connect(self._update_exp)
        self.tab.exp_spinBox.setKeyboardTracking(False)

        # refresh options in case a config is already loaded by another remote
        self._refresh_options()

        self.viewer.layers.events.connect(self.update_max_min)
        self.viewer.layers.selection.events.active.connect(self.update_max_min)
        self.viewer.dims.events.current_step.connect(self.update_max_min)

    def _set_enabled(self, enabled):
        if self._mmc.getCameraDevice():
            self.cam.camera_groupBox.setEnabled(enabled)
            self.cam.crop_Button.setEnabled(enabled)
            self.tab.snap_live_tab.setEnabled(enabled)
            self.tab.snap_live_tab.setEnabled(enabled)
        else:
            self.cam.camera_groupBox.setEnabled(False)
            self.cam.crop_Button.setEnabled(False)
            self.tab.snap_live_tab.setEnabled(False)
            self.tab.snap_live_tab.setEnabled(False)

        if self._mmc.getXYStageDevice():
            self.stages.XY_groupBox.setEnabled(enabled)
        else:
            self.stages.XY_groupBox.setEnabled(False)

        if self._mmc.getFocusDevice():
            self.stages.Z_groupBox.setEnabled(enabled)
        else:
            self.stages.Z_groupBox.setEnabled(False)

        self.obj.objective_groupBox.setEnabled(enabled)
        self.ill.illumination_Button.setEnabled(enabled)
        self.tab.tabWidget.setEnabled(enabled)

        self.mda._set_enabled(enabled)
        if self._mmc.getXYStageDevice():
            self.explorer._set_enabled(enabled)
        else:
            self.explorer._set_enabled(False)

    def browse_cfg(self):
        self._mmc.unloadAllDevices()  # unload all devicies

        self._set_enabled(False)

        # clear spinbox/combobox without accidently setting properties
        boxes = [
            self.obj.objective_comboBox,
            self.cam.bin_comboBox,
            self.cam.bit_comboBox,
            self.tab.snap_channel_comboBox,
            self.stages.xy_device_comboBox,
            self.stages.focus_device_comboBox,
        ]
        with blockSignals(boxes):
            for box in boxes:
                box.clear()

        self.mda.clear_channel()
        self.mda.clear_positions()
        self.explorer.clear_channel()

        self.objectives_device = None
        self.objectives_cfg = None

        file_dir = QtW.QFileDialog.getOpenFileName(self, "", "", "cfg(*.cfg)")
        self.cfg.cfg_LineEdit.setText(str(file_dir[0]))
        self.tab.max_min_val_label.setText("None")
        self.cfg.load_cfg_Button.setEnabled(True)

    def load_cfg(self):
        self.cfg.load_cfg_Button.setEnabled(False)
        cfg = self.cfg.cfg_LineEdit.text()
        if cfg == "":
            cfg = "MMConfig_demo.cfg"
            self.cfg.cfg_LineEdit.setText(cfg)
        self._mmc.loadSystemConfiguration(cfg)
        self._refresh_options()
        self._set_enabled(True)

    def _refresh_options(self):
        self._refresh_camera_options()
        self._refresh_objective_options()
        self._refresh_channel_list()
        self._refresh_positions()
        self._refresh_xyz_devices()

    def update_viewer(self, data=None):
        if data is None:
            try:
                data = self._mmc.getLastImage()
            except (RuntimeError, IndexError):
                # circular buffer empty
                return
        try:
            preview_layer = self.viewer.layers["preview"]
            preview_layer.data = data
        except KeyError:
            preview_layer = self.viewer.add_image(data, name="preview")

        self.update_max_min()

        if self.streaming_timer is None:
            self.viewer.reset_view()

    def update_max_min(self, event=None):

        if self.tab.tabWidget.currentIndex() != 0:
            return

        min_max_txt = ""

        for layer in self.viewer.layers.selection:

            if isinstance(layer, napari.layers.Image) and layer.visible:

                col = layer.colormap.name

                if col not in QColor.colorNames():
                    col = "gray"

                # min and max of current slice
                min_max_show = tuple(layer._calc_data_range(mode="slice"))
                min_max_txt += f'<font color="{col}">{min_max_show}</font>'

        self.tab.max_min_val_label.setText(min_max_txt)

    def snap(self):
        self.stop_live()
        try:
            self._mmc.setConfig(
                self._mmc.getChannelGroup(),
                self.tab.snap_channel_comboBox.currentText(),
            )
        except ValueError:
            pass
        self._mmc.setExposure(self.tab.exp_spinBox.value())
        self._mmc.snapImage()
        self.update_viewer(self._mmc.getImage())

    def start_live(self):
        self._mmc.startContinuousSequenceAcquisition(self.tab.exp_spinBox.value())
        self.streaming_timer = QTimer()
        self.streaming_timer.timeout.connect(self.update_viewer)
        self.streaming_timer.start(int(self.tab.exp_spinBox.value()))
        self.tab.live_Button.setText("Stop")

    def stop_live(self):
        self._mmc.stopSequenceAcquisition()
        if self.streaming_timer is not None:
            self.streaming_timer.stop()
            self.streaming_timer = None
        self.tab.live_Button.setText("Live")
        self.tab.live_Button.setIcon(CAM_ICON)

    def toggle_live(self, event=None):
        if self.streaming_timer is None:

            ch_group = self._mmc.getChannelGroup()
            if ch_group:
                self._mmc.setConfig(
                    ch_group, self.tab.snap_channel_comboBox.currentText()
                )
            else:
                return

            self.start_live()
            self.tab.live_Button.setIcon(CAM_STOP_ICON)
        else:
            self.stop_live()
            self.tab.live_Button.setIcon(CAM_ICON)

    def _on_mda_started(self, sequence: useq.MDASequence):
        """ "create temp folder and block gui when mda starts."""
        self._set_enabled(False)

    def _on_mda_frame(self, image: np.ndarray, event: useq.MDAEvent):
        meta = self.mda.SEQUENCE_META.get(event.sequence) or SequenceMeta()

        if meta.mode != "mda":
            return

        # pick layer name
        file_name = meta.file_name if meta.should_save else "Exp"
        channelstr = (
            f"[{event.channel.config}_idx{event.index['c']}]_"
            if meta.split_channels
            else ""
        )
        layer_name = f"{file_name}_{channelstr}{event.sequence.uid}"

        try:  # see if we already have a layer with this sequence
            layer = self.viewer.layers[layer_name]

            # get indices of new image
            im_idx = tuple(
                event.index[k]
                for k in event_indices(event)
                if not (meta.split_channels and k == "c")
            )

            # make sure array shape contains im_idx, or pad with zeros
            new_array = extend_array_for_index(layer.data, im_idx)
            # add the incoming index at the appropriate index
            new_array[im_idx] = image
            # set layer data
            layer.data = new_array
            for a, v in enumerate(im_idx):
                self.viewer.dims.set_point(a, v)

        except KeyError:  # add the new layer to the viewer
            seq = event.sequence
            _image = image[(np.newaxis,) * len(seq.shape)]
            layer = self.viewer.add_image(_image, name=layer_name, blending="additive")

            # dimensions labels
            labels = [i for i in seq.axis_order if i in event.index] + ["y", "x"]
            self.viewer.dims.axis_labels = labels

            # add metadata to layer
            layer.metadata["useq_sequence"] = seq
            layer.metadata["uid"] = seq.uid
            # storing event.index in addition to channel.config because it's
            # possible to have two of the same channel in one sequence.
            layer.metadata["ch_id"] = f'{event.channel.config}_idx{event.index["c"]}'

    def _on_mda_finished(self, sequence: useq.MDASequence):
        """Save layer and add increment to save name."""
        meta = self.mda.SEQUENCE_META.pop(sequence, SequenceMeta())
        save_sequence(sequence, self.viewer.layers, meta)
        # reactivate gui when mda finishes.
        self._set_enabled(True)

    # exposure time
    def _update_exp(self, exposure: float):
        self._mmc.setExposure(exposure)
        if self.streaming_timer:
            self.streaming_timer.setInterval(int(exposure))
            self._mmc.stopSequenceAcquisition()
            self._mmc.startContinuousSequenceAcquisition(exposure)

    def _on_exp_change(self, camera: str, exposure: float):
        with blockSignals(self.tab.exp_spinBox):
            self.tab.exp_spinBox.setValue(exposure)
        if self.streaming_timer:
            self.streaming_timer.setInterval(int(exposure))

    # illumination
    def illumination(self):
        if hasattr(self, "_illumination"):
            self._illumination.close()
        self._illumination = IlluminationDialog(self._mmc, self)
        self._illumination.setWindowFlags(
            Qt.Window
            | Qt.WindowTitleHint
            | Qt.WindowStaysOnTopHint
            | Qt.WindowCloseButtonHint
        )
        self._illumination.show()

    # property browser
    def _show_prop_browser(self):
        pb = PropBrowser(self._mmc, self)
        pb.exec()

    # channels
    def _refresh_channel_list(self):
        guessed_channel_list = self._mmc.getOrGuessChannelGroup()

        if not guessed_channel_list:
            return

        if len(guessed_channel_list) == 1:
            self._set_channel_group(guessed_channel_list[0])
        else:
            # if guessed_channel_list has more than 1 possible channel group,
            # you can select the correct one through a combobox
            ch = SelectDeviceFromCombobox(
                guessed_channel_list,
                "Select Channel Group:",
                self,
            )
            ch.val_changed.connect(self._set_channel_group)
            ch.show()

    def _set_channel_group(self, guessed_channel: str):
        channel_group = guessed_channel
        self._mmc.setChannelGroup(channel_group)
        channel_list = self._mmc.getAvailableConfigs(channel_group)
        with blockSignals(self.tab.snap_channel_comboBox):
            self.tab.snap_channel_comboBox.clear()
            self.tab.snap_channel_comboBox.addItems(channel_list)
            self.tab.snap_channel_comboBox.setCurrentText(
                self._mmc.getCurrentConfig(channel_group)
            )

    def _on_config_set(self, groupName: str, configName: str):
        if groupName == self._mmc.getOrGuessChannelGroup():
            with blockSignals(self.tab.snap_channel_comboBox):
                self.tab.snap_channel_comboBox.setCurrentText(configName)

    def _channel_changed(self, newChannel: str):
        self._mmc.setConfig(self._mmc.getChannelGroup(), newChannel)

    # objectives
    def _refresh_objective_options(self):

        obj_dev_list = self._mmc.guessObjectiveDevices()
        # e.g. ['TiNosePiece']

        if not obj_dev_list:
            return

        if len(obj_dev_list) == 1:
            self._set_objectives(obj_dev_list[0])
        else:
            # if obj_dev_list has more than 1 possible objective device,
            # you can select the correct one through a combobox
            obj = SelectDeviceFromCombobox(
                obj_dev_list,
                "Select Objective Device:",
                self,
            )
            obj.val_changed.connect(self._set_objectives)
            obj.show()

    def _set_objectives(self, obj_device: str):

        obj_dev, obj_cfg, presets = self._get_objective_device(obj_device)

        if obj_dev and obj_cfg and presets:
            current_obj = self._mmc.getCurrentConfig(obj_cfg)
        else:
            current_obj = self._mmc.getState(obj_dev)
            presets = self._mmc.getStateLabels(obj_dev)
        self._add_objective_to_gui(current_obj, presets)

    def _get_objective_device(self, obj_device: str):
        # check if there is a configuration group for the objectives
        for cfg_groups in self._mmc.getAvailableConfigGroups():
            # e.g. ('Camera', 'Channel', 'Objectives')

            presets = self._mmc.getAvailableConfigs(cfg_groups)

            if not presets:
                continue

            cfg_data = self._mmc.getConfigData(
                cfg_groups, presets[0]
            )  # first group option e.g. TINosePiece: State=1

            device = cfg_data.getSetting(0).getDeviceLabel()
            # e.g. TINosePiece

            if device == obj_device:
                self.objectives_device = device
                self.objectives_cfg = cfg_groups
                return self.objectives_device, self.objectives_cfg, presets

        self.objectives_device = obj_device
        return self.objectives_device, None, None

    def _add_objective_to_gui(self, current_obj, presets):
        with blockSignals(self.obj.objective_comboBox):
            self.obj.objective_comboBox.clear()
            self.obj.objective_comboBox.addItems(presets)
            if isinstance(current_obj, int):
                self.obj.objective_comboBox.setCurrentIndex(current_obj)
            else:
                self.obj.objective_comboBox.setCurrentText(current_obj)
            self._update_pixel_size()
            return

    def _update_pixel_size(self):
        # if pixel size is already set -> return
        if bool(self._mmc.getCurrentPixelSizeConfig()):
            return
        # if not, create and store a new pixel size config for the current objective.
        curr_obj = self._mmc.getProperty(self.objectives_device, "Label")
        # get magnification info from the current objective label
        match = re.search(r"(\d{1,3})[xX]", curr_obj)
        if match:
            mag = int(match.groups()[0])

            if self.cam.px_size_doubleSpinBox.value() == 1.0:
                return

            image_pixel_size = self.cam.px_size_doubleSpinBox.value() / mag
            px_cgf_name = f"px_size_{curr_obj}"
            # set image pixel sixe (x,y) for the newly created pixel size config
            self._mmc.definePixelSizeConfig(
                px_cgf_name, self.objectives_device, "Label", curr_obj
            )
            self._mmc.setPixelSizeUm(px_cgf_name, image_pixel_size)
            self._mmc.setPixelSizeConfig(px_cgf_name)
        # if it does't match, px size is set to 0.0

    def change_objective(self):
        if self.obj.objective_comboBox.count() <= 0:
            return

        if self.objectives_device == "":
            return

        zdev = self._mmc.getFocusDevice()

        currentZ = self._mmc.getZPosition()
        self._mmc.setPosition(zdev, 0)
        self._mmc.waitForDevice(zdev)

        try:
            self._mmc.setConfig(
                self.objectives_cfg, self.obj.objective_comboBox.currentText()
            )
        except ValueError:
            self._mmc.setProperty(
                self.objectives_device,
                "Label",
                self.obj.objective_comboBox.currentText(),
            )

        self._mmc.waitForDevice(self.objectives_device)
        self._mmc.setPosition(zdev, currentZ)
        self._mmc.waitForDevice(zdev)

        self._update_pixel_size()

    # stages
    def _refresh_positions(self):
        if self._mmc.getXYStageDevice():
            x, y = self._mmc.getXPosition(), self._mmc.getYPosition()
            self._on_xy_stage_position_changed(self._mmc.getXYStageDevice(), x, y)
        if self._mmc.getFocusDevice():
            self.stages.z_lineEdit.setText(f"{self._mmc.getZPosition():.1f}")

    def _refresh_xyz_devices(self):

        # since there is no offset control yet:
        self.stages.offset_Z_groupBox.setEnabled(False)

        self.stages.focus_device_comboBox.clear()
        self.stages.xy_device_comboBox.clear()

        xy_stage_devs = list(self._mmc.getLoadedDevicesOfType(DeviceType.XYStageDevice))

        focus_devs = list(self._mmc.getLoadedDevicesOfType(DeviceType.StageDevice))

        if not xy_stage_devs:
            self.stages.XY_groupBox.setEnabled(False)
        else:
            self.stages.XY_groupBox.setEnabled(True)
            self.stages.xy_device_comboBox.addItems(xy_stage_devs)
            self._set_xy_stage_device()

        if not focus_devs:
            self.stages.Z_groupBox.setEnabled(False)
        else:
            self.stages.Z_groupBox.setEnabled(True)
            self.stages.focus_device_comboBox.addItems(focus_devs)
            self._set_focus_device()

    def _set_xy_stage_device(self):
        if not self.stages.xy_device_comboBox.count():
            return
        self._mmc.setXYStageDevice(self.stages.xy_device_comboBox.currentText())

    def _set_focus_device(self):
        if not self.stages.focus_device_comboBox.count():
            return
        self._mmc.setFocusDevice(self.stages.focus_device_comboBox.currentText())

    def _on_xy_stage_position_changed(self, name, x, y):
        self.stages.x_lineEdit.setText(f"{x:.1f}")
        self.stages.y_lineEdit.setText(f"{y:.1f}")

    def _on_stage_position_changed(self, name, value):
        if "z" in name.lower():  # hack
            self.stages.z_lineEdit.setText(f"{value:.1f}")

    def stage_x_left(self):
        self._mmc.setRelativeXYPosition(
            -float(self.stages.xy_step_size_SpinBox.value()), 0.0
        )
        if self.stages.snap_on_click_checkBox.isChecked():
            self.snap()

    def stage_x_right(self):
        self._mmc.setRelativeXYPosition(
            float(self.stages.xy_step_size_SpinBox.value()), 0.0
        )
        if self.stages.snap_on_click_checkBox.isChecked():
            self.snap()

    def stage_y_up(self):
        self._mmc.setRelativeXYPosition(
            0.0,
            float(self.stages.xy_step_size_SpinBox.value()),
        )
        if self.stages.snap_on_click_checkBox.isChecked():
            self.snap()

    def stage_y_down(self):
        self._mmc.setRelativeXYPosition(
            0.0,
            -float(self.stages.xy_step_size_SpinBox.value()),
        )
        if self.stages.snap_on_click_checkBox.isChecked():
            self.snap()

    def stage_z_up(self):
        self._mmc.setRelativePosition(
            float(self.stages.z_step_size_doubleSpinBox.value())
        )
        if self.stages.snap_on_click_checkBox.isChecked():
            self.snap()

    def stage_z_down(self):
        self._mmc.setRelativePosition(
            -float(self.stages.z_step_size_doubleSpinBox.value())
        )
        if self.stages.snap_on_click_checkBox.isChecked():
            self.snap()

    # camera
    def _refresh_camera_options(self):
        cam_device = self._mmc.getCameraDevice()
        if not cam_device:
            return
        cam_props = self._mmc.getDevicePropertyNames(cam_device)
        if "Binning" in cam_props:
            bin_opts = self._mmc.getAllowedPropertyValues(cam_device, "Binning")
            with blockSignals(self.cam.bin_comboBox):
                self.cam.bin_comboBox.clear()
                self.cam.bin_comboBox.addItems(bin_opts)
                self.cam.bin_comboBox.setCurrentText(
                    self._mmc.getProperty(cam_device, "Binning")
                )

<<<<<<< HEAD
        if "PixelType" in cam_props:
            px_t = self._mmc.getAllowedPropertyValues(cam_device, "PixelType")
            with blockSignals(self.cam.bit_comboBox):
                self.cam.bit_comboBox.clear()
                self.cam.bit_comboBox.addItems(px_t)
                self.cam.bit_comboBox.setCurrentText(
                    self._mmc.getProperty(cam_device, "PixelType")
                )
=======
        min_max_txt = ""

        for layer in self.viewer.layers.selection:

            if isinstance(layer, napari.layers.Image) and layer.visible:

                col = layer.colormap.name

                if col not in QColor.colorNames():
                    col = "gray"

                # min and max of current slice
                min_max_show = tuple(layer._calc_data_range(mode="slice"))
                min_max_txt += f'<font color="{col}">{min_max_show}</font>'

        self.max_min_val_label.setText(min_max_txt)

    def snap(self):
        self.stop_live()

        # snap in a thread so we don't freeze UI when using process local mmc
        create_worker(
            self._mmc.snapImage,
            _connect={"finished": lambda: self.update_viewer(self._mmc.getImage())},
            _start_thread=True,
        )

    def start_live(self):
        self._mmc.startContinuousSequenceAcquisition(self.exp_spinBox.value())
        self.streaming_timer = QTimer()
        self.streaming_timer.timeout.connect(self.update_viewer)
        self.streaming_timer.start(int(self.exp_spinBox.value()))
        self.live_Button.setText("Stop")

    def stop_live(self):
        self._mmc.stopSequenceAcquisition()
        if self.streaming_timer is not None:
            self.streaming_timer.stop()
            self.streaming_timer = None
        self.live_Button.setText("Live")
        self.live_Button.setIcon(CAM_ICON)

    def toggle_live(self, event=None):
        if self.streaming_timer is None:
>>>>>>> 961cbc1f

    def bit_changed(self):
        if self.cam.bit_comboBox.count() > 0:
            bits = self.cam.bit_comboBox.currentText()
            self._mmc.setProperty(self._mmc.getCameraDevice(), "PixelType", bits)

    def bin_changed(self):
        if self.cam.bin_comboBox.count() > 0:
            bins = self.cam.bin_comboBox.currentText()
            cd = self._mmc.getCameraDevice()
            self._mmc.setProperty(cd, "Binning", bins)<|MERGE_RESOLUTION|>--- conflicted
+++ resolved
@@ -38,102 +38,29 @@
 CAM_STOP_ICON = QIcon(str(ICONS / "cam_stop.svg"))
 
 
-<<<<<<< HEAD
+
 class MainWindow(MicroManagerWidget):
     def __init__(self, viewer: napari.viewer.Viewer, remote=True):
-=======
-class _MainUI:
-    UI_FILE = str(Path(__file__).parent / "_ui" / "micromanager_gui.ui")
-
-    # The UI_FILE above contains these objects:
-    cfg_LineEdit: QtW.QLineEdit
-    browse_cfg_Button: QtW.QPushButton
-    load_cfg_Button: QtW.QPushButton
-    objective_groupBox: QtW.QGroupBox
-    objective_comboBox: QtW.QComboBox
-    camera_groupBox: QtW.QGroupBox
-    bin_comboBox: QtW.QComboBox
-    bit_comboBox: QtW.QComboBox
-    position_groupBox: QtW.QGroupBox
-    x_lineEdit: QtW.QLineEdit
-    y_lineEdit: QtW.QLineEdit
-    z_lineEdit: QtW.QLineEdit
-    stage_groupBox: QtW.QGroupBox
-    XY_groupBox: QtW.QGroupBox
-    Z_groupBox: QtW.QGroupBox
-    left_Button: QtW.QPushButton
-    right_Button: QtW.QPushButton
-    y_up_Button: QtW.QPushButton
-    y_down_Button: QtW.QPushButton
-    up_Button: QtW.QPushButton
-    down_Button: QtW.QPushButton
-    xy_step_size_SpinBox: QtW.QSpinBox
-    z_step_size_doubleSpinBox: QtW.QDoubleSpinBox
-    tabWidget: QtW.QTabWidget
-    snap_live_tab: QtW.QWidget
-    multid_tab: QtW.QWidget
-    snap_channel_groupBox: QtW.QGroupBox
-    snap_channel_comboBox: QtW.QComboBox
-    exp_spinBox: QtW.QDoubleSpinBox
-    snap_Button: QtW.QPushButton
-    live_Button: QtW.QPushButton
-    max_min_val_label: QtW.QLabel
-    px_size_doubleSpinBox: QtW.QDoubleSpinBox
-    properties_Button: QtW.QPushButton
-    cam_roi_comboBox: QtW.QComboBox
-    crop_Button: QtW.QPushButton
-    illumination_Button: QtW.QPushButton
-    snap_on_click_xy_checkBox: QtW.QCheckBox
-    snap_on_click_z_checkBox: QtW.QCheckBox
-
-    def setup_ui(self):
-        uic.loadUi(self.UI_FILE, self)  # load QtDesigner .ui file
-
-        # button icons
-        for attr, icon in [
-            ("left_Button", "left_arrow_1_green.svg"),
-            ("right_Button", "right_arrow_1_green.svg"),
-            ("y_up_Button", "up_arrow_1_green.svg"),
-            ("y_down_Button", "down_arrow_1_green.svg"),
-            ("up_Button", "up_arrow_1_green.svg"),
-            ("down_Button", "down_arrow_1_green.svg"),
-            ("snap_Button", "cam.svg"),
-            ("live_Button", "vcam.svg"),
-        ]:
-            btn = getattr(self, attr)
-            btn.setIcon(QIcon(str(ICONS / icon)))
-            btn.setIconSize(QSize(30, 30))
-
-
-class MainWindow(QtW.QWidget, _MainUI):
-    def __init__(
-        self,
-        viewer: napari.viewer.Viewer,
-        remote=False,
-        mmc: CMMCorePlus | RemoteMMCore = None,
-    ):
->>>>>>> 961cbc1f
+
         super().__init__()
 
         self.viewer = viewer
-        self._mmc = RemoteMMCore() if remote else CMMCorePlus()
 
         self.create_gui()  # create gui from _main_gui.py
 
-<<<<<<< HEAD
         self.cfg = self.mm_configuration
         self.obj = self.mm_objectives
         self.ill = self.mm_illumination
         self.cam = self.mm_camera
         self.stages = self.mm_xyz_stages
         self.tab = self.mm_tab
-=======
+
         # create connection to mmcore server or process-local variant
         if mmc is not None:
             self._mmc = mmc
         else:
             self._mmc = RemoteMMCore() if remote else CMMCorePlus.instance()
->>>>>>> 961cbc1f
+
 
         adapter_path = find_micromanager()
         if not adapter_path:
@@ -743,7 +670,6 @@
                     self._mmc.getProperty(cam_device, "Binning")
                 )
 
-<<<<<<< HEAD
         if "PixelType" in cam_props:
             px_t = self._mmc.getAllowedPropertyValues(cam_device, "PixelType")
             with blockSignals(self.cam.bit_comboBox):
@@ -752,52 +678,7 @@
                 self.cam.bit_comboBox.setCurrentText(
                     self._mmc.getProperty(cam_device, "PixelType")
                 )
-=======
-        min_max_txt = ""
-
-        for layer in self.viewer.layers.selection:
-
-            if isinstance(layer, napari.layers.Image) and layer.visible:
-
-                col = layer.colormap.name
-
-                if col not in QColor.colorNames():
-                    col = "gray"
-
-                # min and max of current slice
-                min_max_show = tuple(layer._calc_data_range(mode="slice"))
-                min_max_txt += f'<font color="{col}">{min_max_show}</font>'
-
-        self.max_min_val_label.setText(min_max_txt)
-
-    def snap(self):
-        self.stop_live()
-
-        # snap in a thread so we don't freeze UI when using process local mmc
-        create_worker(
-            self._mmc.snapImage,
-            _connect={"finished": lambda: self.update_viewer(self._mmc.getImage())},
-            _start_thread=True,
-        )
-
-    def start_live(self):
-        self._mmc.startContinuousSequenceAcquisition(self.exp_spinBox.value())
-        self.streaming_timer = QTimer()
-        self.streaming_timer.timeout.connect(self.update_viewer)
-        self.streaming_timer.start(int(self.exp_spinBox.value()))
-        self.live_Button.setText("Stop")
-
-    def stop_live(self):
-        self._mmc.stopSequenceAcquisition()
-        if self.streaming_timer is not None:
-            self.streaming_timer.stop()
-            self.streaming_timer = None
-        self.live_Button.setText("Live")
-        self.live_Button.setIcon(CAM_ICON)
-
-    def toggle_live(self, event=None):
-        if self.streaming_timer is None:
->>>>>>> 961cbc1f
+
 
     def bit_changed(self):
         if self.cam.bit_comboBox.count() > 0:
