--- conflicted
+++ resolved
@@ -166,15 +166,11 @@
         sig.frameReady.connect(self._on_mda_frame)
 
         sig.propertyChanged.connect(self._on_prop_changed)
-<<<<<<< HEAD
-        sig.configGroupChanged.connect(self._on_cfg_changed)
         sig.channelGroupChanged.connect(self._refresh_channel_list)
-=======
         # sig.configSet.connect(self._on_cfg_set)
         sig.configSet.connect(self._on_update_widget)
         # sig.configGroupChanged.connect(self._on_cfg_changed)
         sig.configGroupChanged.connect(self._on_update_table_status)
->>>>>>> 994a6155
 
         # connect buttons
         self.load_cfg_Button.clicked.connect(self.load_cfg)
