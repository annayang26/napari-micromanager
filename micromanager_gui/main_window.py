--- conflicted
+++ resolved
@@ -11,11 +11,8 @@
 from qtpy.QtCore import QSize, QTimer
 from qtpy.QtGui import QIcon
 
-<<<<<<< HEAD
+from ._camera_roi import CameraROI
 from ._illumination import Illumination
-=======
-from ._camera_roi import CameraROI
->>>>>>> 7c1e6719
 from ._saving import save_sequence
 from ._util import blockSignals, event_indices, extend_array_for_index
 from .explore_sample import ExploreSample
@@ -71,12 +68,9 @@
     min_val_lineEdit: QtW.QLineEdit
     px_size_doubleSpinBox: QtW.QDoubleSpinBox
 
-<<<<<<< HEAD
     illumination_Button: QtW.QPushButton
-=======
     cam_roi_comboBox: QtW.QComboBox
     crop_Button: QtW.QPushButton
->>>>>>> 7c1e6719
 
     def setup_ui(self):
         uic.loadUi(self.UI_FILE, self)  # load QtDesigner .ui file
