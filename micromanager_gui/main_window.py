from __future__ import annotations

import re
from pathlib import Path
from typing import TYPE_CHECKING

import napari
import numpy as np
from pymmcore_plus import CMMCorePlus, RemoteMMCore
from qtpy import QtWidgets as QtW
from qtpy import uic
from qtpy.QtCore import QSize, QTimer
from qtpy.QtGui import QColor, QIcon

from ._camera_roi import CameraROI
from ._illumination import IlluminationDialog
from ._saving import save_sequence
from ._util import (
    SelectDeviceFromCombobox,
    blockSignals,
    event_indices,
    extend_array_for_index,
)
from .explore_sample import ExploreSample
from .multid_widget import MultiDWidget, SequenceMeta
from .prop_browser import PropBrowser

if TYPE_CHECKING:
    import napari.layers
    import napari.viewer
    import useq


ICONS = Path(__file__).parent / "icons"
CAM_ICON = QIcon(str(ICONS / "vcam.svg"))
CAM_STOP_ICON = QIcon(str(ICONS / "cam_stop.svg"))


class _MainUI:
    UI_FILE = str(Path(__file__).parent / "_ui" / "micromanager_gui.ui")

    # The UI_FILE above contains these objects:
    cfg_LineEdit: QtW.QLineEdit
    browse_cfg_Button: QtW.QPushButton
    load_cfg_Button: QtW.QPushButton
    objective_groupBox: QtW.QGroupBox
    objective_comboBox: QtW.QComboBox
    camera_groupBox: QtW.QGroupBox
    bin_comboBox: QtW.QComboBox
    bit_comboBox: QtW.QComboBox
    position_groupBox: QtW.QGroupBox
    x_lineEdit: QtW.QLineEdit
    y_lineEdit: QtW.QLineEdit
    z_lineEdit: QtW.QLineEdit
    stage_groupBox: QtW.QGroupBox
    XY_groupBox: QtW.QGroupBox
    Z_groupBox: QtW.QGroupBox
    left_Button: QtW.QPushButton
    right_Button: QtW.QPushButton
    y_up_Button: QtW.QPushButton
    y_down_Button: QtW.QPushButton
    up_Button: QtW.QPushButton
    down_Button: QtW.QPushButton
    xy_step_size_SpinBox: QtW.QSpinBox
    z_step_size_doubleSpinBox: QtW.QDoubleSpinBox
    tabWidget: QtW.QTabWidget
    snap_live_tab: QtW.QWidget
    multid_tab: QtW.QWidget
    snap_channel_groupBox: QtW.QGroupBox
    snap_channel_comboBox: QtW.QComboBox
    exp_spinBox: QtW.QDoubleSpinBox
    snap_Button: QtW.QPushButton
    live_Button: QtW.QPushButton
    max_min_val_label: QtW.QLabel
    px_size_doubleSpinBox: QtW.QDoubleSpinBox
    properties_Button: QtW.QPushButton
    cam_roi_comboBox: QtW.QComboBox
    crop_Button: QtW.QPushButton
    illumination_Button: QtW.QPushButton
    snap_on_click_xy_checkBox: QtW.QCheckBox
    snap_on_click_z_checkBox: QtW.QCheckBox

    def setup_ui(self):
        uic.loadUi(self.UI_FILE, self)  # load QtDesigner .ui file

        # button icons
        for attr, icon in [
            ("left_Button", "left_arrow_1_green.svg"),
            ("right_Button", "right_arrow_1_green.svg"),
            ("y_up_Button", "up_arrow_1_green.svg"),
            ("y_down_Button", "down_arrow_1_green.svg"),
            ("up_Button", "up_arrow_1_green.svg"),
            ("down_Button", "down_arrow_1_green.svg"),
            ("snap_Button", "cam.svg"),
            ("live_Button", "vcam.svg"),
        ]:
            btn = getattr(self, attr)
            btn.setIcon(QIcon(str(ICONS / icon)))
            btn.setIconSize(QSize(30, 30))


class MainWindow(QtW.QWidget, _MainUI):
    def __init__(self, viewer: napari.viewer.Viewer, remote=True):
        super().__init__()
        self.setup_ui()

        self.viewer = viewer
        self.streaming_timer = None

        self.objectives_device = None
        self.objectives_cfg = None

        # create connection to mmcore server or process-local variant
        self._mmc = RemoteMMCore() if remote else CMMCorePlus()

        # tab widgets
        self.mda = MultiDWidget(self._mmc)
        self.explorer = ExploreSample(self.viewer, self._mmc)
        self.tabWidget.addTab(self.mda, "Multi-D Acquisition")
        self.tabWidget.addTab(self.explorer, "Sample Explorer")

        # disable gui
        self._set_enabled(False)

        # connect mmcore signals
        sig = self._mmc.events

        # note: don't use lambdas with closures on `self`, since the connection
        # to core may outlive the lifetime of this particular widget.
        sig.sequenceStarted.connect(self._on_mda_started)
        sig.sequenceFinished.connect(self._on_mda_finished)
        sig.systemConfigurationLoaded.connect(self._refresh_options)
        sig.XYStagePositionChanged.connect(self._on_xy_stage_position_changed)
        sig.stagePositionChanged.connect(self._on_stage_position_changed)
        sig.exposureChanged.connect(self._on_exp_change)
        sig.frameReady.connect(self._on_mda_frame)

        # connect buttons
        self.load_cfg_Button.clicked.connect(self.load_cfg)
        self.browse_cfg_Button.clicked.connect(self.browse_cfg)
        self.left_Button.clicked.connect(self.stage_x_left)
        self.right_Button.clicked.connect(self.stage_x_right)
        self.y_up_Button.clicked.connect(self.stage_y_up)
        self.y_down_Button.clicked.connect(self.stage_y_down)
        self.up_Button.clicked.connect(self.stage_z_up)
        self.down_Button.clicked.connect(self.stage_z_down)

        self.snap_Button.clicked.connect(self.snap)
        self.live_Button.clicked.connect(self.toggle_live)

        self.illumination_Button.clicked.connect(self.illumination)
        self.properties_Button.clicked.connect(self._show_prop_browser)

        # connect comboBox
        self.objective_comboBox.currentIndexChanged.connect(self.change_objective)
        self.bit_comboBox.currentIndexChanged.connect(self.bit_changed)
        self.bin_comboBox.currentIndexChanged.connect(self.bin_changed)
        self.snap_channel_comboBox.currentTextChanged.connect(self._channel_changed)

        self.cam_roi = CameraROI(
            self.viewer, self._mmc, self.cam_roi_comboBox, self.crop_Button
        )

        # connect spinboxes
        self.exp_spinBox.valueChanged.connect(self._update_exp)
        self.exp_spinBox.setKeyboardTracking(False)

        # refresh options in case a config is already loaded by another remote
        self._refresh_options()

        self.viewer.layers.events.connect(self.update_max_min)
        self.viewer.layers.selection.events.active.connect(self.update_max_min)
        self.viewer.dims.events.current_step.connect(self.update_max_min)

    def illumination(self):
        if not hasattr(self, "_illumination"):
            self._illumination = IlluminationDialog(self._mmc, self)
        self._illumination.show()

    def _show_prop_browser(self):
        pb = PropBrowser(self._mmc, self)
        pb.exec()

    def _on_config_set(self, groupName: str, configName: str):
        if groupName == self._mmc.getOrGuessChannelGroup():
            with blockSignals(self.snap_channel_comboBox):
                self.snap_channel_comboBox.setCurrentText(configName)

    def _set_enabled(self, enabled):
        self.objective_groupBox.setEnabled(enabled)
        self.camera_groupBox.setEnabled(enabled)
        self.XY_groupBox.setEnabled(enabled)
        self.Z_groupBox.setEnabled(enabled)
        self.snap_live_tab.setEnabled(enabled)
        self.snap_live_tab.setEnabled(enabled)
        self.crop_Button.setEnabled(enabled)
        self.tabWidget.setEnabled(enabled)
        self.illumination_Button.setEnabled(enabled)
        self.properties_Button.setEnabled(enabled)

    def _update_exp(self, exposure: float):
        self._mmc.setExposure(exposure)
        if self.streaming_timer:
            self.streaming_timer.setInterval(int(exposure))
            self._mmc.stopSequenceAcquisition()
            self._mmc.startContinuousSequenceAcquisition(exposure)

    def _on_exp_change(self, camera: str, exposure: float):
        with blockSignals(self.exp_spinBox):
            self.exp_spinBox.setValue(exposure)
        if self.streaming_timer:
            self.streaming_timer.setInterval(int(exposure))

    def _on_mda_started(self, sequence: useq.MDASequence):
        """ "create temp folder and block gui when mda starts."""
        self._set_enabled(False)

    def _on_mda_frame(self, image: np.ndarray, event: useq.MDAEvent):
        meta = self.mda.SEQUENCE_META.get(event.sequence) or SequenceMeta()

        if meta.mode != "mda":
            return

        # pick layer name
        file_name = meta.file_name if meta.should_save else "Exp"
        channelstr = (
            f"[{event.channel.config}_idx{event.index['c']}]_"
            if meta.split_channels
            else ""
        )
        layer_name = f"{file_name}_{channelstr}{event.sequence.uid}"

        try:  # see if we already have a layer with this sequence
            layer = self.viewer.layers[layer_name]

            # get indices of new image
            im_idx = tuple(
                event.index[k]
                for k in event_indices(event)
                if not (meta.split_channels and k == "c")
            )

            # make sure array shape contains im_idx, or pad with zeros
            new_array = extend_array_for_index(layer.data, im_idx)
            # add the incoming index at the appropriate index
            new_array[im_idx] = image
            # set layer data
            layer.data = new_array
            for a, v in enumerate(im_idx):
                self.viewer.dims.set_point(a, v)

        except KeyError:  # add the new layer to the viewer
            seq = event.sequence
            _image = image[(np.newaxis,) * len(seq.shape)]
            layer = self.viewer.add_image(_image, name=layer_name, blending="additive")

            # dimensions labels
            labels = [i for i in seq.axis_order if i in event.index] + ["y", "x"]
            self.viewer.dims.axis_labels = labels

            # add metadata to layer
            layer.metadata["useq_sequence"] = seq
            layer.metadata["uid"] = seq.uid
            # storing event.index in addition to channel.config because it's
            # possible to have two of the same channel in one sequence.
            layer.metadata["ch_id"] = f'{event.channel.config}_idx{event.index["c"]}'

    def _on_mda_finished(self, sequence: useq.MDASequence):
        """Save layer and add increment to save name."""
        meta = self.mda.SEQUENCE_META.pop(sequence, SequenceMeta())
        save_sequence(sequence, self.viewer.layers, meta)
        # reactivate gui when mda finishes.
        self._set_enabled(True)

    def browse_cfg(self):

        current_cgf = self.cfg_LineEdit.text()

        file_dir = QtW.QFileDialog.getOpenFileName(self, "", "", "cfg(*.cfg)")
        self.cfg_LineEdit.setText(str(file_dir[0]))
        self.max_min_val_label.setText("None")
        self.load_cfg_Button.setEnabled(True)

        if not self.cfg_LineEdit.text():
            self.cfg_LineEdit.setText(current_cgf)
            self.load_cfg_Button.setEnabled(False)

    def load_cfg(self):

        # clear spinbox/combobox without accidently setting properties
        boxes = [
            self.objective_comboBox,
            self.bin_comboBox,
            self.bit_comboBox,
            self.snap_channel_comboBox,
        ]
        with blockSignals(boxes):
            for box in boxes:
                box.clear()

        self.objectives_device = None
        self.objectives_cfg = None

        self._mmc.unloadAllDevices()  # unload all devicies
        # disable gui
        self._set_enabled(False)
        self.load_cfg_Button.setEnabled(False)
<<<<<<< HEAD
        self._mmc.loadSystemConfiguration(self.cfg_LineEdit.text())
        # enable gui
        self._set_enabled(True)
=======
        cfg = self.cfg_LineEdit.text()
        if cfg == "":
            cfg = "MMConfig_demo.cfg"
        self._mmc.loadSystemConfiguration(cfg)
>>>>>>> a5e5edd4

    def _refresh_camera_options(self):
        cam_device = self._mmc.getCameraDevice()
        if not cam_device:
            return
        cam_props = self._mmc.getDevicePropertyNames(cam_device)
        if "Binning" in cam_props:
            bin_opts = self._mmc.getAllowedPropertyValues(cam_device, "Binning")
            with blockSignals(self.bin_comboBox):
                self.bin_comboBox.clear()
                self.bin_comboBox.addItems(bin_opts)
                self.bin_comboBox.setCurrentText(
                    self._mmc.getProperty(cam_device, "Binning")
                )

        if "PixelType" in cam_props:
            px_t = self._mmc.getAllowedPropertyValues(cam_device, "PixelType")
            with blockSignals(self.bit_comboBox):
                self.bit_comboBox.clear()
                self.bit_comboBox.addItems(px_t)
                self.bit_comboBox.setCurrentText(
                    self._mmc.getProperty(cam_device, "PixelType")
                )

    def _refresh_objective_options(self):

        obj_dev_list = self._mmc.guessObjectiveDevices()
        # e.g. ['TiNosePiece']

        if not obj_dev_list:
            return

        if len(obj_dev_list) == 1:
            self._set_objectives(obj_dev_list[0])
        else:
            # if obj_dev_list has more than 1 possible objective device,
            # you can select the correct one through a combobox
            obj = SelectDeviceFromCombobox(
                obj_dev_list,
                "Select Objective Device:",
                self,
            )
            obj.val_changed.connect(self._set_objectives)
            obj.show()

    def _set_objectives(self, obj_device: str):

        obj_dev, obj_cfg, presets = self._get_objective_device(obj_device)

        if obj_dev and obj_cfg and presets:
            current_obj = self._mmc.getCurrentConfig(obj_cfg)
        else:
            current_obj = self._mmc.getState(obj_dev)
            presets = self._mmc.getStateLabels(obj_dev)
        self._add_objective_to_gui(current_obj, presets)

    def _get_objective_device(self, obj_device: str):
        # check if there is a configuration group for the objectives
        for cfg_groups in self._mmc.getAvailableConfigGroups():
            # e.g. ('Camera', 'Channel', 'Objectives')

            presets = self._mmc.getAvailableConfigs(cfg_groups)

            if not presets:
                continue

            cfg_data = self._mmc.getConfigData(
                cfg_groups, presets[0]
            )  # first group option e.g. TINosePiece: State=1

            device = cfg_data.getSetting(0).getDeviceLabel()
            # e.g. TINosePiece

            if device == obj_device:
                self.objectives_device = device
                self.objectives_cfg = cfg_groups
                return self.objectives_device, self.objectives_cfg, presets

        self.objectives_device = obj_device
        return self.objectives_device, None, None

    def _add_objective_to_gui(self, current_obj, presets):
        with blockSignals(self.objective_comboBox):
            self.objective_comboBox.clear()
            self.objective_comboBox.addItems(presets)
            if isinstance(current_obj, int):
                self.objective_comboBox.setCurrentIndex(current_obj)
            else:
                self.objective_comboBox.setCurrentText(current_obj)
            self._update_pixel_size()
            return

    def _update_pixel_size(self):
        # if pixel size is already set -> return
        if bool(self._mmc.getCurrentPixelSizeConfig()):
            return
        # if not, create and store a new pixel size config for the current objective.
        curr_obj = self._mmc.getProperty(self.objectives_device, "Label")
        # get magnification info from the current objective label
        match = re.search(r"(\d{1,3})[xX]", curr_obj)
        if match:
            mag = int(match.groups()[0])
            image_pixel_size = self.px_size_doubleSpinBox.value() / mag
            px_cgf_name = f"px_size_{curr_obj}"
            # set image pixel sixe (x,y) for the newly created pixel size config
            self._mmc.definePixelSizeConfig(
                px_cgf_name, self.objectives_device, "Label", curr_obj
            )
            self._mmc.setPixelSizeUm(px_cgf_name, image_pixel_size)
            self._mmc.setPixelSizeConfig(px_cgf_name)
        # if it does't match, px size is set to 0.0

    def _refresh_channel_list(self):
        guessed_channel_list = self._mmc.getOrGuessChannelGroup()

        if not guessed_channel_list:
            return

        if len(guessed_channel_list) == 1:
            self._set_channel_group(guessed_channel_list[0])
        else:
            # if guessed_channel_list has more than 1 possible channel group,
            # you can select the correct one through a combobox
            ch = SelectDeviceFromCombobox(
                guessed_channel_list,
                "Select Channel Group:",
                self,
            )
            ch.val_changed.connect(self._set_channel_group)
            ch.show()

    def _set_channel_group(self, guessed_channel: str):
        channel_group = guessed_channel
        self._mmc.setChannelGroup(channel_group)
        channel_list = self._mmc.getAvailableConfigs(channel_group)
        with blockSignals(self.snap_channel_comboBox):
            self.snap_channel_comboBox.clear()
            self.snap_channel_comboBox.addItems(channel_list)
            self.snap_channel_comboBox.setCurrentText(
                self._mmc.getCurrentConfig(channel_group)
            )

    def _refresh_positions(self):
        if self._mmc.getXYStageDevice():
            x, y = self._mmc.getXPosition(), self._mmc.getYPosition()
            self._on_xy_stage_position_changed(self._mmc.getXYStageDevice(), x, y)
            self.XY_groupBox.setEnabled(True)
        else:
            self.XY_groupBox.setEnabled(False)
        if self._mmc.getFocusDevice():
            self.z_lineEdit.setText(f"{self._mmc.getZPosition():.1f}")
            self.Z_groupBox.setEnabled(True)
        else:
            self.Z_groupBox.setEnabled(False)

    def _refresh_options(self):
        self._refresh_camera_options()
        self._refresh_objective_options()
        self._refresh_channel_list()
        self._refresh_positions()

    def bit_changed(self):
        if self.bit_comboBox.count() > 0:
            bits = self.bit_comboBox.currentText()
            self._mmc.setProperty(self._mmc.getCameraDevice(), "PixelType", bits)

    def bin_changed(self):
        if self.bin_comboBox.count() > 0:
            bins = self.bin_comboBox.currentText()
            cd = self._mmc.getCameraDevice()
            self._mmc.setProperty(cd, "Binning", bins)

    def _channel_changed(self, newChannel: str):
        self._mmc.setConfig(self._mmc.getChannelGroup(), newChannel)

    def _on_xy_stage_position_changed(self, name, x, y):
        self.x_lineEdit.setText(f"{x:.1f}")
        self.y_lineEdit.setText(f"{y:.1f}")

    def _on_stage_position_changed(self, name, value):
        if "z" in name.lower():  # hack
            self.z_lineEdit.setText(f"{value:.1f}")

    def stage_x_left(self):
        self._mmc.setRelativeXYPosition(-float(self.xy_step_size_SpinBox.value()), 0.0)
        if self.snap_on_click_xy_checkBox.isChecked():
            self.snap()

    def stage_x_right(self):
        self._mmc.setRelativeXYPosition(float(self.xy_step_size_SpinBox.value()), 0.0)
        if self.snap_on_click_xy_checkBox.isChecked():
            self.snap()

    def stage_y_up(self):
        self._mmc.setRelativeXYPosition(
            0.0,
            float(self.xy_step_size_SpinBox.value()),
        )
        if self.snap_on_click_xy_checkBox.isChecked():
            self.snap()

    def stage_y_down(self):
        self._mmc.setRelativeXYPosition(
            0.0,
            -float(self.xy_step_size_SpinBox.value()),
        )
        if self.snap_on_click_xy_checkBox.isChecked():
            self.snap()

    def stage_z_up(self):
        self._mmc.setRelativeXYZPosition(
            0.0, 0.0, float(self.z_step_size_doubleSpinBox.value())
        )
        if self.snap_on_click_z_checkBox.isChecked():
            self.snap()

    def stage_z_down(self):
        self._mmc.setRelativeXYZPosition(
            0.0, 0.0, -float(self.z_step_size_doubleSpinBox.value())
        )
        if self.snap_on_click_z_checkBox.isChecked():
            self.snap()

    def change_objective(self):
        if self.objective_comboBox.count() <= 0:
            return

        if self.objectives_device == "":
            return

        zdev = self._mmc.getFocusDevice()

        currentZ = self._mmc.getZPosition()
        self._mmc.setPosition(zdev, 0)
        self._mmc.waitForDevice(zdev)

        try:
            self._mmc.setConfig(
                self.objectives_cfg, self.objective_comboBox.currentText()
            )
        except ValueError:
            self._mmc.setProperty(
                self.objectives_device, "Label", self.objective_comboBox.currentText()
            )

        self._mmc.waitForDevice(self.objectives_device)
        self._mmc.setPosition(zdev, currentZ)
        self._mmc.waitForDevice(zdev)

        self._update_pixel_size()

    def update_viewer(self, data=None):
        # TODO: - fix the fact that when you change the objective
        #         the image translation is wrong
        #       - are max and min_val_lineEdit updating in live mode?
        if data is None:
            try:
                data = self._mmc.getLastImage()
            except (RuntimeError, IndexError):
                # circular buffer empty
                return
        try:
            preview_layer = self.viewer.layers["preview"]
            preview_layer.data = data
        except KeyError:
            preview_layer = self.viewer.add_image(data, name="preview")

        self.update_max_min()

        if self.streaming_timer is None:
            self.viewer.reset_view()

    def update_max_min(self, event=None):

        if self.tabWidget.currentIndex() != 0:
            return

        min_max_txt = ""

        for layer in self.viewer.layers.selection:

            if isinstance(layer, napari.layers.Image) and layer.visible:

                col = layer.colormap.name

                if col not in QColor.colorNames():
                    col = "gray"

                # min and max of current slice
                min_max_show = tuple(layer._calc_data_range(mode="slice"))
                min_max_txt += f'<font color="{col}">{min_max_show}</font>'

        self.max_min_val_label.setText(min_max_txt)

    def snap(self):
        self.stop_live()
        self._mmc.snapImage()
        self.update_viewer(self._mmc.getImage())

    def start_live(self):
        self._mmc.startContinuousSequenceAcquisition(self.exp_spinBox.value())
        self.streaming_timer = QTimer()
        self.streaming_timer.timeout.connect(self.update_viewer)
        self.streaming_timer.start(int(self.exp_spinBox.value()))
        self.live_Button.setText("Stop")

    def stop_live(self):
        self._mmc.stopSequenceAcquisition()
        if self.streaming_timer is not None:
            self.streaming_timer.stop()
            self.streaming_timer = None
        self.live_Button.setText("Live")
        self.live_Button.setIcon(CAM_ICON)

    def toggle_live(self, event=None):
        if self.streaming_timer is None:

            ch_group = self._mmc.getChannelGroup()
            if ch_group:
                self._mmc.setConfig(ch_group, self.snap_channel_comboBox.currentText())
            else:
                return

            self.start_live()
            self.live_Button.setIcon(CAM_STOP_ICON)
        else:
            self.stop_live()
            self.live_Button.setIcon(CAM_ICON)<|MERGE_RESOLUTION|>--- conflicted
+++ resolved
@@ -305,16 +305,12 @@
         # disable gui
         self._set_enabled(False)
         self.load_cfg_Button.setEnabled(False)
-<<<<<<< HEAD
-        self._mmc.loadSystemConfiguration(self.cfg_LineEdit.text())
-        # enable gui
-        self._set_enabled(True)
-=======
         cfg = self.cfg_LineEdit.text()
         if cfg == "":
             cfg = "MMConfig_demo.cfg"
+            self.cfg_LineEdit.setText(cfg)
         self._mmc.loadSystemConfiguration(cfg)
->>>>>>> a5e5edd4
+        self._set_enabled(True)
 
     def _refresh_camera_options(self):
         cam_device = self._mmc.getCameraDevice()
