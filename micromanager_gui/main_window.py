from __future__ import annotations

import re
from pathlib import Path
from typing import TYPE_CHECKING

import napari
import numpy as np
from pymmcore_plus import CMMCorePlus, DeviceType, RemoteMMCore
from qtpy import QtWidgets as QtW
from qtpy import uic
from qtpy.QtCore import QSize, QTimer
from qtpy.QtGui import QColor, QIcon

from ._camera_roi import CameraROI
from ._illumination import Illumination
from ._saving import save_sequence
from ._util import blockSignals, event_indices, extend_array_for_index
from .explore_sample import ExploreSample
from .multid_widget import MultiDWidget, SequenceMeta
from .prop_browser import PropBrowser

if TYPE_CHECKING:
    import napari.layers
    import napari.viewer
    import useq


ICONS = Path(__file__).parent / "icons"
CAM_ICON = QIcon(str(ICONS / "vcam.svg"))
CAM_STOP_ICON = QIcon(str(ICONS / "cam_stop.svg"))
OBJ_PTRN = re.compile("(TINosePiece|Nosepiece|Objective|obj)s?", re.IGNORECASE)


class _MainUI:
    UI_FILE = str(Path(__file__).parent / "_ui" / "micromanager_gui.ui")

    # The UI_FILE above contains these objects:
    cfg_LineEdit: QtW.QLineEdit
    browse_cfg_Button: QtW.QPushButton
    load_cfg_Button: QtW.QPushButton
    objective_groupBox: QtW.QGroupBox
    objective_comboBox: QtW.QComboBox
    camera_groupBox: QtW.QGroupBox
    bin_comboBox: QtW.QComboBox
    bit_comboBox: QtW.QComboBox
    position_groupBox: QtW.QGroupBox
    x_lineEdit: QtW.QLineEdit
    y_lineEdit: QtW.QLineEdit
    z_lineEdit: QtW.QLineEdit
    stage_groupBox: QtW.QGroupBox
    XY_groupBox: QtW.QGroupBox
    Z_groupBox: QtW.QGroupBox
    left_Button: QtW.QPushButton
    right_Button: QtW.QPushButton
    y_up_Button: QtW.QPushButton
    y_down_Button: QtW.QPushButton
    up_Button: QtW.QPushButton
    down_Button: QtW.QPushButton
    xy_step_size_SpinBox: QtW.QSpinBox
    z_step_size_doubleSpinBox: QtW.QDoubleSpinBox

    offset_Z_groupBox: QtW.QGroupBox
    offset_up_Button: QtW.QPushButton
    offset_down_Button: QtW.QPushButton
    offset_z_step_size_doubleSpinBox: QtW.QDoubleSpinBox

    tabWidget: QtW.QTabWidget
    snap_live_tab: QtW.QWidget
    multid_tab: QtW.QWidget
    snap_channel_groupBox: QtW.QGroupBox
    snap_channel_comboBox: QtW.QComboBox
    exp_spinBox: QtW.QDoubleSpinBox
    snap_Button: QtW.QPushButton
    live_Button: QtW.QPushButton
    max_min_val_label: QtW.QLabel
    px_size_doubleSpinBox: QtW.QDoubleSpinBox
    properties_Button: QtW.QPushButton
    illumination_Button: QtW.QPushButton
    cam_roi_comboBox: QtW.QComboBox
    crop_Button: QtW.QPushButton

    # histogram_widget: QtW.QWidget

    snap_on_click_xy_checkBox: QtW.QCheckBox
    snap_on_click_z_checkBox: QtW.QCheckBox
    offset_snap_on_click_z_checkBox: QtW.QCheckBox

    snap_on_click_xy_checkBox: QtW.QCheckBox
    snap_on_click_z_checkBox: QtW.QCheckBox

    def setup_ui(self):
        uic.loadUi(self.UI_FILE, self)  # load QtDesigner .ui file

        # set some defaults
        self.cfg_LineEdit.setText("demo")

        # button icons
        for attr, icon in [
            ("left_Button", "left_arrow_1_green.svg"),
            ("right_Button", "right_arrow_1_green.svg"),
            ("y_up_Button", "up_arrow_1_green.svg"),
            ("y_down_Button", "down_arrow_1_green.svg"),
            ("up_Button", "up_arrow_1_green.svg"),
            ("down_Button", "down_arrow_1_green.svg"),
            ("snap_Button", "cam.svg"),
            ("live_Button", "vcam.svg"),
            ("offset_up_Button", "up_arrow_1_green.svg"),
            ("offset_down_Button", "down_arrow_1_green.svg"),
        ]:
            btn = getattr(self, attr)
            btn.setIcon(QIcon(str(ICONS / icon)))
            btn.setIconSize(QSize(30, 30))


class MainWindow(QtW.QWidget, _MainUI):
    def __init__(self, viewer: napari.viewer.Viewer, remote=True):
        super().__init__()
        self.setup_ui()

        self.viewer = viewer
        self.streaming_timer = None

        self.objectives_device = ""
        self.objectives_cfg = ""
        self.px_size_in_cfg = False

        # create connection to mmcore server or process-local variant
        self._mmc = RemoteMMCore() if remote else CMMCorePlus()

        # tab widgets
        self.mda = MultiDWidget(self._mmc)
        self.explorer = ExploreSample(self.viewer, self._mmc)
        self.tabWidget.addTab(self.mda, "Multi-D Acquisition")
        self.tabWidget.addTab(self.explorer, "Sample Explorer")
        # connect mmcore signals
        sig = self._mmc.events

        # note: don't use lambdas with closures on `self`, since the connection
        # to core may outlive the lifetime of this particular widget.
        sig.sequenceStarted.connect(self._on_mda_started)
        sig.sequenceFinished.connect(self._on_mda_finished)
        sig.systemConfigurationLoaded.connect(self._refresh_options)
        sig.XYStagePositionChanged.connect(self._on_xy_stage_position_changed)
        sig.stagePositionChanged.connect(self._on_stage_position_changed)
        sig.exposureChanged.connect(self._on_exp_change)
        sig.frameReady.connect(self._on_mda_frame)
        sig.channelGroupChanged.connect(self._refresh_channel_list)
        sig.configSet.connect(self._on_config_set)

        sig.propertyChanged.connect(self._change_pfs_offset_group)

        # connect buttons
        self.load_cfg_Button.clicked.connect(self.load_cfg)
        self.browse_cfg_Button.clicked.connect(self.browse_cfg)
        self.left_Button.clicked.connect(self.stage_x_left)
        self.right_Button.clicked.connect(self.stage_x_right)
        self.y_up_Button.clicked.connect(self.stage_y_up)
        self.y_down_Button.clicked.connect(self.stage_y_down)
        self.up_Button.clicked.connect(self.stage_z_up)
        self.down_Button.clicked.connect(self.stage_z_down)

        # offset
        self.offset_up_Button.clicked.connect(self.offset_up)
        self.offset_down_Button.clicked.connect(self.offset_down)

        self.snap_Button.clicked.connect(self.snap)
        self.live_Button.clicked.connect(self.toggle_live)

        self.illumination_Button.clicked.connect(self.illumination)
        self.properties_Button.clicked.connect(self.properties)

        # connect comboBox
        self.objective_comboBox.currentIndexChanged.connect(self.change_objective)
        self.bit_comboBox.currentIndexChanged.connect(self.bit_changed)
        self.bin_comboBox.currentIndexChanged.connect(self.bin_changed)
        self.snap_channel_comboBox.currentTextChanged.connect(self._channel_changed)

<<<<<<< HEAD
        self.cam_roi = CameraROI(
            self.viewer, self._mmc, self.cam_roi_comboBox, self.crop_Button
        )
        self.cam_roi_comboBox.currentIndexChanged.connect(self.cam_roi.roi_action)

=======
>>>>>>> 024846d8
        # connect spinboxes
        self.exp_spinBox.valueChanged.connect(self._update_exp)
        self.exp_spinBox.setKeyboardTracking(False)

        # refresh options in case a config is already loaded by another remote
        self._refresh_options()

        # histogram widget
        # self.histogram = Histogram(self.viewer, self._mmc, self.histogram_widget)

        self.viewer.layers.selection.events.active.connect(self.histogram_callbacks)
        self.viewer.dims.events.current_step.connect(self.histogram_callbacks)
        self.viewer.layers.events.connect(self.histogram_callbacks)

    def illumination(self):
        ill = Illumination(self._mmc)
        return ill.make_illumination_magicgui()

    def properties(self):
        pb = PropBrowser(self._mmc)
        pb.show(run=True)

    def histogram_callbacks(self, event):
        if self.tabWidget.currentIndex() != 0:
            return
        # self.histogram.histogram()
        self.update_max_min()

    def _on_config_set(self, groupName: str, configName: str):
        if groupName == self._get_channel_group():
            with blockSignals(self.snap_channel_comboBox):
                self.snap_channel_comboBox.setCurrentText(configName)

    def _set_enabled(self, enabled):
        self.objective_groupBox.setEnabled(enabled)
        self.camera_groupBox.setEnabled(enabled)
        self.XY_groupBox.setEnabled(enabled)
        self.Z_groupBox.setEnabled(enabled)
        self.snap_live_tab.setEnabled(enabled)
        self.snap_live_tab.setEnabled(enabled)
        self.crop_Button.setEnabled(enabled)

    def _update_exp(self, exposure: float):
        self._mmc.setExposure(exposure)
        if self.streaming_timer:
            self.streaming_timer.setInterval(int(exposure))
            self._mmc.stopSequenceAcquisition()
            self._mmc.startContinuousSequenceAcquisition(exposure)

    def _update_exp(self, exposure: float):
        self._mmc.setExposure(exposure)
        if self.streaming_timer:
            self.streaming_timer.setInterval(int(exposure))
            self._mmc.stopSequenceAcquisition()
            self._mmc.startContinuousSequenceAcquisition(exposure)

    def _on_exp_change(self, camera: str, exposure: float):
        with blockSignals(self.exp_spinBox):
            self.exp_spinBox.setValue(exposure)
        if self.streaming_timer:
            self.streaming_timer.setInterval(int(exposure))

    def _on_mda_started(self, sequence: useq.MDASequence):
        """ "create temp folder and block gui when mda starts."""
        self._set_enabled(False)

    def _on_mda_frame(self, image: np.ndarray, event: useq.MDAEvent):
        meta = self.mda.SEQUENCE_META.get(event.sequence) or SequenceMeta()

        if meta.mode != "mda":
            return

        # pick layer name
        file_name = meta.file_name if meta.should_save else "Exp"
        channelstr = (
            f"[{event.channel.config}_idx{event.index['c']}]_"
            if meta.split_channels
            else ""
        )
        layer_name = f"{file_name}_{channelstr}{event.sequence.uid}"

        try:  # see if we already have a layer with this sequence
            layer = self.viewer.layers[layer_name]

            # get indices of new image
            im_idx = tuple(
                event.index[k]
                for k in event_indices(event)
                if not (meta.split_channels and k == "c")
            )

            # make sure array shape contains im_idx, or pad with zeros
            new_array = extend_array_for_index(layer.data, im_idx)
            # add the incoming index at the appropriate index
            new_array[im_idx] = image
            # set layer data
            layer.data = new_array
            for a, v in enumerate(im_idx):
                self.viewer.dims.set_point(a, v)

        except KeyError:  # add the new layer to the viewer
            seq = event.sequence
            _image = image[(np.newaxis,) * len(seq.shape)]
            layer = self.viewer.add_image(_image, name=layer_name, blending="additive")
            # dimensions labels
            labels = [i for i in seq.axis_order if i in event.index] + ["y", "x"]
            self.viewer.dims.axis_labels = labels

            # add metadata to layer
            layer.metadata["useq_sequence"] = seq
            layer.metadata["uid"] = seq.uid
            # storing event.index in addition to channel.config because it's
            # possible to have two of the same channel in one sequence.
            layer.metadata["ch_id"] = f'{event.channel.config}_idx{event.index["c"]}'

    def _on_mda_finished(self, sequence: useq.MDASequence):
        """Save layer and add increment to save name."""
        meta = self.mda.SEQUENCE_META.pop(sequence, SequenceMeta())
        save_sequence(sequence, self.viewer.layers, meta)
        # reactivate gui when mda finishes.
        self._set_enabled(True)

    def browse_cfg(self):
        self._mmc.unloadAllDevices()  # unload all devicies
        print(f"Loaded Devices: {self._mmc.getLoadedDevices()}")

        # clear spinbox/combobox
        self.objective_comboBox.clear()
        self.bin_comboBox.clear()
        self.bit_comboBox.clear()
        self.snap_channel_comboBox.clear()

        self.objectives_device = ""
        self.objectives_cfg = ""
        self.px_size_in_cfg = False

        file_dir = QtW.QFileDialog.getOpenFileName(self, "", "⁩", "cfg(*.cfg)")
        self.cfg_LineEdit.setText(str(file_dir[0]))
        self.max_min_val_label.setText("None")
        self.load_cfg_Button.setEnabled(True)

    def load_cfg(self):
        self.load_cfg_Button.setEnabled(False)
        print("loading", self.cfg_LineEdit.text())
        self._mmc.loadSystemConfiguration(self.cfg_LineEdit.text())
        self.px_size_in_cfg = bool(self._mmc.getAvailablePixelSizeConfigs())
        print(f"Loaded Devices: {self._mmc.getLoadedDevices()}")

    def _refresh_camera_options(self):
        cam_device = self._mmc.getCameraDevice()
        if not cam_device:
            return
        cam_props = self._mmc.getDevicePropertyNames(cam_device)
        if "Binning" in cam_props:
            bin_opts = self._mmc.getAllowedPropertyValues(cam_device, "Binning")
            with blockSignals(self.bin_comboBox):
                self.bin_comboBox.clear()
                self.bin_comboBox.addItems(bin_opts)
                self.bin_comboBox.setCurrentText(
                    self._mmc.getProperty(cam_device, "Binning")
                )

        if "PixelType" in cam_props:
            px_t = self._mmc.getAllowedPropertyValues(cam_device, "PixelType")
            with blockSignals(self.bit_comboBox):
                self.bit_comboBox.clear()
                self.bit_comboBox.addItems(px_t)
                self.bit_comboBox.setCurrentText(
                    self._mmc.getProperty(cam_device, "PixelType")
                )

    def _refresh_objective_options(self):
        for cfg in self._mmc.getAvailableConfigGroups():
            if OBJ_PTRN.match(cfg):

                cfg_groups_options = self._mmc.getAvailableConfigs(cfg)

                current_cfg = self._mmc.getCurrentConfig(cfg)

                objective_comboBox_index = cfg_groups_options.index(current_cfg)

                cfg_groups_options_keys = (
                        self._mmc.getConfigData(cfg, current_cfg)
                    ).dict()

                self.objectives_device = [
                        k
                        for idx, k in enumerate(cfg_groups_options_keys.keys())
                        if idx == 0
                    ][0]

                self.objectives_cfg = cfg

                with blockSignals(self.objective_comboBox):
                    self.objective_comboBox.clear()
                    self.objective_comboBox.addItems(cfg_groups_options)
                    self.objective_comboBox.setCurrentIndex(objective_comboBox_index)

                    self.set_pixel_size()
                    return

        for device in self._mmc.getLoadedDevicesOfType(DeviceType.StateDevice):
            if OBJ_PTRN.match(device):
                self.objectives_device = device
                with blockSignals(self.objective_comboBox):
                    self.objective_comboBox.clear()
                    self.objective_comboBox.addItems(self._mmc.getStateLabels(device))
                    self.objective_comboBox.setCurrentIndex(
                        self._mmc.getState(self.objectives_device)
                    )
                    self.set_pixel_size()

    def _refresh_channel_list(self, channel_group: str = None):
        if channel_group is None:
            channel_group = self._get_channel_group()
        if channel_group:
            channel_list = list(self._mmc.getAvailableConfigs(channel_group))
            with blockSignals(self.snap_channel_comboBox):
                self.snap_channel_comboBox.clear()
                self.snap_channel_comboBox.addItems(channel_list)
                self.snap_channel_comboBox.setCurrentText(
                    self._mmc.getCurrentConfig("Channel")
                )

    def _change_pfs_offset_group(self):

        if self._mmc.getAutoFocusDevice():

            if self._mmc.isContinuousFocusEnabled() and self._mmc.isContinuousFocusLocked():
                self.offset_Z_groupBox.setEnabled(True)
                self.Z_groupBox.setEnabled(False)
            else:
                self.offset_Z_groupBox.setEnabled(False)
                self.Z_groupBox.setEnabled(True)

    def offset_up(self):
        if self._mmc.isContinuousFocusLocked():

            current_offset = float(self._mmc.getProperty('TIPFSOffset', 'Position'))
            new_offset = current_offset + float(self.offset_z_step_size_doubleSpinBox.value())
            self._mmc.setProperty('TIPFSOffset', 'Position', new_offset)

            print(
                f"Current_offset: {self._mmc.getProperty('TIPFSOffset', 'Position')}\n"
            )

            if self.offset_snap_on_click_z_checkBox.isChecked():
                self.snap()

    def offset_down(self):
        if self._mmc.isContinuousFocusLocked():
            current_offset = float(self._mmc.getProperty('TIPFSOffset', 'Position'))
            new_offset = current_offset - float(self.offset_z_step_size_doubleSpinBox.value())
            self._mmc.setProperty('TIPFSOffset', 'Position', new_offset)

            print(
                f"Current_offset: {self._mmc.getProperty('TIPFSOffset', 'Position')}\n"
                ""
            )

            if self.offset_snap_on_click_z_checkBox.isChecked():
                self.snap()

    def _refresh_positions(self):
        if self._mmc.getXYStageDevice():
            x, y = self._mmc.getXPosition(), self._mmc.getYPosition()
            self._on_xy_stage_position_changed(self._mmc.getXYStageDevice(), x, y)
        if self._mmc.getFocusDevice():
            self.z_lineEdit.setText(f"{self._mmc.getZPosition():.1f}")

    def _refresh_options(self):
        self._refresh_camera_options()
        self._refresh_objective_options()
        self._refresh_channel_list()
        self._refresh_positions()

    def bit_changed(self):
        if self.bit_comboBox.count() > 0:
            bits = self.bit_comboBox.currentText()
            self._mmc.setProperty(self._mmc.getCameraDevice(), "PixelType", bits)

    def bin_changed(self):
        if self.bin_comboBox.count() > 0:
            bins = self.bin_comboBox.currentText()
            cd = self._mmc.getCameraDevice()
            self._mmc.setProperty(cd, "Binning", bins)

    def _get_channel_group(self) -> str | None:
        """
        Get channelGroup falling back to Channel if not set, also
        check that this is an availableConfigGroup.
        """
        chan_group = self._mmc.getChannelGroup()
        if chan_group == "":
            # not set in core. Try "Channel" as a fallback
            chan_group = "Channel"
        if chan_group in self._mmc.getAvailableConfigGroups():
            return chan_group

    def _channel_changed(self, newChannel: str):
        self._mmc.setConfig(self._get_channel_group(), newChannel)

    def _on_xy_stage_position_changed(self, name, x, y):
        self.x_lineEdit.setText(f"{x:.1f}")
        self.y_lineEdit.setText(f"{y:.1f}")

    def _on_stage_position_changed(self, name, value):
        if "z" in name.lower():  # hack
            self.z_lineEdit.setText(f"{value:.1f}")

    def stage_x_left(self):
        self._mmc.setRelativeXYPosition(-float(self.xy_step_size_SpinBox.value()), 0.0)
        if self.snap_on_click_xy_checkBox.isChecked():
            self.snap()

        if self.snap_on_click_xy_checkBox.isChecked():
            self.snap()

    def stage_x_right(self):
        self._mmc.setRelativeXYPosition(float(self.xy_step_size_SpinBox.value()), 0.0)
        if self.snap_on_click_xy_checkBox.isChecked():
            self.snap()

        if self.snap_on_click_xy_checkBox.isChecked():
            self.snap()

    def stage_y_up(self):
        self._mmc.setRelativeXYPosition(
            0.0,
            float(self.xy_step_size_SpinBox.value()),
        )
        if self.snap_on_click_xy_checkBox.isChecked():
            self.snap()

        if self.snap_on_click_xy_checkBox.isChecked():
            self.snap()

    def stage_y_down(self):
        self._mmc.setRelativeXYPosition(
            0.0,
            -float(self.xy_step_size_SpinBox.value()),
        )
        if self.snap_on_click_xy_checkBox.isChecked():
            self.snap()

        if self.snap_on_click_xy_checkBox.isChecked():
            self.snap()

    def stage_z_up(self):
        self._mmc.setRelativeXYZPosition(
            0.0, 0.0, float(self.z_step_size_doubleSpinBox.value())
        )
        if self.snap_on_click_z_checkBox.isChecked():
            self.snap()

        if self.snap_on_click_z_checkBox.isChecked():
            self.snap()

    def stage_z_down(self):
        self._mmc.setRelativeXYZPosition(
            0.0, 0.0, -float(self.z_step_size_doubleSpinBox.value())
        )
        if self.snap_on_click_z_checkBox.isChecked():
            self.snap()

    def set_pixel_size(self):
        if self.px_size_in_cfg:
            return

        try:
            self._mmc.setConfig(
                self.objectives_cfg, self.objective_comboBox.currentText()
            )
            curr_obj_name = self._mmc.getCurrentConfig(self.objectives_cfg)
        except ValueError:
            self._mmc.setProperty(
                self.objectives_device, "Label", self.objective_comboBox.currentText()
            )
            curr_obj_name = self._mmc.getProperty(self.objectives_device, "Label")

        # define and set pixel size Config
        self._mmc.deletePixelSizeConfig(self._mmc.getCurrentPixelSizeConfig())
        self._mmc.definePixelSizeConfig(curr_obj_name)
        self._mmc.setPixelSizeConfig(curr_obj_name)

        # get magnification info from the objective name
        # and set image pixel sixe (x,y) for the current pixel size Config
        match = re.search(r"(\d{1,3})[xX]", curr_obj_name)
        if match:
            mag = int(match.groups()[0])
            self.image_pixel_size = self.px_size_doubleSpinBox.value() / mag
            self._mmc.setPixelSizeUm(
                self._mmc.getCurrentPixelSizeConfig(), self.image_pixel_size
            )
        else:
            self._mmc.setPixelSizeUm(self._mmc.getCurrentPixelSizeConfig(), 0.0)

    def change_objective(self):
        if self.objective_comboBox.count() <= 0:
            return

        if self.objectives_device == "":
            return

        zdev = self._mmc.getFocusDevice()

        currentZ = self._mmc.getZPosition()
        self._mmc.setPosition(zdev, 0)
        self._mmc.waitForDevice(zdev)

        try:
            self._mmc.setConfig(
                self.objectives_cfg, self.objective_comboBox.currentText()
            )
        except ValueError:
            self._mmc.setProperty(
                self.objectives_device, "Label", self.objective_comboBox.currentText()
            )

        self._mmc.waitForDevice(self.objectives_device)
        self._mmc.setPosition(zdev, currentZ)
        self._mmc.waitForDevice(zdev)

        self.set_pixel_size()

    def update_viewer(self, data=None):
        # TODO: - fix the fact that when you change the objective
        #         the image translation is wrong
        if data is None:
            try:
                data = self._mmc.getLastImage()
            except (RuntimeError, IndexError):
                # circular buffer empty
                return
        try:
            preview_layer = self.viewer.layers["preview"]
            preview_layer.data = data
        except KeyError:
            preview_layer = self.viewer.add_image(data, name="preview")

        self.update_max_min()

        if self.streaming_timer is None:
            self.viewer.reset_view()

    def update_max_min(self):

        min_max_txt = ""

        for layer in self.viewer.layers.selection:

            if isinstance(layer, napari.layers.Image) and layer.visible != 0:

                curr_layer = self.viewer.layers[f"{layer}"]
                col = curr_layer.colormap.name

                if col not in QColor.colorNames():
                    col = "gray"

                min_max_show = (np.min(curr_layer.data), np.max(curr_layer.data))
                txt = f'<font color="{col}">{min_max_show}</font>'
                min_max_txt += txt

            self.max_min_val_label.setText(min_max_txt)

    def snap(self):
        self.stop_live()
        self._mmc.snapImage()
        self.update_viewer(self._mmc.getImage())

    def start_live(self):
        self._mmc.startContinuousSequenceAcquisition(self.exp_spinBox.value())
        self.streaming_timer = QTimer()
        self.streaming_timer.timeout.connect(self.update_viewer)
        self.streaming_timer.start(int(self.exp_spinBox.value()))
        self.live_Button.setText("Stop")

    def stop_live(self):
        self._mmc.stopSequenceAcquisition()
        if self.streaming_timer is not None:
            self.streaming_timer.stop()
            self.streaming_timer = None
        self.live_Button.setText("Live")
        self.live_Button.setIcon(CAM_ICON)

    def toggle_live(self, event=None):
        if self.streaming_timer is None:

            ch_group = self._mmc.getChannelGroup() or "Channel"
            self._mmc.setConfig(ch_group, self.snap_channel_comboBox.currentText())

            self.start_live()
            self.live_Button.setIcon(CAM_STOP_ICON)
        else:
            self.stop_live()
            self.live_Button.setIcon(CAM_ICON)<|MERGE_RESOLUTION|>--- conflicted
+++ resolved
@@ -176,14 +176,11 @@
         self.bin_comboBox.currentIndexChanged.connect(self.bin_changed)
         self.snap_channel_comboBox.currentTextChanged.connect(self._channel_changed)
 
-<<<<<<< HEAD
         self.cam_roi = CameraROI(
             self.viewer, self._mmc, self.cam_roi_comboBox, self.crop_Button
         )
         self.cam_roi_comboBox.currentIndexChanged.connect(self.cam_roi.roi_action)
 
-=======
->>>>>>> 024846d8
         # connect spinboxes
         self.exp_spinBox.valueChanged.connect(self._update_exp)
         self.exp_spinBox.setKeyboardTracking(False)
@@ -225,13 +222,6 @@
         self.snap_live_tab.setEnabled(enabled)
         self.snap_live_tab.setEnabled(enabled)
         self.crop_Button.setEnabled(enabled)
-
-    def _update_exp(self, exposure: float):
-        self._mmc.setExposure(exposure)
-        if self.streaming_timer:
-            self.streaming_timer.setInterval(int(exposure))
-            self._mmc.stopSequenceAcquisition()
-            self._mmc.startContinuousSequenceAcquisition(exposure)
 
     def _update_exp(self, exposure: float):
         self._mmc.setExposure(exposure)
@@ -366,14 +356,14 @@
                 objective_comboBox_index = cfg_groups_options.index(current_cfg)
 
                 cfg_groups_options_keys = (
-                        self._mmc.getConfigData(cfg, current_cfg)
-                    ).dict()
+                    self._mmc.getConfigData(cfg, current_cfg)
+                ).dict()
 
                 self.objectives_device = [
-                        k
-                        for idx, k in enumerate(cfg_groups_options_keys.keys())
-                        if idx == 0
-                    ][0]
+                    k
+                    for idx, k in enumerate(cfg_groups_options_keys.keys())
+                    if idx == 0
+                ][0]
 
                 self.objectives_cfg = cfg
 
@@ -412,7 +402,10 @@
 
         if self._mmc.getAutoFocusDevice():
 
-            if self._mmc.isContinuousFocusEnabled() and self._mmc.isContinuousFocusLocked():
+            if (
+                self._mmc.isContinuousFocusEnabled()
+                and self._mmc.isContinuousFocusLocked()
+            ):
                 self.offset_Z_groupBox.setEnabled(True)
                 self.Z_groupBox.setEnabled(False)
             else:
@@ -422,9 +415,11 @@
     def offset_up(self):
         if self._mmc.isContinuousFocusLocked():
 
-            current_offset = float(self._mmc.getProperty('TIPFSOffset', 'Position'))
-            new_offset = current_offset + float(self.offset_z_step_size_doubleSpinBox.value())
-            self._mmc.setProperty('TIPFSOffset', 'Position', new_offset)
+            current_offset = float(self._mmc.getProperty("TIPFSOffset", "Position"))
+            new_offset = current_offset + float(
+                self.offset_z_step_size_doubleSpinBox.value()
+            )
+            self._mmc.setProperty("TIPFSOffset", "Position", new_offset)
 
             print(
                 f"Current_offset: {self._mmc.getProperty('TIPFSOffset', 'Position')}\n"
@@ -435,9 +430,11 @@
 
     def offset_down(self):
         if self._mmc.isContinuousFocusLocked():
-            current_offset = float(self._mmc.getProperty('TIPFSOffset', 'Position'))
-            new_offset = current_offset - float(self.offset_z_step_size_doubleSpinBox.value())
-            self._mmc.setProperty('TIPFSOffset', 'Position', new_offset)
+            current_offset = float(self._mmc.getProperty("TIPFSOffset", "Position"))
+            new_offset = current_offset - float(
+                self.offset_z_step_size_doubleSpinBox.value()
+            )
+            self._mmc.setProperty("TIPFSOffset", "Position", new_offset)
 
             print(
                 f"Current_offset: {self._mmc.getProperty('TIPFSOffset', 'Position')}\n"
