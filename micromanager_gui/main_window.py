from __future__ import annotations

from datetime import datetime
<<<<<<< HEAD
from os import PRIO_PGRP
=======
>>>>>>> c8e1fbba
from pathlib import Path
from re import escape, split
from typing import Sequence, TYPE_CHECKING
from napari.layers.base.base import Layer

import tifffile
import tempfile

import napari
import numpy as np
from pymmcore_remote import RemoteMMCore
from pymmcore_remote.qcallbacks import QCoreCallback
from qtpy import QtWidgets as QtW
from qtpy import uic
from qtpy.QtCore import QSize, QTimer
from qtpy.QtGui import QIcon

from ._util import extend_array_for_index
from .explore_sample import ExploreSample
from .multid_widget import MultiDWidget

if TYPE_CHECKING:
    import useq

ICONS = Path(__file__).parent / "icons"
CAM_ICON = QIcon(str(ICONS / "vcam.svg"))
CAM_STOP_ICON = QIcon(str(ICONS / "cam_stop.svg"))


class _MainUI:
    UI_FILE = str(Path(__file__).parent / "_ui" / "micromanager_gui.ui")

    # The UI_FILE above contains these objects:
    cfg_LineEdit: QtW.QLineEdit
    browse_cfg_Button: QtW.QPushButton
    load_cfg_Button: QtW.QPushButton
    objective_groupBox: QtW.QGroupBox
    objective_comboBox: QtW.QComboBox
    camera_groupBox: QtW.QGroupBox
    bin_comboBox: QtW.QComboBox
    bit_comboBox: QtW.QComboBox
    position_groupBox: QtW.QGroupBox
    x_lineEdit: QtW.QLineEdit
    y_lineEdit: QtW.QLineEdit
    z_lineEdit: QtW.QLineEdit
    stage_groupBox: QtW.QGroupBox
    XY_groupBox: QtW.QGroupBox
    Z_groupBox: QtW.QGroupBox
    left_Button: QtW.QPushButton
    right_Button: QtW.QPushButton
    y_up_Button: QtW.QPushButton
    y_down_Button: QtW.QPushButton
    up_Button: QtW.QPushButton
    down_Button: QtW.QPushButton
    xy_step_size_SpinBox: QtW.QSpinBox
    z_step_size_doubleSpinBox: QtW.QDoubleSpinBox
    tabWidget: QtW.QTabWidget
    snap_live_tab: QtW.QWidget
    multid_tab: QtW.QWidget
    snap_channel_groupBox: QtW.QGroupBox
    snap_channel_comboBox: QtW.QComboBox
    exp_spinBox: QtW.QSpinBox
    snap_Button: QtW.QPushButton
    live_Button: QtW.QPushButton
    max_val_lineEdit: QtW.QLineEdit
    min_val_lineEdit: QtW.QLineEdit

    def setup_ui(self):
        uic.loadUi(self.UI_FILE, self)  # load QtDesigner .ui file

        # set some defaults
        self.cfg_LineEdit.setText("demo")

        # button icons
        for attr, icon in [
            ("left_Button", "left_arrow_1_green.svg"),
            ("right_Button", "right_arrow_1_green.svg"),
            ("y_up_Button", "up_arrow_1_green.svg"),
            ("y_down_Button", "down_arrow_1_green.svg"),
            ("up_Button", "up_arrow_1_green.svg"),
            ("down_Button", "down_arrow_1_green.svg"),
            ("snap_Button", "cam.svg"),
            ("live_Button", "vcam.svg"),
        ]:
            btn = getattr(self, attr)
            btn.setIcon(QIcon(str(ICONS / icon)))
            btn.setIconSize(QSize(30, 30))


class MainWindow(QtW.QWidget, _MainUI):
    def __init__(self, viewer: napari.viewer.Viewer):
        super().__init__()
        self.setup_ui()

        self.viewer = viewer
        self.streaming_timer = None
        
        # create connection to mmcore server
        self._mmc = RemoteMMCore()
        sig = QCoreCallback()
        self._mmc.register_callback(sig)

        # tab widgets
        self.mda = MultiDWidget(self._mmc)
        self.explorer = ExploreSample(self._mmc)
        self.tabWidget.addTab(self.mda, "Multi-D Acquisition")
        self.tabWidget.addTab(self.explorer, "Sample Explorer")

        # connect mmcore signals
        sig.MDAStarted.connect(self.mda._on_mda_started)
        sig.MDAFinished.connect(self.mda._on_mda_finished)
        sig.MDAFinished.connect(self._on_system_configuration_loaded)
        sig.MDAPauseToggled.connect(
            lambda p: self.mda.pause_Button.setText("GO" if p else "PAUSE")
        )
        sig.systemConfigurationLoaded.connect(self._on_system_configuration_loaded)
        sig.XYStagePositionChanged.connect(self._on_xy_stage_position_changed)
        sig.stagePositionChanged.connect(self._on_stage_position_changed)
        sig.MDAFrameReady.connect(self._on_mda_frame)

        sig.MDAFinished.connect(self._on_mda_finished)
        sig.MDAStarted.connect(self._on_mda_started)
                
        # connect explorer
        self.explorer.new_frame.connect(self.add_frame_explorer)
        self.explorer.delete_snaps.connect(self.delete_layer)
        self.explorer.delete_previous_scan.connect(self.delete_layer)

        # connect buttons
        self.load_cfg_Button.clicked.connect(self.load_cfg)
        self.browse_cfg_Button.clicked.connect(self.browse_cfg)
        self.left_Button.clicked.connect(self.stage_x_left)
        self.right_Button.clicked.connect(self.stage_x_right)
        self.y_up_Button.clicked.connect(self.stage_y_up)
        self.y_down_Button.clicked.connect(self.stage_y_down)
        self.up_Button.clicked.connect(self.stage_z_up)
        self.down_Button.clicked.connect(self.stage_z_down)
        self.snap_Button.clicked.connect(self.snap)
        self.live_Button.clicked.connect(self.toggle_live)

        # connect comboBox
        self.objective_comboBox.currentIndexChanged.connect(self.change_objective)
        self.bit_comboBox.currentIndexChanged.connect(self.bit_changed)
        self.bin_comboBox.currentIndexChanged.connect(self.bin_changed)

    def enable_gui(self):
        self.objective_groupBox.setEnabled(True)
        self.camera_groupBox.setEnabled(True)
        self.XY_groupBox.setEnabled(True)
        self.Z_groupBox.setEnabled(True)
        self.snap_live_tab.setEnabled(True)
        #TODO: add explorer tab when ready

    def disable_gui(self):
        self.objective_groupBox.setEnabled(False)
        self.camera_groupBox.setEnabled(False)
        self.XY_groupBox.setEnabled(False)
        self.Z_groupBox.setEnabled(False)
        self.snap_live_tab.setEnabled(False)
        #TODO: add explorer tab when ready

    def delete_layer(self, name):
        layer_set = {str(layer) for layer in self.viewer.layers}
        if name in layer_set:
            self.viewer.layers.remove(name)
        layer_set.clear()

    def add_frame_explorer(self, name, array):
        layer_name = name
        try:
            layer = self.viewer.layers[layer_name]
            layer.data = array
        except KeyError:
            self.viewer.add_image(array, name=layer_name)

<<<<<<< HEAD

    def _on_mda_started(self, sequence: useq.MDASequence):
        """"create temp folder when mda starts."""

        self.temp_folder = tempfile.TemporaryDirectory(None, str(sequence.uid))

        """blok gui when mda starts."""
        self.mda.disable_mda_groupbox()
        self.disable_gui()

    
    def get_filename(self, fname, list_dir):
        """
            check if the filename_nnn used to save the layer exists
            and increment _nnn accordingly.
        """

        val = int(fname.split('_')[-1])
            
        while True:
            new_val = '{0:03}'.format(val)
            fname = fname[:-3] + new_val
            if not any(fname in f for f in list_dir):
                break
            else:
                val += 1
        return fname

    def _on_mda_finished(self, sequence: useq.MDASequence):
        """Save layer and add increment to save name."""
        
        if self.mda.save_groupBox.isChecked():

            try:
                active_layer = next(l for l in self.viewer.layers if l.metadata.get('uid') == sequence.uid)
            except StopIteration:
                raise IndexError("could not find layer corresponding to sequence")

            fname =  self.mda.fname_lineEdit.text()

            save_path = Path(self.mda.dir_lineEdit.text())

            """Look into the saving directory (save_path) and get tif files names"""

            list_dir = [f.name for f in save_path.glob("*.tif")]

            """
               Ckeck the input filename and modify it to add _nnn in the end.
               The get_filename(fname,list_dir) function checks if the name 
               is already present in the save_path and increments the _nnn accordingly.

               filename examples: user input -> output:
                - mda       -> mda_000
                - mda_3     -> mda_003
                - mda_0001  -> mda_001
                - mda1      -> mda_001
                - mda011021 -> mda011021_000
                - mda_011021 -> mda_011021_000

                - mda (with split positions) -> mda_000_[p000], mda_000_[p001], mda_000_[p002]
                - ...
            """
            try:
                n = fname.split('_')[-1]
                int_n = int(n)
                
                if len(n) == 3 and int_n >= 0:
                    fname = self.get_filename(fname,list_dir)
                
                elif len(n) != 3 and len(n) <=4 and int_n >= 0:
                    s = ''
                    for i in fname.split('_')[:-1]:
                        s = s + i + '_'
                        print(s)
                    print('s', s)
                    fname = s + '{0:03}'.format(int_n)
                    fname = self.get_filename(fname,list_dir)
                
                else:
                    fname = fname + '_000'
                    fname = self.get_filename(fname,list_dir)

            except ValueError:
                n = ''
                for i in range(1,len(fname)+1):
                    try:
                        n += str(int(fname[-i]))
                    except ValueError:
                        break
                if len(n) > 0 and len(n) <= 4:
                    n = n[::-1]
                    fname = fname.replace(n, '_' + '{0:03}'.format(int(n)))
                    fname = self.get_filename(fname,list_dir)
                else:
                    fname = fname + '_000'
                    fname = self.get_filename(fname,list_dir)

            if self.mda.checkBox_save_pos.isChecked():
                """ save each position in a separate file """

                for p in range(len(sequence.stage_positions)):
                    pos_num = '{0:03}'.format(int(p))
                    fname_pos = f'{fname}_[p{pos_num}]'

                    if len(sequence.time_plan) > 0 and \
                        sequence.axis_order[0] == 't':
                            layer_p = active_layer.data[:,p,:]   
                    else:
                        layer_p = active_layer.data[p,:]

                    name = fname_pos + '.tif'
                    save_path_pos = Path(save_path) / name
                    #TODO: astype 'uint_' dependimg on camera bit depth selected
                    tifffile.tifffile.imsave(str(save_path_pos), layer_p.astype('uint16'), imagej=True)                    

            else:
                self.viewer.layers[str(active_layer)].save(str(save_path / fname))
            
            """update filename in mda.fname_lineEdit for the next aquisition."""
            list_dir.append(fname + '.tif')
            fname = self.get_filename(fname,list_dir)
            self.mda.fname_lineEdit.setText(fname)

        """reactivate gui when mda finishes."""
        self.mda.enable_mda_groupbox()
        self.enable_gui()


    
    def _on_mda_frame(self, image: np.ndarray, event: useq.MDAEvent):

        seq = event.sequence

        # get the index of the incoming image
        im_idx = tuple(event.index[k] for k in seq.axis_order if k in event.index)

        try:
            # see if we already have a layer with this sequence
            layer = next(
                x for x in self.viewer.layers if x.metadata.get("uid") == seq.uid
            )

            # make sure array shape contains im_idx, or pad with zeros
            new_array = extend_array_for_index(layer.data, im_idx)
            # add the incoming index at the appropriate index
            new_array[im_idx] = image

            # set layer data
            layer.data = new_array

            for a, v in enumerate(im_idx):
                self.viewer.dims.set_point(a, v)

            #save each image in the temp folder, 
            image_name = f'{im_idx}.tif'
            savefile = Path(self.temp_folder.name) / image_name
            tifffile.tifffile.imsave(str(savefile), image)
                
        except StopIteration:

            if self.mda.save_groupBox.isChecked():
                file_name = self.mda.fname_lineEdit.text()
                layer_name = f"{file_name}_{datetime.now().strftime('%H:%M:%S')}"
            else:
                layer_name = f"Experiment_{datetime.now().strftime('%H:%M:%S')}"

=======
    # TO DO: add the file name form the save box
    def _on_mda_frame(self, image: np.ndarray, event: useq.MDAEvent):

        seq = event.sequence

        try:
            # see if we already have a layer with this sequence
            layer = next(
                x for x in self.viewer.layers if x.metadata.get("uid") == seq.uid
            )

            # get the index of the incoming image
            im_idx = tuple(event.index[k] for k in seq.axis_order if k in event.index)
            # make sure array shape contains im_idx, or pad with zeros
            new_array = extend_array_for_index(layer.data, im_idx)
            # add the incoming index at the appropriate index
            new_array[im_idx] = image

            # set layer data
            layer.data = new_array

            for a, v in enumerate(im_idx):
                self.viewer.dims.set_point(a, v)

        except StopIteration:
            layer_name = f"mda_{datetime.now().strftime('%H:%M:%S')}"
>>>>>>> c8e1fbba
            _image = image[(np.newaxis,) * len(seq.shape)]
            layer = self.viewer.add_image(_image, name=layer_name)
            labels = [i for i in seq.axis_order if i in event.index] + ["y", "x"]

            self.viewer.dims.axis_labels = labels
            layer.metadata["useq_sequence"] = seq
            layer.metadata["uid"] = seq.uid
<<<<<<< HEAD
            
            #save first image in the temp folder
            image_name = f'{im_idx}.tif'
            savefile = Path(self.temp_folder.name) / image_name
            tifffile.tifffile.imsave(str(savefile), image, imagej=True)

=======

            layer = self.viewer.layers[layer_name]
>>>>>>> c8e1fbba

    def browse_cfg(self):
        self._mmc.unloadAllDevices()  # unload all devicies
        print(f"Loaded Devicies: {self._mmc.getLoadedDevices()}")

        # clear spinbox/combobox
        self.objective_comboBox.clear()
        self.bin_comboBox.clear()
        self.bit_comboBox.clear()
        self.snap_channel_comboBox.clear()

        file_dir = QtW.QFileDialog.getOpenFileName(self, "", "⁩", "cfg(*.cfg)")
        self.cfg_LineEdit.setText(str(file_dir[0]))
        # self.setEnabled(False)
        self.max_val_lineEdit.setText("None")
        self.min_val_lineEdit.setText("None")
        self.load_cfg_Button.setEnabled(True)

    def load_cfg(self):
        self.load_cfg_Button.setEnabled(False)
        print("loading", self.cfg_LineEdit.text())
        self._mmc.loadSystemConfiguration(self.cfg_LineEdit.text())

    def _refresh_camera_options(self):
        cam_device = self._mmc.getCameraDevice()
        cam_props = self._mmc.getDevicePropertyNames(cam_device)
        if "Binning" in cam_props:
            bin_opts = self._mmc.getAllowedPropertyValues(cam_device, "Binning")
            self.bin_comboBox.addItems(bin_opts)
            self.bin_comboBox.setCurrentText(
                self._mmc.getProperty(cam_device, "Binning")
            )

        if "PixelType" in cam_props:
            px_t = self._mmc.getAllowedPropertyValues(cam_device, "PixelType")
            self.bit_comboBox.addItems(px_t)
            if "16" in px_t:
                self.bit_comboBox.setCurrentText("16bit")
                self._mmc.setProperty(cam_device, "PixelType", "16bit")

    def _refresh_objective_options(self):
        if "Objective" in self._mmc.getLoadedDevices():
            self.objective_comboBox.addItems(self._mmc.getStateLabels("Objective"))

    def _refresh_channel_list(self):
        if "Channel" in self._mmc.getAvailableConfigGroups():
            channel_list = list(self._mmc.getAvailableConfigs("Channel"))
            self.snap_channel_comboBox.addItems(channel_list)
            self.explorer.scan_channel_comboBox.addItems(channel_list)

    def _on_system_configuration_loaded(self):
        self._refresh_camera_options()
        self._refresh_objective_options()
        self._refresh_channel_list()
        if self._mmc.getXYStageDevice():
            x, y = self._mmc.getXPosition(), self._mmc.getYPosition()
            self._on_xy_stage_position_changed(self._mmc.getXYStageDevice(), x, y)

    def bit_changed(self):
        if self.bit_comboBox.count() > 0:
            bits = self.bit_comboBox.currentText()
            self._mmc.setProperty(self._mmc.getCameraDevice(), "PixelType", bits)

    def bin_changed(self):
        if self.bin_comboBox.count() > 0:
            bins = self.bin_comboBox.currentText()
            cd = self._mmc.getCameraDevice()
            self._mmc.setProperty(cd, "Binning", bins)

    def _on_xy_stage_position_changed(self, name, x, y):
        self.x_lineEdit.setText(f"{x:.1f}")
        self.y_lineEdit.setText(f"{y:.1f}")

    def _on_stage_position_changed(self, name, value):
        if "z" in name.lower():  # hack
            self.z_lineEdit.setText(f"{value:.1f}")

    def stage_x_left(self):
        self._mmc.setRelPosition(dx=-float(self.xy_step_size_SpinBox.value()))

    def stage_x_right(self):
        self._mmc.setRelPosition(dx=float(self.xy_step_size_SpinBox.value()))

    def stage_y_up(self):
        self._mmc.setRelPosition(dy=float(self.xy_step_size_SpinBox.value()))

    def stage_y_down(self):
        self._mmc.setRelPosition(dy=-float(self.xy_step_size_SpinBox.value()))

    def stage_z_up(self):
        self._mmc.setRelPosition(dz=float(self.z_step_size_doubleSpinBox.value()))

    def stage_z_down(self):
        self._mmc.setRelPosition(dz=-float(self.z_step_size_doubleSpinBox.value()))

    def change_objective(self):
        if not self.objective_comboBox.count() > 0:
            return

        zdev = self._mmc.getFocusDevice()

        currentZ = self._mmc.getZPosition()
        self._mmc.setPosition(zdev, 0)
        self._mmc.waitForDevice(zdev)
        self._mmc.setProperty(
            "Objective", "Label", self.objective_comboBox.currentText()
        )
        self._mmc.waitForDevice("Objective")
        self._mmc.setPosition(zdev, currentZ)
        self._mmc.waitForDevice(zdev)

        # define and set pixel size Config
        self._mmc.deletePixelSizeConfig(self._mmc.getCurrentPixelSizeConfig())
        curr_obj_name = self._mmc.getProperty("Objective", "Label")
        self._mmc.definePixelSizeConfig(curr_obj_name)
        self._mmc.setPixelSizeConfig(curr_obj_name)

        magnification = None
        # get magnification info from the objective
        for i in range(len(curr_obj_name)):
            character = curr_obj_name[i]
            if character in ["X", "x"]:
                if i <= 3:
                    magnification_string = curr_obj_name[:i]
                    magnification = int(magnification_string)
                    print(f"Current Magnification: {magnification}X")
                else:
                    print(
                        "MAGNIFICATION NOT SET, STORE OBJECTIVES NAME "
                        "STARTING WITH e.g. 100X or 100x."
                    )

        # get and set image pixel sixe (x,y) for the current pixel size Config
        if magnification is not None:
            self.image_pixel_size = self.px_size_doubleSpinBox.value() / magnification
            # print(f'IMAGE PIXEL SIZE xy = {self.image_pixel_size}')
            self._mmc.setPixelSizeUm(
                self._mmc.getCurrentPixelSizeConfig(), self.image_pixel_size
            )
            print(f"Current Pixel Size in µm: {self._mmc.getPixelSizeUm()}")

    def update_viewer(self, data=None):
        if data is None:
            try:
                data = self._mmc.popNextImage()
            except (RuntimeError, IndexError):
                # circular buffer empty
                return
        try:
            self.viewer.layers["preview"].data = data
        except KeyError:
            self.viewer.add_image(data, name="preview")

    def snap(self):
        self.stop_live()
        self._mmc.setExposure(int(self.exp_spinBox.value()))
        self._mmc.snapImage()
        self.update_viewer(self._mmc.getImage())

    def start_live(self):
        self._mmc.startContinuousSequenceAcquisition(int(self.exp_spinBox.value()))
        self.streaming_timer = QTimer()
        self.streaming_timer.timeout.connect(self.update_viewer)
        self.streaming_timer.start(int(self.exp_spinBox.value()))
        self.live_Button.setText("Stop")

    def stop_live(self):
        self._mmc.stopSequenceAcquisition()
        if self.streaming_timer is not None:
            self.streaming_timer.stop()
            self.streaming_timer = None
        self.live_Button.setText("Live")
        self.live_Button.setIcon(CAM_ICON)

    def toggle_live(self, event=None):
        if self.streaming_timer is None:
            self.start_live()
            self.live_Button.setIcon(CAM_STOP_ICON)
        else:
            self.stop_live()
            self.live_Button.setIcon(CAM_ICON)<|MERGE_RESOLUTION|>--- conflicted
+++ resolved
@@ -1,10 +1,9 @@
 from __future__ import annotations
 
 from datetime import datetime
-<<<<<<< HEAD
+
 from os import PRIO_PGRP
-=======
->>>>>>> c8e1fbba
+
 from pathlib import Path
 from re import escape, split
 from typing import Sequence, TYPE_CHECKING
@@ -180,7 +179,6 @@
         except KeyError:
             self.viewer.add_image(array, name=layer_name)
 
-<<<<<<< HEAD
 
     def _on_mda_started(self, sequence: useq.MDASequence):
         """"create temp folder when mda starts."""
@@ -347,34 +345,6 @@
             else:
                 layer_name = f"Experiment_{datetime.now().strftime('%H:%M:%S')}"
 
-=======
-    # TO DO: add the file name form the save box
-    def _on_mda_frame(self, image: np.ndarray, event: useq.MDAEvent):
-
-        seq = event.sequence
-
-        try:
-            # see if we already have a layer with this sequence
-            layer = next(
-                x for x in self.viewer.layers if x.metadata.get("uid") == seq.uid
-            )
-
-            # get the index of the incoming image
-            im_idx = tuple(event.index[k] for k in seq.axis_order if k in event.index)
-            # make sure array shape contains im_idx, or pad with zeros
-            new_array = extend_array_for_index(layer.data, im_idx)
-            # add the incoming index at the appropriate index
-            new_array[im_idx] = image
-
-            # set layer data
-            layer.data = new_array
-
-            for a, v in enumerate(im_idx):
-                self.viewer.dims.set_point(a, v)
-
-        except StopIteration:
-            layer_name = f"mda_{datetime.now().strftime('%H:%M:%S')}"
->>>>>>> c8e1fbba
             _image = image[(np.newaxis,) * len(seq.shape)]
             layer = self.viewer.add_image(_image, name=layer_name)
             labels = [i for i in seq.axis_order if i in event.index] + ["y", "x"]
@@ -382,17 +352,12 @@
             self.viewer.dims.axis_labels = labels
             layer.metadata["useq_sequence"] = seq
             layer.metadata["uid"] = seq.uid
-<<<<<<< HEAD
+
             
             #save first image in the temp folder
             image_name = f'{im_idx}.tif'
             savefile = Path(self.temp_folder.name) / image_name
             tifffile.tifffile.imsave(str(savefile), image, imagej=True)
-
-=======
-
-            layer = self.viewer.layers[layer_name]
->>>>>>> c8e1fbba
 
     def browse_cfg(self):
         self._mmc.unloadAllDevices()  # unload all devicies
