--- conflicted
+++ resolved
@@ -8,20 +8,13 @@
 import numpy as np
 from pymmcore_plus import CMMCorePlus, DeviceType, RemoteMMCore
 from pymmcore_plus._util import find_micromanager
-<<<<<<< HEAD
-=======
 from qtpy import QtWidgets as QtW
->>>>>>> 1f441d91
 from qtpy.QtCore import Qt, QTimer
 from qtpy.QtGui import QColor, QIcon
 from superqt.utils import create_worker
 
 from ._camera_roi import CameraROI
-<<<<<<< HEAD
-from ._gui import MicroManagerWidget
-=======
 from ._gui_objects._mm_widget import MicroManagerWidget
->>>>>>> 1f441d91
 from ._illumination import IlluminationDialog
 from ._saving import save_sequence
 from ._util import (
@@ -52,10 +45,6 @@
         remote=False,
         mmc: CMMCorePlus | RemoteMMCore = None,
     ):
-<<<<<<< HEAD
-=======
-        super().__init__()
->>>>>>> 1f441d91
 
         # create connection to mmcore server or process-local variant
         if mmc is not None:
@@ -65,19 +54,8 @@
 
         self.viewer = viewer
 
-<<<<<<< HEAD
         super().__init__(self.viewer, self._mmc)
 
-        self.cfg = self.mm_configuration
-        self.obj = self.mm_objectives
-        self.ill = self.mm_illumination
-        self.pb = self.mm_pb
-        self.cam = self.mm_camera
-        self.stages = self.mm_xyz_stages
-        self.tab = self.mm_tab
-
-=======
->>>>>>> 1f441d91
         adapter_path = find_micromanager()
         if not adapter_path:
             raise RuntimeError(
@@ -91,14 +69,6 @@
         self.explorer = ExploreSample(self.viewer, self._mmc)
 
         # add mda and explorer tabs to mm_tab widget
-<<<<<<< HEAD
-        self.tab.tabWidget.addTab(self.mda, "Multi-D Acquisition")
-        self.tab.tabWidget.addTab(self.explorer, "Sample Explorer")
-
-        self.streaming_timer = None
-        self.objectives_device = None
-        self.objectives_cfg = None
-=======
         self.tab_wdg.tabWidget.addTab(self.mda, "Multi-D Acquisition")
         self.tab_wdg.tabWidget.addTab(self.explorer, "Sample Explorer")
         sizepolicy = QtW.QSizePolicy(
@@ -109,7 +79,6 @@
         self.streaming_timer: QTimer | None = None
         self.objectives_device: str | None = None
         self.objectives_cfg: str | None = None
->>>>>>> 1f441d91
 
         # disable gui
         self._set_enabled(False)
@@ -128,37 +97,6 @@
         sig.frameReady.connect(self._on_mda_frame)
 
         # connect buttons
-<<<<<<< HEAD
-        self.stages.left_Button.clicked.connect(self.stage_x_left)
-        self.stages.right_Button.clicked.connect(self.stage_x_right)
-        self.stages.y_up_Button.clicked.connect(self.stage_y_up)
-        self.stages.y_down_Button.clicked.connect(self.stage_y_down)
-        self.stages.up_Button.clicked.connect(self.stage_z_up)
-        self.stages.down_Button.clicked.connect(self.stage_z_down)
-
-        self.tab.snap_Button.clicked.connect(self.snap)
-        self.tab.live_Button.clicked.connect(self.toggle_live)
-
-        self.ill.illumination_Button.clicked.connect(self.illumination)
-        self.pb.properties_Button.clicked.connect(self._show_prop_browser)
-
-        self.stages.focus_device_comboBox.currentTextChanged.connect(
-            self._set_focus_device
-        )
-
-        # connect comboBox
-        self.obj.objective_comboBox.currentIndexChanged.connect(self.change_objective)
-        self.tab.snap_channel_comboBox.currentTextChanged.connect(self._channel_changed)
-
-        self.cam_roi = CameraROI(
-            self.viewer, self._mmc, self.cam.cam_roi_comboBox, self.cam.crop_Button
-        )
-
-        # connect spinboxes
-        self.cam.px_size_doubleSpinBox.valueChanged.connect(self._update_pixel_size)
-        self.tab.exp_spinBox.valueChanged.connect(self._update_exp)
-        self.tab.exp_spinBox.setKeyboardTracking(False)
-=======
         self.cfg_wdg.load_cfg_Button.clicked.connect(self.load_cfg)
         self.cfg_wdg.browse_cfg_Button.clicked.connect(self.browse_cfg)
         self.stage_wdg.left_Button.clicked.connect(self.stage_x_left)
@@ -194,7 +132,6 @@
         self.cam_wdg.px_size_doubleSpinBox.valueChanged.connect(self._update_pixel_size)
         self.tab_wdg.exp_spinBox.valueChanged.connect(self._update_exp)
         self.tab_wdg.exp_spinBox.setKeyboardTracking(False)
->>>>>>> 1f441d91
 
         # refresh options in case a config is already loaded by another remote
         if remote:
@@ -210,37 +147,6 @@
             self._refresh_options()
 
     def _set_enabled(self, enabled):
-<<<<<<< HEAD
-
-        if self._mmc.getCameraDevice():
-            self._camera_group_wdg(enabled)
-            self.cam.crop_Button.setEnabled(enabled)
-            self.tab.snap_live_tab.setEnabled(enabled)
-            self.tab.snap_live_tab.setEnabled(enabled)
-        else:
-            self._camera_group_wdg(False)
-            self.cam_group.setEnabled(False)
-            self.cam.crop_Button.setEnabled(False)
-            self.tab.snap_live_tab.setEnabled(False)
-            self.tab.snap_live_tab.setEnabled(False)
-
-        if self._mmc.getXYStageDevice():
-            self.stages.XY_groupBox.setEnabled(enabled)
-        else:
-            self.stages.XY_groupBox.setEnabled(False)
-
-        if self._mmc.getFocusDevice():
-            self.stages.Z_groupBox.setEnabled(enabled)
-        else:
-            self.stages.Z_groupBox.setEnabled(False)
-
-        self.cam_group.setEnabled(True)
-        self.stages_coll.setEnabled(True)
-        self.pb.properties_Button.setEnabled(enabled)
-        self.obj.objective_comboBox.setEnabled(enabled)
-        self.ill.illumination_Button.setEnabled(enabled)
-
-=======
         if self._mmc.getCameraDevice():
             self._camera_group_wdg(enabled)
             self.tab_wdg.snap_live_tab.setEnabled(enabled)
@@ -261,8 +167,9 @@
             self.stage_wdg.Z_groupBox.setEnabled(False)
 
         self.illum_wdg.illumination_Button.setEnabled(enabled)
-
->>>>>>> 1f441d91
+        self.prop_wdg.properties_Button.setEnabled(enabled)
+        self.obj_wdg.objective_comboBox.setEnabled(enabled)
+
         self.mda._set_enabled(enabled)
         if self._mmc.getXYStageDevice():
             self.explorer._set_enabled(enabled)
@@ -270,15 +177,9 @@
             self.explorer._set_enabled(False)
 
     def _camera_group_wdg(self, enabled):
-<<<<<<< HEAD
-        self.cam.px_size_doubleSpinBox.setEnabled(enabled)
-        self.cam.cam_roi_comboBox.setEnabled(enabled)
-        self.cam.crop_Button.setEnabled(enabled)
-=======
         self.cam_wdg.px_size_doubleSpinBox.setEnabled(enabled)
         self.cam_wdg.cam_roi_comboBox.setEnabled(enabled)
         self.cam_wdg.crop_Button.setEnabled(enabled)
-        self.prop_wdg.properties_Button.setEnabled(enabled)
 
     def browse_cfg(self):
         (filename, _) = QtW.QFileDialog.getOpenFileName(self, "", "", "cfg(*.cfg)")
@@ -316,7 +217,6 @@
             cfg = "MMConfig_demo.cfg"
             self.cfg_wdg.cfg_LineEdit.setText(cfg)
         self._mmc.loadSystemConfiguration(cfg)
->>>>>>> 1f441d91
 
     def _refresh_options(self):
         self._refresh_objective_options()
@@ -344,11 +244,7 @@
 
     def update_max_min(self, event=None):
 
-<<<<<<< HEAD
-        if self.tab.tabWidget.currentIndex() != 0:
-=======
         if self.tab_wdg.tabWidget.currentIndex() != 0:
->>>>>>> 1f441d91
             return
 
         min_max_txt = ""
@@ -366,11 +262,7 @@
                 min_max_show = tuple(layer._calc_data_range(mode="slice"))
                 min_max_txt += f'<font color="{col}">{min_max_show}</font>'
 
-<<<<<<< HEAD
-        self.tab.max_min_val_label.setText(min_max_txt)
-=======
         self.tab_wdg.max_min_val_label.setText(min_max_txt)
->>>>>>> 1f441d91
 
     def snap(self):
         self.stop_live()
@@ -383,32 +275,19 @@
         )
 
     def start_live(self):
-<<<<<<< HEAD
-        self._mmc.startContinuousSequenceAcquisition(self.tab.exp_spinBox.value())
-        self.streaming_timer = QTimer()
-        self.streaming_timer.timeout.connect(self.update_viewer)
-        self.streaming_timer.start(int(self.tab.exp_spinBox.value()))
-        self.tab.live_Button.setText("Stop")
-=======
         self._mmc.startContinuousSequenceAcquisition(self.tab_wdg.exp_spinBox.value())
         self.streaming_timer = QTimer()
         self.streaming_timer.timeout.connect(self.update_viewer)
         self.streaming_timer.start(int(self.tab_wdg.exp_spinBox.value()))
         self.tab_wdg.live_Button.setText("Stop")
->>>>>>> 1f441d91
 
     def stop_live(self):
         self._mmc.stopSequenceAcquisition()
         if self.streaming_timer is not None:
             self.streaming_timer.stop()
             self.streaming_timer = None
-<<<<<<< HEAD
-        self.tab.live_Button.setText("Live")
-        self.tab.live_Button.setIcon(CAM_ICON)
-=======
         self.tab_wdg.live_Button.setText("Live")
         self.tab_wdg.live_Button.setIcon(CAM_ICON)
->>>>>>> 1f441d91
 
     def toggle_live(self, event=None):
         if self.streaming_timer is None:
@@ -416,27 +295,16 @@
             ch_group = self._mmc.getChannelGroup()
             if ch_group:
                 self._mmc.setConfig(
-<<<<<<< HEAD
-                    ch_group, self.tab.snap_channel_comboBox.currentText()
-=======
                     ch_group, self.tab_wdg.snap_channel_comboBox.currentText()
->>>>>>> 1f441d91
                 )
             else:
                 return
 
             self.start_live()
-<<<<<<< HEAD
-            self.tab.live_Button.setIcon(CAM_STOP_ICON)
-        else:
-            self.stop_live()
-            self.tab.live_Button.setIcon(CAM_ICON)
-=======
             self.tab_wdg.live_Button.setIcon(CAM_STOP_ICON)
         else:
             self.stop_live()
             self.tab_wdg.live_Button.setIcon(CAM_ICON)
->>>>>>> 1f441d91
 
     def _on_mda_started(self, sequence: useq.MDASequence):
         """ "create temp folder and block gui when mda starts."""
@@ -506,15 +374,6 @@
             self.streaming_timer.setInterval(int(exposure))
             self._mmc.stopSequenceAcquisition()
             self._mmc.startContinuousSequenceAcquisition(exposure)
-<<<<<<< HEAD
-
-    def _on_exp_change(self, camera: str, exposure: float):
-        with blockSignals(self.tab.exp_spinBox):
-            self.tab.exp_spinBox.setValue(exposure)
-        if self.streaming_timer:
-            self.streaming_timer.setInterval(int(exposure))
-
-=======
 
     def _on_exp_change(self, camera: str, exposure: float):
         with blockSignals(self.tab_wdg.exp_spinBox):
@@ -522,7 +381,6 @@
         if self.streaming_timer:
             self.streaming_timer.setInterval(int(exposure))
 
->>>>>>> 1f441d91
     # illumination
     def illumination(self):
         if hasattr(self, "_illumination"):
@@ -560,24 +418,6 @@
             )
             ch.val_changed.connect(self._set_channel_group)
             ch.show()
-<<<<<<< HEAD
-
-    def _set_channel_group(self, guessed_channel: str):
-        channel_group = guessed_channel
-        self._mmc.setChannelGroup(channel_group)
-        channel_list = self._mmc.getAvailableConfigs(channel_group)
-        with blockSignals(self.tab.snap_channel_comboBox):
-            self.tab.snap_channel_comboBox.clear()
-            self.tab.snap_channel_comboBox.addItems(channel_list)
-            self.tab.snap_channel_comboBox.setCurrentText(
-                self._mmc.getCurrentConfig(channel_group)
-            )
-
-    def _on_config_set(self, groupName: str, configName: str):
-        if groupName == self._mmc.getOrGuessChannelGroup():
-            with blockSignals(self.tab.snap_channel_comboBox):
-                self.tab.snap_channel_comboBox.setCurrentText(configName)
-=======
 
     def _set_channel_group(self, guessed_channel: str):
         channel_group = guessed_channel
@@ -594,7 +434,6 @@
         if groupName == self._mmc.getOrGuessChannelGroup():
             with blockSignals(self.tab_wdg.snap_channel_comboBox):
                 self.tab_wdg.snap_channel_comboBox.setCurrentText(configName)
->>>>>>> 1f441d91
 
     def _channel_changed(self, newChannel: str):
         self._mmc.setConfig(self._mmc.getChannelGroup(), newChannel)
@@ -658,15 +497,6 @@
         return self.objectives_device, None, None
 
     def _add_objective_to_gui(self, current_obj, presets):
-<<<<<<< HEAD
-        with blockSignals(self.obj.objective_comboBox):
-            self.obj.objective_comboBox.clear()
-            self.obj.objective_comboBox.addItems(presets)
-            if isinstance(current_obj, int):
-                self.obj.objective_comboBox.setCurrentIndex(current_obj)
-            else:
-                self.obj.objective_comboBox.setCurrentText(current_obj)
-=======
         with blockSignals(self.obj_wdg.objective_comboBox):
             self.obj_wdg.objective_comboBox.clear()
             self.obj_wdg.objective_comboBox.addItems(presets)
@@ -674,7 +504,6 @@
                 self.obj_wdg.objective_comboBox.setCurrentIndex(current_obj)
             else:
                 self.obj_wdg.objective_comboBox.setCurrentText(current_obj)
->>>>>>> 1f441d91
             self._update_pixel_size()
             return
 
@@ -714,11 +543,7 @@
         # if it does't match, px size is set to 0.0
 
     def change_objective(self):
-<<<<<<< HEAD
-        if self.obj.objective_comboBox.count() <= 0:
-=======
         if self.obj_wdg.objective_comboBox.count() <= 0:
->>>>>>> 1f441d91
             return
 
         if self.objectives_device == "":
@@ -732,17 +557,7 @@
 
         try:
             self._mmc.setConfig(
-<<<<<<< HEAD
-                self.objectives_cfg, self.obj.objective_comboBox.currentText()
-            )
-        except ValueError:
-            self._mmc.setProperty(
-                self.objectives_device,
-                "Label",
-                self.obj.objective_comboBox.currentText(),
-=======
                 self.objectives_cfg, self.obj_wdg.objective_comboBox.currentText()
->>>>>>> 1f441d91
             )
         except ValueError:
             self._mmc.setProperty(
@@ -755,13 +570,6 @@
         self._mmc.setPosition(zdev, currentZ)
         self._mmc.waitForDevice(zdev)
 
-<<<<<<< HEAD
-        self._mmc.waitForDevice(self.objectives_device)
-        self._mmc.setPosition(zdev, currentZ)
-        self._mmc.waitForDevice(zdev)
-
-=======
->>>>>>> 1f441d91
         self._update_pixel_size()
 
     # stages
@@ -770,70 +578,21 @@
             x, y = self._mmc.getXPosition(), self._mmc.getYPosition()
             self._on_xy_stage_position_changed(self._mmc.getXYStageDevice(), x, y)
         if self._mmc.getFocusDevice():
-<<<<<<< HEAD
-            self.stages.z_lineEdit.setText(f"{self._mmc.getZPosition():.1f}")
-=======
             self.stage_wdg.z_lineEdit.setText(f"{self._mmc.getZPosition():.1f}")
->>>>>>> 1f441d91
 
     def _refresh_xyz_devices(self):
 
         # since there is no offset control yet:
-<<<<<<< HEAD
-        self.stages.offset_Z_groupBox.setEnabled(False)
-
-        self.stages.focus_device_comboBox.clear()
-        self.stages.xy_device_comboBox.clear()
-=======
         self.stage_wdg.offset_Z_groupBox.setEnabled(False)
 
         self.stage_wdg.focus_device_comboBox.clear()
         self.stage_wdg.xy_device_comboBox.clear()
->>>>>>> 1f441d91
 
         xy_stage_devs = list(self._mmc.getLoadedDevicesOfType(DeviceType.XYStageDevice))
 
         focus_devs = list(self._mmc.getLoadedDevicesOfType(DeviceType.StageDevice))
 
         if not xy_stage_devs:
-<<<<<<< HEAD
-            self.stages.XY_groupBox.setEnabled(False)
-        else:
-            self.stages.XY_groupBox.setEnabled(True)
-            self.stages.xy_device_comboBox.addItems(xy_stage_devs)
-            self._set_xy_stage_device()
-
-        if not focus_devs:
-            self.stages.Z_groupBox.setEnabled(False)
-        else:
-            self.stages.Z_groupBox.setEnabled(True)
-            self.stages.focus_device_comboBox.addItems(focus_devs)
-            self._set_focus_device()
-
-    def _set_xy_stage_device(self):
-        if not self.stages.xy_device_comboBox.count():
-            return
-        self._mmc.setXYStageDevice(self.stages.xy_device_comboBox.currentText())
-
-    def _set_focus_device(self):
-        if not self.stages.focus_device_comboBox.count():
-            return
-        self._mmc.setFocusDevice(self.stages.focus_device_comboBox.currentText())
-
-    def _on_xy_stage_position_changed(self, name, x, y):
-        self.stages.x_lineEdit.setText(f"{x:.1f}")
-        self.stages.y_lineEdit.setText(f"{y:.1f}")
-
-    def _on_stage_position_changed(self, name, value):
-        if "z" in name.lower():  # hack
-            self.stages.z_lineEdit.setText(f"{value:.1f}")
-
-    def stage_x_left(self):
-        self._mmc.setRelativeXYPosition(
-            -float(self.stages.xy_step_size_SpinBox.value()), 0.0
-        )
-        if self.stages.snap_on_click_checkBox.isChecked():
-=======
             self.stage_wdg.XY_groupBox.setEnabled(False)
         else:
             self.stage_wdg.XY_groupBox.setEnabled(True)
@@ -870,72 +629,41 @@
             -float(self.stage_wdg.xy_step_size_SpinBox.value()), 0.0
         )
         if self.stage_wdg.snap_on_click_checkBox.isChecked():
->>>>>>> 1f441d91
             self.snap()
 
     def stage_x_right(self):
         self._mmc.setRelativeXYPosition(
-<<<<<<< HEAD
-            float(self.stages.xy_step_size_SpinBox.value()), 0.0
-        )
-        if self.stages.snap_on_click_checkBox.isChecked():
-=======
             float(self.stage_wdg.xy_step_size_SpinBox.value()), 0.0
         )
         if self.stage_wdg.snap_on_click_checkBox.isChecked():
->>>>>>> 1f441d91
             self.snap()
 
     def stage_y_up(self):
         self._mmc.setRelativeXYPosition(
             0.0,
-<<<<<<< HEAD
-            float(self.stages.xy_step_size_SpinBox.value()),
-        )
-        if self.stages.snap_on_click_checkBox.isChecked():
-=======
             float(self.stage_wdg.xy_step_size_SpinBox.value()),
         )
         if self.stage_wdg.snap_on_click_checkBox.isChecked():
->>>>>>> 1f441d91
             self.snap()
 
     def stage_y_down(self):
         self._mmc.setRelativeXYPosition(
             0.0,
-<<<<<<< HEAD
-            -float(self.stages.xy_step_size_SpinBox.value()),
-        )
-        if self.stages.snap_on_click_checkBox.isChecked():
-=======
             -float(self.stage_wdg.xy_step_size_SpinBox.value()),
         )
         if self.stage_wdg.snap_on_click_checkBox.isChecked():
->>>>>>> 1f441d91
             self.snap()
 
     def stage_z_up(self):
         self._mmc.setRelativePosition(
-<<<<<<< HEAD
-            float(self.stages.z_step_size_doubleSpinBox.value())
-        )
-        if self.stages.snap_on_click_checkBox.isChecked():
-=======
             float(self.stage_wdg.z_step_size_doubleSpinBox.value())
         )
         if self.stage_wdg.snap_on_click_checkBox.isChecked():
->>>>>>> 1f441d91
             self.snap()
 
     def stage_z_down(self):
         self._mmc.setRelativePosition(
-<<<<<<< HEAD
-            -float(self.stages.z_step_size_doubleSpinBox.value())
-        )
-        if self.stages.snap_on_click_checkBox.isChecked():
-=======
             -float(self.stage_wdg.z_step_size_doubleSpinBox.value())
         )
         if self.stage_wdg.snap_on_click_checkBox.isChecked():
->>>>>>> 1f441d91
             self.snap()