from __future__ import annotations

import re
from pathlib import Path
from typing import TYPE_CHECKING

import napari
import numpy as np
from pymmcore_plus import CMMCorePlus, DeviceType, RemoteMMCore
from pymmcore_plus._util import find_micromanager
from qtpy import QtWidgets as QtW
from qtpy.QtCore import Qt, QTimer
from qtpy.QtGui import QColor, QIcon
from superqt.utils import create_worker

from ._camera_roi import CameraROI
from ._gui import MicroManagerWidget
from ._illumination import IlluminationDialog
from ._saving import save_sequence
from ._util import (
    SelectDeviceFromCombobox,
    blockSignals,
    event_indices,
    extend_array_for_index,
)
from .explore_sample import ExploreSample
from .multid_widget import MultiDWidget, SequenceMeta
from .prop_browser import PropBrowser

if TYPE_CHECKING:
    import napari.layers
    import napari.viewer
    import useq


ICONS = Path(__file__).parent / "icons"
CAM_ICON = QIcon(str(ICONS / "vcam.svg"))
CAM_STOP_ICON = QIcon(str(ICONS / "cam_stop.svg"))


class MainWindow(MicroManagerWidget):
    def __init__(
        self,
        viewer: napari.viewer.Viewer,
        remote=False,
        mmc: CMMCorePlus | RemoteMMCore = None,
    ):
<<<<<<< HEAD
=======

        super().__init__()

        self.viewer = viewer

        self.cfg = self.mm_configuration
        self.obj = self.mm_objectives
        self.ill = self.mm_illumination
        self.cam = self.mm_camera
        self.stages = self.mm_xyz_stages
        self.tab = self.mm_tab
>>>>>>> 0576dec7

        # create connection to mmcore server or process-local variant
        if mmc is not None:
            self._mmc = mmc
        else:
            self._mmc = RemoteMMCore() if remote else CMMCorePlus.instance()

        super().__init__(self._mmc)

        self.viewer = viewer

        self.create_gui()  # create gui from _main_gui.py

        self.cfg = self.mm_configuration
        self.obj = self.mm_objectives
        self.shutter = self.mm_shutters
        self.ill = self.mm_illumination
        self.pb = self.mm_pb
        self.cam = self.mm_camera
        self.stages = self.mm_xyz_stages
        self.tab = self.mm_tab

        adapter_path = find_micromanager()
        if not adapter_path:
            raise RuntimeError(
                "Could not find micromanager adapters. Please run "
                "`python -m pymmcore_plus.install` or install manually and set "
                "MICROMANAGER_PATH."
            )

        # tab widgets
        self.mda = MultiDWidget(self._mmc)
        self.explorer = ExploreSample(self.viewer, self._mmc)

        # add mda and explorer tabs to mm_tab widget
        self.tab.tabWidget.addTab(self.mda, "Multi-D Acquisition")
        self.tab.tabWidget.addTab(self.explorer, "Sample Explorer")

        self.streaming_timer = None
        self.available_focus_devs = []
        self.objectives_device = None
        self.objectives_cfg = None
<<<<<<< HEAD
        # self.shutter_list = []
=======
>>>>>>> 0576dec7

        # disable gui
        self._set_enabled(False)

        # connect mmcore signals
        sig = self._mmc.events

        # note: don't use lambdas with closures on `self`, since the connection
        # to core may outlive the lifetime of this particular widget.
        sig.sequenceStarted.connect(self._on_mda_started)
        sig.sequenceFinished.connect(self._on_mda_finished)
        sig.systemConfigurationLoaded.connect(self._on_system_cfg_loaded)
        sig.XYStagePositionChanged.connect(self._on_xy_stage_position_changed)
        sig.stagePositionChanged.connect(self._on_stage_position_changed)
        sig.exposureChanged.connect(self._on_exp_change)
        sig.frameReady.connect(self._on_mda_frame)

        # connect buttons
        self.cfg.load_cfg_Button.clicked.connect(self.load_cfg)
        self.cfg.browse_cfg_Button.clicked.connect(self.browse_cfg)
        self.stages.left_Button.clicked.connect(self.stage_x_left)
        self.stages.right_Button.clicked.connect(self.stage_x_right)
        self.stages.y_up_Button.clicked.connect(self.stage_y_up)
        self.stages.y_down_Button.clicked.connect(self.stage_y_down)
        self.stages.up_Button.clicked.connect(self.stage_z_up)
        self.stages.down_Button.clicked.connect(self.stage_z_down)

        self.tab.snap_Button.clicked.connect(self.snap)
        self.tab.live_Button.clicked.connect(self.toggle_live)

        self.ill.illumination_Button.clicked.connect(self.illumination)
<<<<<<< HEAD
        self.pb.properties_Button.clicked.connect(self._show_prop_browser)

        # self.shutter.shutter_btn.clicked.connect(self._on_shutter_btn_clicked)
=======
        self.cfg.properties_Button.clicked.connect(self._show_prop_browser)

        self.stages.focus_device_comboBox.currentTextChanged.connect(
            self._set_focus_device
        )

        # connect comboBox
        self.obj.objective_comboBox.currentIndexChanged.connect(self.change_objective)
        self.cam.bit_comboBox.currentIndexChanged.connect(self.bit_changed)
        self.cam.bin_comboBox.currentIndexChanged.connect(self.bin_changed)
        self.tab.snap_channel_comboBox.currentTextChanged.connect(self._channel_changed)
>>>>>>> 0576dec7

        # connect comboBox
        self.obj.objective_comboBox.currentIndexChanged.connect(self.change_objective)
        self.tab.snap_channel_comboBox.currentTextChanged.connect(self._channel_changed)
        self.cam_roi = CameraROI(
            self.viewer, self._mmc, self.cam.cam_roi_comboBox, self.cam.crop_Button
<<<<<<< HEAD
        )
        self.stages.focus_device_comboBox.currentTextChanged.connect(
            self._set_focus_device
=======
>>>>>>> 0576dec7
        )
        # self.shutter.shutter_comboBox.currentIndexChanged.connect(
        #     self._on_shutter_cbox_changed
        # )

        # connect spinboxes
        self.tab.exp_spinBox.valueChanged.connect(self._update_exp)
        self.tab.exp_spinBox.setKeyboardTracking(False)

        # refresh options in case a config is already loaded by another remote
        self._refresh_options()

        self.viewer.layers.events.connect(self.update_max_min)
        self.viewer.layers.selection.events.active.connect(self.update_max_min)
        self.viewer.dims.events.current_step.connect(self.update_max_min)

<<<<<<< HEAD
    def _set_enabled(self, enabled):

        if self._mmc.getCameraDevice():
            self._camera_group_wdg(enabled)
=======
    def _on_system_cfg_loaded(self):
        if len(self._mmc.getLoadedDevices()) > 1:
            self._set_enabled(True)
            self._refresh_options()

    def _set_enabled(self, enabled):
        if self._mmc.getCameraDevice():
            self.cam.camera_groupBox.setEnabled(enabled)
>>>>>>> 0576dec7
            self.cam.crop_Button.setEnabled(enabled)
            self.tab.snap_live_tab.setEnabled(enabled)
            self.tab.snap_live_tab.setEnabled(enabled)
        else:
<<<<<<< HEAD
            self._camera_group_wdg(False)
            self.cam_group.setEnabled(False)
=======
            self.cam.camera_groupBox.setEnabled(False)
>>>>>>> 0576dec7
            self.cam.crop_Button.setEnabled(False)
            self.tab.snap_live_tab.setEnabled(False)
            self.tab.snap_live_tab.setEnabled(False)

        if self._mmc.getXYStageDevice():
            self.stages.XY_groupBox.setEnabled(enabled)
        else:
            self.stages.XY_groupBox.setEnabled(False)

        if self._mmc.getFocusDevice():
            self.stages.Z_groupBox.setEnabled(enabled)
        else:
            self.stages.Z_groupBox.setEnabled(False)

<<<<<<< HEAD
        self.cam_group.setEnabled(True)
        self.stages_coll.setEnabled(True)
        self.pb.properties_Button.setEnabled(enabled)
        self.obj.objective_comboBox.setEnabled(enabled)
        self.ill.illumination_Button.setEnabled(enabled)
        self.shutter.shutter_comboBox.setEnabled(enabled)
        self.shutter.shutter_btn.setEnabled(enabled)
=======
        self.obj.objective_groupBox.setEnabled(enabled)
        self.ill.illumination_Button.setEnabled(enabled)
        self.tab.tabWidget.setEnabled(enabled)
>>>>>>> 0576dec7

        self.mda._set_enabled(enabled)
        if self._mmc.getXYStageDevice():
            self.explorer._set_enabled(enabled)
        else:
            self.explorer._set_enabled(False)

<<<<<<< HEAD
    def _camera_group_wdg(self, enabled):
        self.cam.px_size_doubleSpinBox.setEnabled(enabled)
        self.cam.cam_roi_comboBox.setEnabled(enabled)
        self.cam.crop_Button.setEnabled(enabled)

    def browse_cfg(self):
        (filename, _) = QtW.QFileDialog.getOpenFileName(self, "", "", "cfg(*.cfg)")
        if filename:
            self.cfg.cfg_LineEdit.setText(filename)
            self.tab.max_min_val_label.setText("None")
            self.cfg.load_cfg_Button.setEnabled(True)

    def load_cfg(self):
=======
    def browse_cfg(self):
        self._mmc.unloadAllDevices()  # unload all devicies

        self._set_enabled(False)
>>>>>>> 0576dec7

        # clear spinbox/combobox without accidently setting properties
        boxes = [
            self.obj.objective_comboBox,
<<<<<<< HEAD
            self.tab.snap_channel_comboBox,
=======
            self.cam.bin_comboBox,
            self.cam.bit_comboBox,
            self.tab.snap_channel_comboBox,
            self.stages.xy_device_comboBox,
            self.stages.focus_device_comboBox,
>>>>>>> 0576dec7
        ]
        with blockSignals(boxes):
            for box in boxes:
                box.clear()

        self.mda.clear_channel()
        self.mda.clear_positions()
        self.explorer.clear_channel()

        self.objectives_device = None
        self.objectives_cfg = None
<<<<<<< HEAD
        self.available_focus_devs = []
        # self.shutter_list = []

        self._mmc.unloadAllDevices()  # unload all devicies
        # disable gui
        self._set_enabled(False)
=======

        file_dir = QtW.QFileDialog.getOpenFileName(self, "", "", "cfg(*.cfg)")
        self.cfg.cfg_LineEdit.setText(str(file_dir[0]))
        self.tab.max_min_val_label.setText("None")
        self.cfg.load_cfg_Button.setEnabled(True)

    def load_cfg(self):
>>>>>>> 0576dec7
        self.cfg.load_cfg_Button.setEnabled(False)
        cfg = self.cfg.cfg_LineEdit.text()
        if cfg == "":
            cfg = "MMConfig_demo.cfg"
<<<<<<< HEAD
        self._mmc.loadSystemConfiguration(cfg)
        self._refresh_options()
        self._set_enabled(True)

    def _refresh_options(self):
=======
            self.cfg.cfg_LineEdit.setText(cfg)
        self._mmc.loadSystemConfiguration(cfg)

    def _refresh_options(self):
        self._refresh_camera_options()
>>>>>>> 0576dec7
        self._refresh_objective_options()
        self._refresh_channel_list()
        self._refresh_positions()
        self._refresh_xyz_devices()
<<<<<<< HEAD
        self.shutter._refresh_shutter_device()

    def update_viewer(self, data=None, shutter: bool = False):

        if shutter:
            self.shutter._close_shutter()

=======

    def update_viewer(self, data=None):
>>>>>>> 0576dec7
        if data is None:
            try:
                data = self._mmc.getLastImage()
            except (RuntimeError, IndexError):
                # circular buffer empty
                return
        try:
            preview_layer = self.viewer.layers["preview"]
            preview_layer.data = data
        except KeyError:
            preview_layer = self.viewer.add_image(data, name="preview")

        self.update_max_min()

        if self.streaming_timer is None:
            self.viewer.reset_view()

    def update_max_min(self, event=None):

        if self.tab.tabWidget.currentIndex() != 0:
            return

        min_max_txt = ""

        for layer in self.viewer.layers.selection:

            if isinstance(layer, napari.layers.Image) and layer.visible:

                col = layer.colormap.name

                if col not in QColor.colorNames():
                    col = "gray"

                # min and max of current slice
                min_max_show = tuple(layer._calc_data_range(mode="slice"))
                min_max_txt += f'<font color="{col}">{min_max_show}</font>'

        self.tab.max_min_val_label.setText(min_max_txt)

    def snap(self):
        self.stop_live()

        # snap in a thread so we don't freeze UI when using process local mmc
        create_worker(
            self._mmc.snapImage,
<<<<<<< HEAD
            _connect={
                "finished": lambda: self.update_viewer(self._mmc.getImage(), True)
            },
            _start_thread=True,
        )
        self.shutter._open_shutter()
=======
            _connect={"finished": lambda: self.update_viewer(self._mmc.getImage())},
            _start_thread=True,
        )
>>>>>>> 0576dec7

    def start_live(self):
        self._mmc.startContinuousSequenceAcquisition(self.tab.exp_spinBox.value())
        self.streaming_timer = QTimer()
        self.streaming_timer.timeout.connect(self.update_viewer)
        self.streaming_timer.start(int(self.tab.exp_spinBox.value()))
        self.tab.live_Button.setText("Stop")

<<<<<<< HEAD
        self.shutter._open_shutter()

=======
>>>>>>> 0576dec7
    def stop_live(self):
        self._mmc.stopSequenceAcquisition()
        if self.streaming_timer is not None:
            self.streaming_timer.stop()
            self.streaming_timer = None
        self.tab.live_Button.setText("Live")
        self.tab.live_Button.setIcon(CAM_ICON)

<<<<<<< HEAD
        self.shutter._close_shutter()

=======
>>>>>>> 0576dec7
    def toggle_live(self, event=None):
        if self.streaming_timer is None:

            ch_group = self._mmc.getChannelGroup()
            if ch_group:
                self._mmc.setConfig(
                    ch_group, self.tab.snap_channel_comboBox.currentText()
                )
            else:
                return

            self.start_live()
            self.tab.live_Button.setIcon(CAM_STOP_ICON)
<<<<<<< HEAD
            self.shutter._open_shutter()
        else:
            self.stop_live()
            self.tab.live_Button.setIcon(CAM_ICON)
            self.shutter._close_shutter()
=======
        else:
            self.stop_live()
            self.tab.live_Button.setIcon(CAM_ICON)
>>>>>>> 0576dec7

    def _on_mda_started(self, sequence: useq.MDASequence):
        """ "create temp folder and block gui when mda starts."""
        self._set_enabled(False)

    def _on_mda_frame(self, image: np.ndarray, event: useq.MDAEvent):
        meta = self.mda.SEQUENCE_META.get(event.sequence) or SequenceMeta()

        if meta.mode != "mda":
            return

        # pick layer name
        file_name = meta.file_name if meta.should_save else "Exp"
        channelstr = (
            f"[{event.channel.config}_idx{event.index['c']}]_"
            if meta.split_channels
            else ""
        )
        layer_name = f"{file_name}_{channelstr}{event.sequence.uid}"

        try:  # see if we already have a layer with this sequence
            layer = self.viewer.layers[layer_name]

            # get indices of new image
            im_idx = tuple(
                event.index[k]
                for k in event_indices(event)
                if not (meta.split_channels and k == "c")
            )

            # make sure array shape contains im_idx, or pad with zeros
            new_array = extend_array_for_index(layer.data, im_idx)
            # add the incoming index at the appropriate index
            new_array[im_idx] = image
            # set layer data
            layer.data = new_array
            for a, v in enumerate(im_idx):
                self.viewer.dims.set_point(a, v)

        except KeyError:  # add the new layer to the viewer
            seq = event.sequence
            _image = image[(np.newaxis,) * len(seq.shape)]
            layer = self.viewer.add_image(_image, name=layer_name, blending="additive")

            # dimensions labels
            labels = [i for i in seq.axis_order if i in event.index] + ["y", "x"]
            self.viewer.dims.axis_labels = labels

            # add metadata to layer
            layer.metadata["useq_sequence"] = seq
            layer.metadata["uid"] = seq.uid
            # storing event.index in addition to channel.config because it's
            # possible to have two of the same channel in one sequence.
            layer.metadata["ch_id"] = f'{event.channel.config}_idx{event.index["c"]}'

    def _on_mda_finished(self, sequence: useq.MDASequence):
        """Save layer and add increment to save name."""
        meta = self.mda.SEQUENCE_META.pop(sequence, SequenceMeta())
        save_sequence(sequence, self.viewer.layers, meta)
        # reactivate gui when mda finishes.
        self._set_enabled(True)

    # exposure time
    def _update_exp(self, exposure: float):
        self._mmc.setExposure(exposure)
        if self.streaming_timer:
            self.streaming_timer.setInterval(int(exposure))
            self._mmc.stopSequenceAcquisition()
            self._mmc.startContinuousSequenceAcquisition(exposure)

    def _on_exp_change(self, camera: str, exposure: float):
        with blockSignals(self.tab.exp_spinBox):
            self.tab.exp_spinBox.setValue(exposure)
        if self.streaming_timer:
            self.streaming_timer.setInterval(int(exposure))

<<<<<<< HEAD
    # shutters
    # def _refresh_shutter_device(self):
    #     self.shutter.shutter_comboBox.clear()
    #     self.shutter_list.clear()
    #     for d in self._mmc.getLoadedDevices():
    #         if self._mmc.getDeviceType(d) == DeviceType.ShutterDevice:
    #             self.shutter_list.append(d)
    #     if self.shutter_list:
    #         self.shutter.shutter_comboBox.addItems(self.shutter_list)
    #         self._mmc.setShutterOpen(False)
    #         self.shutter.shutter_btn.setEnabled(True)
    #     else:
    #         self.shutter.shutter_btn.setEnabled(False)

    # def _close_shutter(self):
    #     self._mmc.setShutterOpen(False)
    #     self.shutter.shutter_btn.setText("Open")
    #     self.shutter.shutter_btn.setStyleSheet("background-color: magenta;")

    # def _open_shutter(self):
    #     self._mmc.setShutterOpen(True)
    #     self.shutter.shutter_btn.setText("Close")
    #     self.shutter.shutter_btn.setStyleSheet("background-color: green;")

    # def _on_shutter_cbox_changed(self):
    #     sht = self.shutter.shutter_comboBox.currentText()
    #     self._mmc.setShutterDevice(sht)
    #     self._close_shutter()

    # def _on_shutter_btn_clicked(self):
    #     sht = self.shutter.shutter_comboBox.currentText()
    #     current_sth_state = self._mmc.getShutterOpen(sht)
    #     ch_group = self._mmc.getChannelGroup()

    #     if sht == "Multi Shutter" and self._mmc.getCurrentConfig(ch_group):
    #         self._multishutter_from_channel()  # TEST IF IS NECESSARY
    #     if current_sth_state:  # if is open
    #         self._close_shutter()
    #     else:  # if is closed
    #         self._open_shutter()

    # def _multishutter_from_channel(self):

    #     channel_group = self._mmc.getChannelGroup()
    #     current_channel = self._mmc.getCurrentConfig(channel_group)

    #     multishutter_list = [
    #         (k[0], k[1], k[2])
    #         for k in self._mmc.getConfigData(channel_group, current_channel)
    #         if k[0] == "Multi Shutter"
    #     ]

    #     if not multishutter_list:
    #         return

    #     for d, p, v in multishutter_list:
    #         self._mmc.setProperty(d, p, v)

    # def _shutter_from_channel(self, group, channel):

    #     shutter_list = [
    #         (k[0], k[1], k[2])
    #         for k in self._mmc.getConfigData(group, channel)
    #         if self._mmc.getDeviceType(k[0]) == DeviceType.ShutterDevice
    #     ]

    #     if not shutter_list:
    #         return

    #     if len(shutter_list) > 1:
    #         self.shutter.shutter_comboBox.setCurrentText("Multi Shutter")
    #     else:
    #         self.shutter.shutter_comboBox.setCurrentText(shutter_list[0])

=======
>>>>>>> 0576dec7
    # illumination
    def illumination(self):
        if hasattr(self, "_illumination"):
            self._illumination.close()
        self._illumination = IlluminationDialog(self._mmc, self)
        self._illumination.setWindowFlags(
            Qt.Window
            | Qt.WindowTitleHint
            | Qt.WindowStaysOnTopHint
            | Qt.WindowCloseButtonHint
        )
        self._illumination.show()

    # property browser
    def _show_prop_browser(self):
        pb = PropBrowser(self._mmc, self)
        pb.exec()

    # channels
    def _refresh_channel_list(self):
        guessed_channel_list = self._mmc.getOrGuessChannelGroup()

        if not guessed_channel_list:
            return

        if len(guessed_channel_list) == 1:
            self._set_channel_group(guessed_channel_list[0])
        else:
            # if guessed_channel_list has more than 1 possible channel group,
            # you can select the correct one through a combobox
            ch = SelectDeviceFromCombobox(
                guessed_channel_list,
                "Select Channel Group:",
                self,
            )
            ch.val_changed.connect(self._set_channel_group)
            ch.show()

    def _set_channel_group(self, guessed_channel: str):
        channel_group = guessed_channel
        self._mmc.setChannelGroup(channel_group)
        channel_list = self._mmc.getAvailableConfigs(channel_group)
        with blockSignals(self.tab.snap_channel_comboBox):
            self.tab.snap_channel_comboBox.clear()
            self.tab.snap_channel_comboBox.addItems(channel_list)
<<<<<<< HEAD
            current = self._mmc.getCurrentConfig(channel_group)
            self.tab.snap_channel_comboBox.setCurrentText(current)

        if current:
            self.shutter._shutter_from_channel(channel_group, current)
=======
            self.tab.snap_channel_comboBox.setCurrentText(
                self._mmc.getCurrentConfig(channel_group)
            )
>>>>>>> 0576dec7

    def _on_config_set(self, groupName: str, configName: str):
        if groupName == self._mmc.getOrGuessChannelGroup():
            with blockSignals(self.tab.snap_channel_comboBox):
                self.tab.snap_channel_comboBox.setCurrentText(configName)

<<<<<<< HEAD
            self.shutter._shutter_from_channel(groupName, configName)
            self.shutter._close_shutter()

    def _channel_changed(self, newChannel: str):
        self._mmc.setConfig(self._mmc.getChannelGroup(), newChannel)
        self.shutter._shutter_from_channel(self._mmc.getChannelGroup(), newChannel)
        self.shutter._close_shutter()

=======
    def _channel_changed(self, newChannel: str):
        self._mmc.setConfig(self._mmc.getChannelGroup(), newChannel)

>>>>>>> 0576dec7
    # objectives
    def _refresh_objective_options(self):

        obj_dev_list = self._mmc.guessObjectiveDevices()
        # e.g. ['TiNosePiece']

        if not obj_dev_list:
            return

        if len(obj_dev_list) == 1:
            self._set_objectives(obj_dev_list[0])
        else:
            # if obj_dev_list has more than 1 possible objective device,
            # you can select the correct one through a combobox
            obj = SelectDeviceFromCombobox(
                obj_dev_list,
                "Select Objective Device:",
                self,
            )
            obj.val_changed.connect(self._set_objectives)
            obj.show()

    def _set_objectives(self, obj_device: str):

        obj_dev, obj_cfg, presets = self._get_objective_device(obj_device)

        if obj_dev and obj_cfg and presets:
            current_obj = self._mmc.getCurrentConfig(obj_cfg)
        else:
            current_obj = self._mmc.getState(obj_dev)
            presets = self._mmc.getStateLabels(obj_dev)
        self._add_objective_to_gui(current_obj, presets)

    def _get_objective_device(self, obj_device: str):
        # check if there is a configuration group for the objectives
        for cfg_groups in self._mmc.getAvailableConfigGroups():
            # e.g. ('Camera', 'Channel', 'Objectives')

            presets = self._mmc.getAvailableConfigs(cfg_groups)

            if not presets:
                continue

            cfg_data = self._mmc.getConfigData(
                cfg_groups, presets[0]
            )  # first group option e.g. TINosePiece: State=1

            device = cfg_data.getSetting(0).getDeviceLabel()
            # e.g. TINosePiece

            if device == obj_device:
                self.objectives_device = device
                self.objectives_cfg = cfg_groups
                return self.objectives_device, self.objectives_cfg, presets

        self.objectives_device = obj_device
        return self.objectives_device, None, None

    def _add_objective_to_gui(self, current_obj, presets):
        with blockSignals(self.obj.objective_comboBox):
            self.obj.objective_comboBox.clear()
            self.obj.objective_comboBox.addItems(presets)
            if isinstance(current_obj, int):
                self.obj.objective_comboBox.setCurrentIndex(current_obj)
            else:
                self.obj.objective_comboBox.setCurrentText(current_obj)
            self._update_pixel_size()
            return

    def _update_pixel_size(self):
        # if pixel size is already set -> return
        if bool(self._mmc.getCurrentPixelSizeConfig()):
            return
        # if not, create and store a new pixel size config for the current objective.
        curr_obj = self._mmc.getProperty(self.objectives_device, "Label")
        # get magnification info from the current objective label
        match = re.search(r"(\d{1,3})[xX]", curr_obj)
        if match:
            mag = int(match.groups()[0])

            if self.cam.px_size_doubleSpinBox.value() == 1.0:
                return

            image_pixel_size = self.cam.px_size_doubleSpinBox.value() / mag
            px_cgf_name = f"px_size_{curr_obj}"
            # set image pixel sixe (x,y) for the newly created pixel size config
            self._mmc.definePixelSizeConfig(
                px_cgf_name, self.objectives_device, "Label", curr_obj
            )
            self._mmc.setPixelSizeUm(px_cgf_name, image_pixel_size)
            self._mmc.setPixelSizeConfig(px_cgf_name)
        # if it does't match, px size is set to 0.0

    def change_objective(self):
        if self.obj.objective_comboBox.count() <= 0:
            return

        if self.objectives_device == "":
            return

<<<<<<< HEAD
        self.shutter._close_shutter()

        zdev = self._mmc.getFocusDevice()

=======
        zdev = self._mmc.getFocusDevice()

>>>>>>> 0576dec7
        currentZ = self._mmc.getZPosition()
        self._mmc.setPosition(zdev, 0)
        self._mmc.waitForDevice(zdev)

        try:
            self._mmc.setConfig(
                self.objectives_cfg, self.obj.objective_comboBox.currentText()
            )
        except ValueError:
            self._mmc.setProperty(
                self.objectives_device,
                "Label",
                self.obj.objective_comboBox.currentText(),
            )

        self._mmc.waitForDevice(self.objectives_device)
        self._mmc.setPosition(zdev, currentZ)
        self._mmc.waitForDevice(zdev)

        self._update_pixel_size()

    # stages
    def _refresh_positions(self):
        if self._mmc.getXYStageDevice():
            x, y = self._mmc.getXPosition(), self._mmc.getYPosition()
            self._on_xy_stage_position_changed(self._mmc.getXYStageDevice(), x, y)
        if self._mmc.getFocusDevice():
            self.stages.z_lineEdit.setText(f"{self._mmc.getZPosition():.1f}")

    def _refresh_xyz_devices(self):

        # since there is no offset control yet:
        self.stages.offset_Z_groupBox.setEnabled(False)

        self.stages.focus_device_comboBox.clear()
        self.stages.xy_device_comboBox.clear()

        xy_stage_devs = list(self._mmc.getLoadedDevicesOfType(DeviceType.XYStageDevice))

        focus_devs = list(self._mmc.getLoadedDevicesOfType(DeviceType.StageDevice))

        if not xy_stage_devs:
            self.stages.XY_groupBox.setEnabled(False)
        else:
            self.stages.XY_groupBox.setEnabled(True)
            self.stages.xy_device_comboBox.addItems(xy_stage_devs)
            self._set_xy_stage_device()

        if not focus_devs:
            self.stages.Z_groupBox.setEnabled(False)
        else:
            self.stages.Z_groupBox.setEnabled(True)
            self.stages.focus_device_comboBox.addItems(focus_devs)
            self._set_focus_device()

    def _set_xy_stage_device(self):
        if not self.stages.xy_device_comboBox.count():
            return
        self._mmc.setXYStageDevice(self.stages.xy_device_comboBox.currentText())

    def _set_focus_device(self):
        if not self.stages.focus_device_comboBox.count():
            return
        self._mmc.setFocusDevice(self.stages.focus_device_comboBox.currentText())

    def _on_xy_stage_position_changed(self, name, x, y):
        self.stages.x_lineEdit.setText(f"{x:.1f}")
        self.stages.y_lineEdit.setText(f"{y:.1f}")

    def _on_stage_position_changed(self, name, value):
        if "z" in name.lower():  # hack
            self.stages.z_lineEdit.setText(f"{value:.1f}")

    def stage_x_left(self):
        self._mmc.setRelativeXYPosition(
            -float(self.stages.xy_step_size_SpinBox.value()), 0.0
        )
        if self.stages.snap_on_click_checkBox.isChecked():
            self.snap()

    def stage_x_right(self):
        self._mmc.setRelativeXYPosition(
            float(self.stages.xy_step_size_SpinBox.value()), 0.0
        )
        if self.stages.snap_on_click_checkBox.isChecked():
            self.snap()

    def stage_y_up(self):
        self._mmc.setRelativeXYPosition(
            0.0,
            float(self.stages.xy_step_size_SpinBox.value()),
        )
        if self.stages.snap_on_click_checkBox.isChecked():
            self.snap()

    def stage_y_down(self):
        self._mmc.setRelativeXYPosition(
            0.0,
            -float(self.stages.xy_step_size_SpinBox.value()),
        )
        if self.stages.snap_on_click_checkBox.isChecked():
            self.snap()

    def stage_z_up(self):
        self._mmc.setRelativePosition(
            float(self.stages.z_step_size_doubleSpinBox.value())
        )
        if self.stages.snap_on_click_checkBox.isChecked():
            self.snap()

    def stage_z_down(self):
        self._mmc.setRelativePosition(
            -float(self.stages.z_step_size_doubleSpinBox.value())
        )
        if self.stages.snap_on_click_checkBox.isChecked():
<<<<<<< HEAD
            self.snap()
=======
            self.snap()

    # camera
    def _refresh_camera_options(self):
        cam_device = self._mmc.getCameraDevice()
        if not cam_device:
            return
        cam_props = self._mmc.getDevicePropertyNames(cam_device)
        if "Binning" in cam_props:
            bin_opts = self._mmc.getAllowedPropertyValues(cam_device, "Binning")
            with blockSignals(self.cam.bin_comboBox):
                self.cam.bin_comboBox.clear()
                self.cam.bin_comboBox.addItems(bin_opts)
                self.cam.bin_comboBox.setCurrentText(
                    self._mmc.getProperty(cam_device, "Binning")
                )

        if "PixelType" in cam_props:
            px_t = self._mmc.getAllowedPropertyValues(cam_device, "PixelType")
            with blockSignals(self.cam.bit_comboBox):
                self.cam.bit_comboBox.clear()
                self.cam.bit_comboBox.addItems(px_t)
                self.cam.bit_comboBox.setCurrentText(
                    self._mmc.getProperty(cam_device, "PixelType")
                )

    def bit_changed(self):
        if self.cam.bit_comboBox.count() > 0:
            bits = self.cam.bit_comboBox.currentText()
            self._mmc.setProperty(self._mmc.getCameraDevice(), "PixelType", bits)

    def bin_changed(self):
        if self.cam.bin_comboBox.count() > 0:
            bins = self.cam.bin_comboBox.currentText()
            cd = self._mmc.getCameraDevice()
            self._mmc.setProperty(cd, "Binning", bins)
>>>>>>> 0576dec7
<|MERGE_RESOLUTION|>--- conflicted
+++ resolved
@@ -45,20 +45,6 @@
         remote=False,
         mmc: CMMCorePlus | RemoteMMCore = None,
     ):
-<<<<<<< HEAD
-=======
-
-        super().__init__()
-
-        self.viewer = viewer
-
-        self.cfg = self.mm_configuration
-        self.obj = self.mm_objectives
-        self.ill = self.mm_illumination
-        self.cam = self.mm_camera
-        self.stages = self.mm_xyz_stages
-        self.tab = self.mm_tab
->>>>>>> 0576dec7
 
         # create connection to mmcore server or process-local variant
         if mmc is not None:
@@ -69,8 +55,6 @@
         super().__init__(self._mmc)
 
         self.viewer = viewer
-
-        self.create_gui()  # create gui from _main_gui.py
 
         self.cfg = self.mm_configuration
         self.obj = self.mm_objectives
@@ -101,10 +85,7 @@
         self.available_focus_devs = []
         self.objectives_device = None
         self.objectives_cfg = None
-<<<<<<< HEAD
         # self.shutter_list = []
-=======
->>>>>>> 0576dec7
 
         # disable gui
         self._set_enabled(False)
@@ -136,35 +117,18 @@
         self.tab.live_Button.clicked.connect(self.toggle_live)
 
         self.ill.illumination_Button.clicked.connect(self.illumination)
-<<<<<<< HEAD
         self.pb.properties_Button.clicked.connect(self._show_prop_browser)
 
         # self.shutter.shutter_btn.clicked.connect(self._on_shutter_btn_clicked)
-=======
-        self.cfg.properties_Button.clicked.connect(self._show_prop_browser)
-
-        self.stages.focus_device_comboBox.currentTextChanged.connect(
-            self._set_focus_device
-        )
-
-        # connect comboBox
-        self.obj.objective_comboBox.currentIndexChanged.connect(self.change_objective)
-        self.cam.bit_comboBox.currentIndexChanged.connect(self.bit_changed)
-        self.cam.bin_comboBox.currentIndexChanged.connect(self.bin_changed)
-        self.tab.snap_channel_comboBox.currentTextChanged.connect(self._channel_changed)
->>>>>>> 0576dec7
 
         # connect comboBox
         self.obj.objective_comboBox.currentIndexChanged.connect(self.change_objective)
         self.tab.snap_channel_comboBox.currentTextChanged.connect(self._channel_changed)
         self.cam_roi = CameraROI(
             self.viewer, self._mmc, self.cam.cam_roi_comboBox, self.cam.crop_Button
-<<<<<<< HEAD
         )
         self.stages.focus_device_comboBox.currentTextChanged.connect(
             self._set_focus_device
-=======
->>>>>>> 0576dec7
         )
         # self.shutter.shutter_comboBox.currentIndexChanged.connect(
         #     self._on_shutter_cbox_changed
@@ -181,31 +145,21 @@
         self.viewer.layers.selection.events.active.connect(self.update_max_min)
         self.viewer.dims.events.current_step.connect(self.update_max_min)
 
-<<<<<<< HEAD
-    def _set_enabled(self, enabled):
-
-        if self._mmc.getCameraDevice():
-            self._camera_group_wdg(enabled)
-=======
     def _on_system_cfg_loaded(self):
         if len(self._mmc.getLoadedDevices()) > 1:
             self._set_enabled(True)
             self._refresh_options()
 
     def _set_enabled(self, enabled):
+
         if self._mmc.getCameraDevice():
-            self.cam.camera_groupBox.setEnabled(enabled)
->>>>>>> 0576dec7
+            self._camera_group_wdg(enabled)
             self.cam.crop_Button.setEnabled(enabled)
             self.tab.snap_live_tab.setEnabled(enabled)
             self.tab.snap_live_tab.setEnabled(enabled)
         else:
-<<<<<<< HEAD
             self._camera_group_wdg(False)
             self.cam_group.setEnabled(False)
-=======
-            self.cam.camera_groupBox.setEnabled(False)
->>>>>>> 0576dec7
             self.cam.crop_Button.setEnabled(False)
             self.tab.snap_live_tab.setEnabled(False)
             self.tab.snap_live_tab.setEnabled(False)
@@ -220,7 +174,6 @@
         else:
             self.stages.Z_groupBox.setEnabled(False)
 
-<<<<<<< HEAD
         self.cam_group.setEnabled(True)
         self.stages_coll.setEnabled(True)
         self.pb.properties_Button.setEnabled(enabled)
@@ -228,11 +181,6 @@
         self.ill.illumination_Button.setEnabled(enabled)
         self.shutter.shutter_comboBox.setEnabled(enabled)
         self.shutter.shutter_btn.setEnabled(enabled)
-=======
-        self.obj.objective_groupBox.setEnabled(enabled)
-        self.ill.illumination_Button.setEnabled(enabled)
-        self.tab.tabWidget.setEnabled(enabled)
->>>>>>> 0576dec7
 
         self.mda._set_enabled(enabled)
         if self._mmc.getXYStageDevice():
@@ -240,7 +188,6 @@
         else:
             self.explorer._set_enabled(False)
 
-<<<<<<< HEAD
     def _camera_group_wdg(self, enabled):
         self.cam.px_size_doubleSpinBox.setEnabled(enabled)
         self.cam.cam_roi_comboBox.setEnabled(enabled)
@@ -254,25 +201,11 @@
             self.cfg.load_cfg_Button.setEnabled(True)
 
     def load_cfg(self):
-=======
-    def browse_cfg(self):
-        self._mmc.unloadAllDevices()  # unload all devicies
-
-        self._set_enabled(False)
->>>>>>> 0576dec7
 
         # clear spinbox/combobox without accidently setting properties
         boxes = [
             self.obj.objective_comboBox,
-<<<<<<< HEAD
             self.tab.snap_channel_comboBox,
-=======
-            self.cam.bin_comboBox,
-            self.cam.bit_comboBox,
-            self.tab.snap_channel_comboBox,
-            self.stages.xy_device_comboBox,
-            self.stages.focus_device_comboBox,
->>>>>>> 0576dec7
         ]
         with blockSignals(boxes):
             for box in boxes:
@@ -284,44 +217,25 @@
 
         self.objectives_device = None
         self.objectives_cfg = None
-<<<<<<< HEAD
         self.available_focus_devs = []
         # self.shutter_list = []
 
         self._mmc.unloadAllDevices()  # unload all devicies
         # disable gui
         self._set_enabled(False)
-=======
-
-        file_dir = QtW.QFileDialog.getOpenFileName(self, "", "", "cfg(*.cfg)")
-        self.cfg.cfg_LineEdit.setText(str(file_dir[0]))
-        self.tab.max_min_val_label.setText("None")
-        self.cfg.load_cfg_Button.setEnabled(True)
-
-    def load_cfg(self):
->>>>>>> 0576dec7
         self.cfg.load_cfg_Button.setEnabled(False)
         cfg = self.cfg.cfg_LineEdit.text()
         if cfg == "":
             cfg = "MMConfig_demo.cfg"
-<<<<<<< HEAD
         self._mmc.loadSystemConfiguration(cfg)
         self._refresh_options()
         self._set_enabled(True)
 
     def _refresh_options(self):
-=======
-            self.cfg.cfg_LineEdit.setText(cfg)
-        self._mmc.loadSystemConfiguration(cfg)
-
-    def _refresh_options(self):
-        self._refresh_camera_options()
->>>>>>> 0576dec7
         self._refresh_objective_options()
         self._refresh_channel_list()
         self._refresh_positions()
         self._refresh_xyz_devices()
-<<<<<<< HEAD
         self.shutter._refresh_shutter_device()
 
     def update_viewer(self, data=None, shutter: bool = False):
@@ -329,10 +243,6 @@
         if shutter:
             self.shutter._close_shutter()
 
-=======
-
-    def update_viewer(self, data=None):
->>>>>>> 0576dec7
         if data is None:
             try:
                 data = self._mmc.getLastImage()
@@ -378,18 +288,12 @@
         # snap in a thread so we don't freeze UI when using process local mmc
         create_worker(
             self._mmc.snapImage,
-<<<<<<< HEAD
             _connect={
                 "finished": lambda: self.update_viewer(self._mmc.getImage(), True)
             },
             _start_thread=True,
         )
         self.shutter._open_shutter()
-=======
-            _connect={"finished": lambda: self.update_viewer(self._mmc.getImage())},
-            _start_thread=True,
-        )
->>>>>>> 0576dec7
 
     def start_live(self):
         self._mmc.startContinuousSequenceAcquisition(self.tab.exp_spinBox.value())
@@ -398,11 +302,8 @@
         self.streaming_timer.start(int(self.tab.exp_spinBox.value()))
         self.tab.live_Button.setText("Stop")
 
-<<<<<<< HEAD
         self.shutter._open_shutter()
 
-=======
->>>>>>> 0576dec7
     def stop_live(self):
         self._mmc.stopSequenceAcquisition()
         if self.streaming_timer is not None:
@@ -411,11 +312,8 @@
         self.tab.live_Button.setText("Live")
         self.tab.live_Button.setIcon(CAM_ICON)
 
-<<<<<<< HEAD
         self.shutter._close_shutter()
 
-=======
->>>>>>> 0576dec7
     def toggle_live(self, event=None):
         if self.streaming_timer is None:
 
@@ -429,17 +327,11 @@
 
             self.start_live()
             self.tab.live_Button.setIcon(CAM_STOP_ICON)
-<<<<<<< HEAD
             self.shutter._open_shutter()
         else:
             self.stop_live()
             self.tab.live_Button.setIcon(CAM_ICON)
             self.shutter._close_shutter()
-=======
-        else:
-            self.stop_live()
-            self.tab.live_Button.setIcon(CAM_ICON)
->>>>>>> 0576dec7
 
     def _on_mda_started(self, sequence: useq.MDASequence):
         """ "create temp folder and block gui when mda starts."""
@@ -516,7 +408,6 @@
         if self.streaming_timer:
             self.streaming_timer.setInterval(int(exposure))
 
-<<<<<<< HEAD
     # shutters
     # def _refresh_shutter_device(self):
     #     self.shutter.shutter_comboBox.clear()
@@ -591,8 +482,6 @@
     #     else:
     #         self.shutter.shutter_comboBox.setCurrentText(shutter_list[0])
 
-=======
->>>>>>> 0576dec7
     # illumination
     def illumination(self):
         if hasattr(self, "_illumination"):
@@ -638,24 +527,17 @@
         with blockSignals(self.tab.snap_channel_comboBox):
             self.tab.snap_channel_comboBox.clear()
             self.tab.snap_channel_comboBox.addItems(channel_list)
-<<<<<<< HEAD
             current = self._mmc.getCurrentConfig(channel_group)
             self.tab.snap_channel_comboBox.setCurrentText(current)
 
         if current:
             self.shutter._shutter_from_channel(channel_group, current)
-=======
-            self.tab.snap_channel_comboBox.setCurrentText(
-                self._mmc.getCurrentConfig(channel_group)
-            )
->>>>>>> 0576dec7
 
     def _on_config_set(self, groupName: str, configName: str):
         if groupName == self._mmc.getOrGuessChannelGroup():
             with blockSignals(self.tab.snap_channel_comboBox):
                 self.tab.snap_channel_comboBox.setCurrentText(configName)
 
-<<<<<<< HEAD
             self.shutter._shutter_from_channel(groupName, configName)
             self.shutter._close_shutter()
 
@@ -664,11 +546,6 @@
         self.shutter._shutter_from_channel(self._mmc.getChannelGroup(), newChannel)
         self.shutter._close_shutter()
 
-=======
-    def _channel_changed(self, newChannel: str):
-        self._mmc.setConfig(self._mmc.getChannelGroup(), newChannel)
-
->>>>>>> 0576dec7
     # objectives
     def _refresh_objective_options(self):
 
@@ -769,15 +646,10 @@
         if self.objectives_device == "":
             return
 
-<<<<<<< HEAD
         self.shutter._close_shutter()
 
         zdev = self._mmc.getFocusDevice()
 
-=======
-        zdev = self._mmc.getFocusDevice()
-
->>>>>>> 0576dec7
         currentZ = self._mmc.getZPosition()
         self._mmc.setPosition(zdev, 0)
         self._mmc.waitForDevice(zdev)
@@ -893,43 +765,4 @@
             -float(self.stages.z_step_size_doubleSpinBox.value())
         )
         if self.stages.snap_on_click_checkBox.isChecked():
-<<<<<<< HEAD
-            self.snap()
-=======
-            self.snap()
-
-    # camera
-    def _refresh_camera_options(self):
-        cam_device = self._mmc.getCameraDevice()
-        if not cam_device:
-            return
-        cam_props = self._mmc.getDevicePropertyNames(cam_device)
-        if "Binning" in cam_props:
-            bin_opts = self._mmc.getAllowedPropertyValues(cam_device, "Binning")
-            with blockSignals(self.cam.bin_comboBox):
-                self.cam.bin_comboBox.clear()
-                self.cam.bin_comboBox.addItems(bin_opts)
-                self.cam.bin_comboBox.setCurrentText(
-                    self._mmc.getProperty(cam_device, "Binning")
-                )
-
-        if "PixelType" in cam_props:
-            px_t = self._mmc.getAllowedPropertyValues(cam_device, "PixelType")
-            with blockSignals(self.cam.bit_comboBox):
-                self.cam.bit_comboBox.clear()
-                self.cam.bit_comboBox.addItems(px_t)
-                self.cam.bit_comboBox.setCurrentText(
-                    self._mmc.getProperty(cam_device, "PixelType")
-                )
-
-    def bit_changed(self):
-        if self.cam.bit_comboBox.count() > 0:
-            bits = self.cam.bit_comboBox.currentText()
-            self._mmc.setProperty(self._mmc.getCameraDevice(), "PixelType", bits)
-
-    def bin_changed(self):
-        if self.cam.bin_comboBox.count() > 0:
-            bins = self.cam.bin_comboBox.currentText()
-            cd = self._mmc.getCameraDevice()
-            self._mmc.setProperty(cd, "Binning", bins)
->>>>>>> 0576dec7
+            self.snap()