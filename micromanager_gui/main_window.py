from __future__ import annotations

import re
from pathlib import Path
from typing import TYPE_CHECKING

import napari
import numpy as np
from pymmcore_plus import CMMCorePlus, DeviceType, RemoteMMCore
from pymmcore_plus._util import find_micromanager
from qtpy import QtWidgets as QtW
from qtpy.QtCore import Qt, QTimer
from qtpy.QtGui import QColor, QIcon
from superqt.utils import create_worker

from ._camera_roi import CameraROI
<<<<<<< HEAD
from ._gui import MicroManagerWidget
=======
from ._gui_objects._mm_widget import MicroManagerWidget
>>>>>>> c977b2a0
from ._illumination import IlluminationDialog
from ._saving import save_sequence
from ._util import (
    SelectDeviceFromCombobox,
    blockSignals,
    event_indices,
    extend_array_for_index,
)
from .explore_sample import ExploreSample
from .multid_widget import MultiDWidget, SequenceMeta
from .prop_browser import PropBrowser

if TYPE_CHECKING:
    import napari.layers
    import napari.viewer
    import useq
    from pymmcore_plus.core._signals.qcallback import QCoreCallback

ICONS = Path(__file__).parent / "icons"
CAM_ICON = QIcon(str(ICONS / "vcam.svg"))
CAM_STOP_ICON = QIcon(str(ICONS / "cam_stop.svg"))


class MainWindow(MicroManagerWidget):
    def __init__(
        self,
        viewer: napari.viewer.Viewer,
        remote=False,
        mmc: CMMCorePlus | RemoteMMCore = None,
    ):
        super().__init__()
<<<<<<< HEAD
=======
        self.viewer = viewer
>>>>>>> c977b2a0

        # create connection to mmcore server or process-local variant
        if mmc is not None:
            self._mmc = mmc
        else:
            self._mmc = RemoteMMCore() if remote else CMMCorePlus.instance()

        self.viewer = viewer

        self.cfg = self.mm_configuration
        self.obj = self.mm_objectives
        self.ill = self.mm_illumination
        self.pb = self.mm_pb
        self.cam = self.mm_camera
        self.stages = self.mm_xyz_stages
        self.tab = self.mm_tab

        adapter_path = find_micromanager()
        if not adapter_path:
            raise RuntimeError(
                "Could not find micromanager adapters. Please run "
                "`python -m pymmcore_plus.install` or install manually and set "
                "MICROMANAGER_PATH."
            )

        # tab widgets
        self.mda = MultiDWidget(self._mmc)
        self.explorer = ExploreSample(self.viewer, self._mmc)

        # add mda and explorer tabs to mm_tab widget
<<<<<<< HEAD
        self.tab.tabWidget.addTab(self.mda, "Multi-D Acquisition")
        self.tab.tabWidget.addTab(self.explorer, "Sample Explorer")

        self.streaming_timer = None
        self.objectives_device = None
        self.objectives_cfg = None
=======
        self.tab_wdg.tabWidget.addTab(self.mda, "Multi-D Acquisition")
        self.tab_wdg.tabWidget.addTab(self.explorer, "Sample Explorer")

        self.streaming_timer: QTimer | None = None
        self.objectives_device: str | None = None
        self.objectives_cfg: str | None = None
>>>>>>> c977b2a0

        # disable gui
        self._set_enabled(False)

        # connect mmcore signals
        sig: QCoreCallback = self._mmc.events

        # note: don't use lambdas with closures on `self`, since the connection
        # to core may outlive the lifetime of this particular widget.
        sig.sequenceStarted.connect(self._on_mda_started)
        sig.sequenceFinished.connect(self._on_mda_finished)
        sig.systemConfigurationLoaded.connect(self._on_system_cfg_loaded)
        sig.XYStagePositionChanged.connect(self._on_xy_stage_position_changed)
        sig.stagePositionChanged.connect(self._on_stage_position_changed)
        sig.exposureChanged.connect(self._on_exp_change)
        sig.frameReady.connect(self._on_mda_frame)

        # connect buttons
<<<<<<< HEAD
        self.cfg.load_cfg_Button.clicked.connect(self.load_cfg)
        self.cfg.browse_cfg_Button.clicked.connect(self.browse_cfg)
        self.stages.left_Button.clicked.connect(self.stage_x_left)
        self.stages.right_Button.clicked.connect(self.stage_x_right)
        self.stages.y_up_Button.clicked.connect(self.stage_y_up)
        self.stages.y_down_Button.clicked.connect(self.stage_y_down)
        self.stages.up_Button.clicked.connect(self.stage_z_up)
        self.stages.down_Button.clicked.connect(self.stage_z_down)

        self.tab.snap_Button.clicked.connect(self.snap)
        self.tab.live_Button.clicked.connect(self.toggle_live)

        self.ill.illumination_Button.clicked.connect(self.illumination)
        self.pb.properties_Button.clicked.connect(self._show_prop_browser)

        self.stages.focus_device_comboBox.currentTextChanged.connect(
=======
        self.cfg_wdg.load_cfg_Button.clicked.connect(self.load_cfg)
        self.cfg_wdg.browse_cfg_Button.clicked.connect(self.browse_cfg)
        self.stage_wdg.left_Button.clicked.connect(self.stage_x_left)
        self.stage_wdg.right_Button.clicked.connect(self.stage_x_right)
        self.stage_wdg.y_up_Button.clicked.connect(self.stage_y_up)
        self.stage_wdg.y_down_Button.clicked.connect(self.stage_y_down)
        self.stage_wdg.up_Button.clicked.connect(self.stage_z_up)
        self.stage_wdg.down_Button.clicked.connect(self.stage_z_down)
        self.tab_wdg.snap_Button.clicked.connect(self.snap)
        self.tab_wdg.live_Button.clicked.connect(self.toggle_live)
        self.illum_wdg.illumination_Button.clicked.connect(self.illumination)
        self.cfg_wdg.properties_Button.clicked.connect(self._show_prop_browser)

        self.stage_wdg.focus_device_comboBox.currentTextChanged.connect(
>>>>>>> c977b2a0
            self._set_focus_device
        )

        # connect comboBox
<<<<<<< HEAD
        self.obj.objective_comboBox.currentIndexChanged.connect(self.change_objective)
        self.tab.snap_channel_comboBox.currentTextChanged.connect(self._channel_changed)

        self.cam_roi = CameraROI(
            self.viewer, self._mmc, self.cam.cam_roi_comboBox, self.cam.crop_Button
        )

        # connect spinboxes
        self.cam.px_size_doubleSpinBox.valueChanged.connect(self._update_pixel_size)
        self.tab.exp_spinBox.valueChanged.connect(self._update_exp)
        self.tab.exp_spinBox.setKeyboardTracking(False)
=======
        self.obj_wdg.objective_comboBox.currentIndexChanged.connect(
            self.change_objective
        )
        self.cam_wdg.bit_comboBox.currentIndexChanged.connect(self.bit_changed)
        self.cam_wdg.bin_comboBox.currentIndexChanged.connect(self.bin_changed)
        self.tab_wdg.snap_channel_comboBox.currentTextChanged.connect(
            self._channel_changed
        )

        self.cam_roi = CameraROI(
            self.viewer,
            self._mmc,
            self.cam_wdg.cam_roi_comboBox,
            self.cam_wdg.crop_Button,
        )

        # connect spinboxes
        self.tab_wdg.exp_spinBox.valueChanged.connect(self._update_exp)
        self.tab_wdg.exp_spinBox.setKeyboardTracking(False)
>>>>>>> c977b2a0

        # refresh options in case a config is already loaded by another remote
        if remote:
            self._refresh_options()

        self.viewer.layers.events.connect(self.update_max_min)
        self.viewer.layers.selection.events.active.connect(self.update_max_min)
        self.viewer.dims.events.current_step.connect(self.update_max_min)

    def _on_system_cfg_loaded(self):
        if len(self._mmc.getLoadedDevices()) > 1:
            self._set_enabled(True)
            self._refresh_options()

    def _set_enabled(self, enabled):
<<<<<<< HEAD

        if self._mmc.getCameraDevice():
            self._camera_group_wdg(enabled)
            self.cam.crop_Button.setEnabled(enabled)
            self.tab.snap_live_tab.setEnabled(enabled)
            self.tab.snap_live_tab.setEnabled(enabled)
        else:
            self._camera_group_wdg(False)
            self.cam_group.setEnabled(False)
            self.cam.crop_Button.setEnabled(False)
            self.tab.snap_live_tab.setEnabled(False)
            self.tab.snap_live_tab.setEnabled(False)

        if self._mmc.getXYStageDevice():
            self.stages.XY_groupBox.setEnabled(enabled)
        else:
            self.stages.XY_groupBox.setEnabled(False)

        if self._mmc.getFocusDevice():
            self.stages.Z_groupBox.setEnabled(enabled)
        else:
            self.stages.Z_groupBox.setEnabled(False)

        self.cam_group.setEnabled(True)
        self.stages_coll.setEnabled(True)
        self.pb.properties_Button.setEnabled(enabled)
        self.obj.objective_comboBox.setEnabled(enabled)
        self.ill.illumination_Button.setEnabled(enabled)

=======
        if self._mmc.getCameraDevice():
            self.cam_wdg.camera_groupBox.setEnabled(enabled)
            self.cam_wdg.crop_Button.setEnabled(enabled)
            self.tab_wdg.snap_live_tab.setEnabled(enabled)
            self.tab_wdg.snap_live_tab.setEnabled(enabled)
        else:
            self.cam_wdg.camera_groupBox.setEnabled(False)
            self.cam_wdg.crop_Button.setEnabled(False)
            self.tab_wdg.snap_live_tab.setEnabled(False)
            self.tab_wdg.snap_live_tab.setEnabled(False)

        if self._mmc.getXYStageDevice():
            self.stage_wdg.XY_groupBox.setEnabled(enabled)
        else:
            self.stage_wdg.XY_groupBox.setEnabled(False)

        if self._mmc.getFocusDevice():
            self.stage_wdg.Z_groupBox.setEnabled(enabled)
        else:
            self.stage_wdg.Z_groupBox.setEnabled(False)

        self.obj_wdg.objective_groupBox.setEnabled(enabled)
        self.illum_wdg.illumination_Button.setEnabled(enabled)
        self.tab_wdg.tabWidget.setEnabled(enabled)

>>>>>>> c977b2a0
        self.mda._set_enabled(enabled)
        if self._mmc.getXYStageDevice():
            self.explorer._set_enabled(enabled)
        else:
            self.explorer._set_enabled(False)

<<<<<<< HEAD
    def _camera_group_wdg(self, enabled):
        self.cam.px_size_doubleSpinBox.setEnabled(enabled)
        self.cam.cam_roi_comboBox.setEnabled(enabled)
        self.cam.crop_Button.setEnabled(enabled)

    def browse_cfg(self):
        (filename, _) = QtW.QFileDialog.getOpenFileName(self, "", "", "cfg(*.cfg)")
        if filename:
            self.cfg.cfg_LineEdit.setText(filename)
            self.tab.max_min_val_label.setText("None")
            self.cfg.load_cfg_Button.setEnabled(True)

    def load_cfg(self):

        # clear spinbox/combobox without accidently setting properties
        boxes = [
            self.obj.objective_comboBox,
            self.tab.snap_channel_comboBox,
=======
    def browse_cfg(self):
        self._mmc.unloadAllDevices()  # unload all devicies

        self._set_enabled(False)

        # clear spinbox/combobox without accidently setting properties
        boxes = [
            self.obj_wdg.objective_comboBox,
            self.cam_wdg.bin_comboBox,
            self.cam_wdg.bit_comboBox,
            self.tab_wdg.snap_channel_comboBox,
            self.stage_wdg.xy_device_comboBox,
            self.stage_wdg.focus_device_comboBox,
>>>>>>> c977b2a0
        ]
        with blockSignals(boxes):
            for box in boxes:
                box.clear()

        self.mda.clear_channel()
        self.mda.clear_positions()
        self.explorer.clear_channel()

        self.objectives_device = None
        self.objectives_cfg = None

<<<<<<< HEAD
        self._mmc.unloadAllDevices()  # unload all devicies
        # disable gui
        self._set_enabled(False)
        self.cfg.load_cfg_Button.setEnabled(False)
        cfg = self.cfg.cfg_LineEdit.text()
        if cfg == "":
            cfg = "MMConfig_demo.cfg"
        self._mmc.loadSystemConfiguration(cfg)

    def _refresh_options(self):
=======
        file_dir = QtW.QFileDialog.getOpenFileName(self, "", "", "cfg(*.cfg)")
        self.cfg_wdg.cfg_LineEdit.setText(str(file_dir[0]))
        self.tab_wdg.max_min_val_label.setText("None")
        self.cfg_wdg.load_cfg_Button.setEnabled(True)

    def load_cfg(self):
        self.cfg_wdg.load_cfg_Button.setEnabled(False)
        cfg = self.cfg_wdg.cfg_LineEdit.text()
        if cfg == "":
            cfg = "MMConfig_demo.cfg"
            self.cfg_wdg.cfg_LineEdit.setText(cfg)
        self._mmc.loadSystemConfiguration(cfg)

    def _refresh_options(self):
        self._refresh_camera_options()
>>>>>>> c977b2a0
        self._refresh_objective_options()
        self._refresh_channel_list()
        self._refresh_positions()
        self._refresh_xyz_devices()

    def update_viewer(self, data=None):
        if data is None:
            try:
                data = self._mmc.getLastImage()
            except (RuntimeError, IndexError):
                # circular buffer empty
                return
        try:
            preview_layer = self.viewer.layers["preview"]
            preview_layer.data = data
        except KeyError:
            preview_layer = self.viewer.add_image(data, name="preview")

        self.update_max_min()

        if self.streaming_timer is None:
            self.viewer.reset_view()

    def update_max_min(self, event=None):

<<<<<<< HEAD
        if self.tab.tabWidget.currentIndex() != 0:
=======
        if self.tab_wdg.tabWidget.currentIndex() != 0:
>>>>>>> c977b2a0
            return

        min_max_txt = ""

        for layer in self.viewer.layers.selection:

            if isinstance(layer, napari.layers.Image) and layer.visible:

                col = layer.colormap.name

                if col not in QColor.colorNames():
                    col = "gray"

                # min and max of current slice
                min_max_show = tuple(layer._calc_data_range(mode="slice"))
                min_max_txt += f'<font color="{col}">{min_max_show}</font>'

<<<<<<< HEAD
        self.tab.max_min_val_label.setText(min_max_txt)
=======
        self.tab_wdg.max_min_val_label.setText(min_max_txt)
>>>>>>> c977b2a0

    def snap(self):
        self.stop_live()

        # snap in a thread so we don't freeze UI when using process local mmc
        create_worker(
            self._mmc.snapImage,
            _connect={"finished": lambda: self.update_viewer(self._mmc.getImage())},
            _start_thread=True,
        )

    def start_live(self):
<<<<<<< HEAD
        self._mmc.startContinuousSequenceAcquisition(self.tab.exp_spinBox.value())
        self.streaming_timer = QTimer()
        self.streaming_timer.timeout.connect(self.update_viewer)
        self.streaming_timer.start(int(self.tab.exp_spinBox.value()))
        self.tab.live_Button.setText("Stop")
=======
        self._mmc.startContinuousSequenceAcquisition(self.tab_wdg.exp_spinBox.value())
        self.streaming_timer = QTimer()
        self.streaming_timer.timeout.connect(self.update_viewer)
        self.streaming_timer.start(int(self.tab_wdg.exp_spinBox.value()))
        self.tab_wdg.live_Button.setText("Stop")
>>>>>>> c977b2a0

    def stop_live(self):
        self._mmc.stopSequenceAcquisition()
        if self.streaming_timer is not None:
            self.streaming_timer.stop()
            self.streaming_timer = None
<<<<<<< HEAD
        self.tab.live_Button.setText("Live")
        self.tab.live_Button.setIcon(CAM_ICON)
=======
        self.tab_wdg.live_Button.setText("Live")
        self.tab_wdg.live_Button.setIcon(CAM_ICON)
>>>>>>> c977b2a0

    def toggle_live(self, event=None):
        if self.streaming_timer is None:

            ch_group = self._mmc.getChannelGroup()
            if ch_group:
                self._mmc.setConfig(
<<<<<<< HEAD
                    ch_group, self.tab.snap_channel_comboBox.currentText()
=======
                    ch_group, self.tab_wdg.snap_channel_comboBox.currentText()
>>>>>>> c977b2a0
                )
            else:
                return

            self.start_live()
<<<<<<< HEAD
            self.tab.live_Button.setIcon(CAM_STOP_ICON)
        else:
            self.stop_live()
            self.tab.live_Button.setIcon(CAM_ICON)
=======
            self.tab_wdg.live_Button.setIcon(CAM_STOP_ICON)
        else:
            self.stop_live()
            self.tab_wdg.live_Button.setIcon(CAM_ICON)
>>>>>>> c977b2a0

    def _on_mda_started(self, sequence: useq.MDASequence):
        """ "create temp folder and block gui when mda starts."""
        self._set_enabled(False)

    def _on_mda_frame(self, image: np.ndarray, event: useq.MDAEvent):
        meta = self.mda.SEQUENCE_META.get(event.sequence) or SequenceMeta()

        if meta.mode != "mda":
            return

        # pick layer name
        file_name = meta.file_name if meta.should_save else "Exp"
        channelstr = (
            f"[{event.channel.config}_idx{event.index['c']}]_"
            if meta.split_channels
            else ""
        )
        layer_name = f"{file_name}_{channelstr}{event.sequence.uid}"

        try:  # see if we already have a layer with this sequence
            layer = self.viewer.layers[layer_name]

            # get indices of new image
            im_idx = tuple(
                event.index[k]
                for k in event_indices(event)
                if not (meta.split_channels and k == "c")
            )

            # make sure array shape contains im_idx, or pad with zeros
            new_array = extend_array_for_index(layer.data, im_idx)
            # add the incoming index at the appropriate index
            new_array[im_idx] = image
            # set layer data
            layer.data = new_array
            for a, v in enumerate(im_idx):
                self.viewer.dims.set_point(a, v)

        except KeyError:  # add the new layer to the viewer
            seq = event.sequence
            _image = image[(np.newaxis,) * len(seq.shape)]
            layer = self.viewer.add_image(_image, name=layer_name, blending="additive")

            # dimensions labels
            labels = [i for i in seq.axis_order if i in event.index] + ["y", "x"]
            self.viewer.dims.axis_labels = labels

            # add metadata to layer
            layer.metadata["useq_sequence"] = seq
            layer.metadata["uid"] = seq.uid
            # storing event.index in addition to channel.config because it's
            # possible to have two of the same channel in one sequence.
            layer.metadata["ch_id"] = f'{event.channel.config}_idx{event.index["c"]}'

    def _on_mda_finished(self, sequence: useq.MDASequence):
        """Save layer and add increment to save name."""
        meta = self.mda.SEQUENCE_META.pop(sequence, SequenceMeta())
        save_sequence(sequence, self.viewer.layers, meta)
        # reactivate gui when mda finishes.
        self._set_enabled(True)

    # exposure time
    def _update_exp(self, exposure: float):
        self._mmc.setExposure(exposure)
        if self.streaming_timer:
            self.streaming_timer.setInterval(int(exposure))
            self._mmc.stopSequenceAcquisition()
            self._mmc.startContinuousSequenceAcquisition(exposure)

    def _on_exp_change(self, camera: str, exposure: float):
<<<<<<< HEAD
        with blockSignals(self.tab.exp_spinBox):
            self.tab.exp_spinBox.setValue(exposure)
=======
        with blockSignals(self.tab_wdg.exp_spinBox):
            self.tab_wdg.exp_spinBox.setValue(exposure)
>>>>>>> c977b2a0
        if self.streaming_timer:
            self.streaming_timer.setInterval(int(exposure))

    # illumination
    def illumination(self):
        if hasattr(self, "_illumination"):
            self._illumination.close()
        self._illumination = IlluminationDialog(self._mmc, self)
        self._illumination.setWindowFlags(
            Qt.Window
            | Qt.WindowTitleHint
            | Qt.WindowStaysOnTopHint
            | Qt.WindowCloseButtonHint
        )
        self._illumination.show()

    # property browser
    def _show_prop_browser(self):
        pb = PropBrowser(self._mmc, self)
        pb.exec()

    # channels
    def _refresh_channel_list(self):
        guessed_channel_list = self._mmc.getOrGuessChannelGroup()

        if not guessed_channel_list:
            return

        if len(guessed_channel_list) == 1:
            self._set_channel_group(guessed_channel_list[0])
        else:
            # if guessed_channel_list has more than 1 possible channel group,
            # you can select the correct one through a combobox
            ch = SelectDeviceFromCombobox(
                guessed_channel_list,
                "Select Channel Group:",
                self,
            )
            ch.val_changed.connect(self._set_channel_group)
            ch.show()
<<<<<<< HEAD

    def _set_channel_group(self, guessed_channel: str):
        channel_group = guessed_channel
        self._mmc.setChannelGroup(channel_group)
        channel_list = self._mmc.getAvailableConfigs(channel_group)
        with blockSignals(self.tab.snap_channel_comboBox):
            self.tab.snap_channel_comboBox.clear()
            self.tab.snap_channel_comboBox.addItems(channel_list)
            self.tab.snap_channel_comboBox.setCurrentText(
                self._mmc.getCurrentConfig(channel_group)
            )

    def _on_config_set(self, groupName: str, configName: str):
        if groupName == self._mmc.getOrGuessChannelGroup():
            with blockSignals(self.tab.snap_channel_comboBox):
                self.tab.snap_channel_comboBox.setCurrentText(configName)

    def _channel_changed(self, newChannel: str):
        self._mmc.setConfig(self._mmc.getChannelGroup(), newChannel)

=======

    def _set_channel_group(self, guessed_channel: str):
        channel_group = guessed_channel
        self._mmc.setChannelGroup(channel_group)
        channel_list = self._mmc.getAvailableConfigs(channel_group)
        with blockSignals(self.tab_wdg.snap_channel_comboBox):
            self.tab_wdg.snap_channel_comboBox.clear()
            self.tab_wdg.snap_channel_comboBox.addItems(channel_list)
            self.tab_wdg.snap_channel_comboBox.setCurrentText(
                self._mmc.getCurrentConfig(channel_group)
            )

    def _on_config_set(self, groupName: str, configName: str):
        if groupName == self._mmc.getOrGuessChannelGroup():
            with blockSignals(self.tab_wdg.snap_channel_comboBox):
                self.tab_wdg.snap_channel_comboBox.setCurrentText(configName)

    def _channel_changed(self, newChannel: str):
        self._mmc.setConfig(self._mmc.getChannelGroup(), newChannel)

>>>>>>> c977b2a0
    # objectives
    def _refresh_objective_options(self):

        obj_dev_list = self._mmc.guessObjectiveDevices()
        # e.g. ['TiNosePiece']

        if not obj_dev_list:
            return

        if len(obj_dev_list) == 1:
            self._set_objectives(obj_dev_list[0])
        else:
            # if obj_dev_list has more than 1 possible objective device,
            # you can select the correct one through a combobox
            obj = SelectDeviceFromCombobox(
                obj_dev_list,
                "Select Objective Device:",
                self,
            )
            obj.val_changed.connect(self._set_objectives)
            obj.show()

    def _set_objectives(self, obj_device: str):

        obj_dev, obj_cfg, presets = self._get_objective_device(obj_device)

        if obj_dev and obj_cfg and presets:
            current_obj = self._mmc.getCurrentConfig(obj_cfg)
        else:
            current_obj = self._mmc.getState(obj_dev)
            presets = self._mmc.getStateLabels(obj_dev)
        self._add_objective_to_gui(current_obj, presets)

    def _get_objective_device(self, obj_device: str):
        # check if there is a configuration group for the objectives
        for cfg_groups in self._mmc.getAvailableConfigGroups():
            # e.g. ('Camera', 'Channel', 'Objectives')

            presets = self._mmc.getAvailableConfigs(cfg_groups)

            if not presets:
                continue

            cfg_data = self._mmc.getConfigData(
                cfg_groups, presets[0]
            )  # first group option e.g. TINosePiece: State=1

            device = cfg_data.getSetting(0).getDeviceLabel()
            # e.g. TINosePiece

            if device == obj_device:
                self.objectives_device = device
                self.objectives_cfg = cfg_groups
                return self.objectives_device, self.objectives_cfg, presets

        self.objectives_device = obj_device
        return self.objectives_device, None, None

    def _add_objective_to_gui(self, current_obj, presets):
<<<<<<< HEAD
        with blockSignals(self.obj.objective_comboBox):
            self.obj.objective_comboBox.clear()
            self.obj.objective_comboBox.addItems(presets)
            if isinstance(current_obj, int):
                self.obj.objective_comboBox.setCurrentIndex(current_obj)
            else:
                self.obj.objective_comboBox.setCurrentText(current_obj)
=======
        with blockSignals(self.obj_wdg.objective_comboBox):
            self.obj_wdg.objective_comboBox.clear()
            self.obj_wdg.objective_comboBox.addItems(presets)
            if isinstance(current_obj, int):
                self.obj_wdg.objective_comboBox.setCurrentIndex(current_obj)
            else:
                self.obj_wdg.objective_comboBox.setCurrentText(current_obj)
>>>>>>> c977b2a0
            self._update_pixel_size()
            return

    def _update_pixel_size(self, value: float = None):

        current_px_size_cfg = self._mmc.getCurrentPixelSizeConfig()

        # if pixel size is already set -> return
        if current_px_size_cfg and not value:
            return

        # if pixel size is already set but the camera px size is changed
        # or if there is not a px size cfg
        if current_px_size_cfg:
            self._mmc.deletePixelSizeConfig(current_px_size_cfg)

        # if not, create and store a new pixel size config for the current objective.
        curr_obj = self._mmc.getProperty(self.objectives_device, "Label")
        # get magnification info from the current objective label
        match = re.search(r"(\d{1,3})[xX]", curr_obj)
        if match:
            mag = int(match.groups()[0])

<<<<<<< HEAD
            # if self.cam.px_size_doubleSpinBox.value() == 1.0:
            if value == 1.0:
                return

            # image_pixel_size = self.cam.px_size_doubleSpinBox.value() / mag
            image_pixel_size = value / mag
=======
            if self.cam_wdg.px_size_doubleSpinBox.value() == 1.0:
                return

            image_pixel_size = self.cam_wdg.px_size_doubleSpinBox.value() / mag
>>>>>>> c977b2a0
            px_cgf_name = f"px_size_{curr_obj}"
            # set image pixel sixe (x,y) for the newly created pixel size config
            self._mmc.definePixelSizeConfig(
                px_cgf_name, self.objectives_device, "Label", curr_obj
            )
            self._mmc.setPixelSizeUm(px_cgf_name, image_pixel_size)
            self._mmc.setPixelSizeConfig(px_cgf_name)
        # if it does't match, px size is set to 0.0

    def change_objective(self):
<<<<<<< HEAD
        if self.obj.objective_comboBox.count() <= 0:
=======
        if self.obj_wdg.objective_comboBox.count() <= 0:
>>>>>>> c977b2a0
            return

        if self.objectives_device == "":
            return

        zdev = self._mmc.getFocusDevice()

        currentZ = self._mmc.getZPosition()
        self._mmc.setPosition(zdev, 0)
        self._mmc.waitForDevice(zdev)

        try:
            self._mmc.setConfig(
<<<<<<< HEAD
                self.objectives_cfg, self.obj.objective_comboBox.currentText()
=======
                self.objectives_cfg, self.obj_wdg.objective_comboBox.currentText()
            )
        except ValueError:
            self._mmc.setProperty(
                self.objectives_device,
                "Label",
                self.obj_wdg.objective_comboBox.currentText(),
>>>>>>> c977b2a0
            )
        except ValueError:
            self._mmc.setProperty(
                self.objectives_device,
                "Label",
                self.obj.objective_comboBox.currentText(),
            )

        self._mmc.waitForDevice(self.objectives_device)
        self._mmc.setPosition(zdev, currentZ)
        self._mmc.waitForDevice(zdev)

<<<<<<< HEAD
=======
        self._mmc.waitForDevice(self.objectives_device)
        self._mmc.setPosition(zdev, currentZ)
        self._mmc.waitForDevice(zdev)

>>>>>>> c977b2a0
        self._update_pixel_size()

    # stages
    def _refresh_positions(self):
        if self._mmc.getXYStageDevice():
            x, y = self._mmc.getXPosition(), self._mmc.getYPosition()
            self._on_xy_stage_position_changed(self._mmc.getXYStageDevice(), x, y)
        if self._mmc.getFocusDevice():
<<<<<<< HEAD
            self.stages.z_lineEdit.setText(f"{self._mmc.getZPosition():.1f}")
=======
            self.stage_wdg.z_lineEdit.setText(f"{self._mmc.getZPosition():.1f}")
>>>>>>> c977b2a0

    def _refresh_xyz_devices(self):

        # since there is no offset control yet:
<<<<<<< HEAD
        self.stages.offset_Z_groupBox.setEnabled(False)

        self.stages.focus_device_comboBox.clear()
        self.stages.xy_device_comboBox.clear()
=======
        self.stage_wdg.offset_Z_groupBox.setEnabled(False)

        self.stage_wdg.focus_device_comboBox.clear()
        self.stage_wdg.xy_device_comboBox.clear()
>>>>>>> c977b2a0

        xy_stage_devs = list(self._mmc.getLoadedDevicesOfType(DeviceType.XYStageDevice))

        focus_devs = list(self._mmc.getLoadedDevicesOfType(DeviceType.StageDevice))

        if not xy_stage_devs:
<<<<<<< HEAD
            self.stages.XY_groupBox.setEnabled(False)
        else:
            self.stages.XY_groupBox.setEnabled(True)
            self.stages.xy_device_comboBox.addItems(xy_stage_devs)
            self._set_xy_stage_device()

        if not focus_devs:
            self.stages.Z_groupBox.setEnabled(False)
        else:
            self.stages.Z_groupBox.setEnabled(True)
            self.stages.focus_device_comboBox.addItems(focus_devs)
            self._set_focus_device()

    def _set_xy_stage_device(self):
        if not self.stages.xy_device_comboBox.count():
            return
        self._mmc.setXYStageDevice(self.stages.xy_device_comboBox.currentText())

    def _set_focus_device(self):
        if not self.stages.focus_device_comboBox.count():
            return
        self._mmc.setFocusDevice(self.stages.focus_device_comboBox.currentText())

    def _on_xy_stage_position_changed(self, name, x, y):
        self.stages.x_lineEdit.setText(f"{x:.1f}")
        self.stages.y_lineEdit.setText(f"{y:.1f}")

    def _on_stage_position_changed(self, name, value):
        if "z" in name.lower():  # hack
            self.stages.z_lineEdit.setText(f"{value:.1f}")

    def stage_x_left(self):
        self._mmc.setRelativeXYPosition(
            -float(self.stages.xy_step_size_SpinBox.value()), 0.0
        )
        if self.stages.snap_on_click_checkBox.isChecked():
=======
            self.stage_wdg.XY_groupBox.setEnabled(False)
        else:
            self.stage_wdg.XY_groupBox.setEnabled(True)
            self.stage_wdg.xy_device_comboBox.addItems(xy_stage_devs)
            self._set_xy_stage_device()

        if not focus_devs:
            self.stage_wdg.Z_groupBox.setEnabled(False)
        else:
            self.stage_wdg.Z_groupBox.setEnabled(True)
            self.stage_wdg.focus_device_comboBox.addItems(focus_devs)
            self._set_focus_device()

    def _set_xy_stage_device(self):
        if not self.stage_wdg.xy_device_comboBox.count():
            return
        self._mmc.setXYStageDevice(self.stage_wdg.xy_device_comboBox.currentText())

    def _set_focus_device(self):
        if not self.stage_wdg.focus_device_comboBox.count():
            return
        self._mmc.setFocusDevice(self.stage_wdg.focus_device_comboBox.currentText())

    def _on_xy_stage_position_changed(self, name, x, y):
        self.stage_wdg.x_lineEdit.setText(f"{x:.1f}")
        self.stage_wdg.y_lineEdit.setText(f"{y:.1f}")

    def _on_stage_position_changed(self, name, value):
        if "z" in name.lower():  # hack
            self.stage_wdg.z_lineEdit.setText(f"{value:.1f}")

    def stage_x_left(self):
        self._mmc.setRelativeXYPosition(
            -float(self.stage_wdg.xy_step_size_SpinBox.value()), 0.0
        )
        if self.stage_wdg.snap_on_click_checkBox.isChecked():
>>>>>>> c977b2a0
            self.snap()

    def stage_x_right(self):
        self._mmc.setRelativeXYPosition(
<<<<<<< HEAD
            float(self.stages.xy_step_size_SpinBox.value()), 0.0
        )
        if self.stages.snap_on_click_checkBox.isChecked():
=======
            float(self.stage_wdg.xy_step_size_SpinBox.value()), 0.0
        )
        if self.stage_wdg.snap_on_click_checkBox.isChecked():
>>>>>>> c977b2a0
            self.snap()

    def stage_y_up(self):
        self._mmc.setRelativeXYPosition(
            0.0,
<<<<<<< HEAD
            float(self.stages.xy_step_size_SpinBox.value()),
        )
        if self.stages.snap_on_click_checkBox.isChecked():
=======
            float(self.stage_wdg.xy_step_size_SpinBox.value()),
        )
        if self.stage_wdg.snap_on_click_checkBox.isChecked():
>>>>>>> c977b2a0
            self.snap()

    def stage_y_down(self):
        self._mmc.setRelativeXYPosition(
            0.0,
<<<<<<< HEAD
            -float(self.stages.xy_step_size_SpinBox.value()),
        )
        if self.stages.snap_on_click_checkBox.isChecked():
=======
            -float(self.stage_wdg.xy_step_size_SpinBox.value()),
        )
        if self.stage_wdg.snap_on_click_checkBox.isChecked():
>>>>>>> c977b2a0
            self.snap()

    def stage_z_up(self):
        self._mmc.setRelativePosition(
<<<<<<< HEAD
            float(self.stages.z_step_size_doubleSpinBox.value())
        )
        if self.stages.snap_on_click_checkBox.isChecked():
=======
            float(self.stage_wdg.z_step_size_doubleSpinBox.value())
        )
        if self.stage_wdg.snap_on_click_checkBox.isChecked():
>>>>>>> c977b2a0
            self.snap()

    def stage_z_down(self):
        self._mmc.setRelativePosition(
<<<<<<< HEAD
            -float(self.stages.z_step_size_doubleSpinBox.value())
        )
        if self.stages.snap_on_click_checkBox.isChecked():
            self.snap()
=======
            -float(self.stage_wdg.z_step_size_doubleSpinBox.value())
        )
        if self.stage_wdg.snap_on_click_checkBox.isChecked():
            self.snap()

    # camera
    def _refresh_camera_options(self):
        cam_device = self._mmc.getCameraDevice()
        if not cam_device:
            return
        cam_props = self._mmc.getDevicePropertyNames(cam_device)
        if "Binning" in cam_props:
            bin_opts = self._mmc.getAllowedPropertyValues(cam_device, "Binning")
            with blockSignals(self.cam_wdg.bin_comboBox):
                self.cam_wdg.bin_comboBox.clear()
                self.cam_wdg.bin_comboBox.addItems(bin_opts)
                self.cam_wdg.bin_comboBox.setCurrentText(
                    self._mmc.getProperty(cam_device, "Binning")
                )

        if "PixelType" in cam_props:
            px_t = self._mmc.getAllowedPropertyValues(cam_device, "PixelType")
            with blockSignals(self.cam_wdg.bit_comboBox):
                self.cam_wdg.bit_comboBox.clear()
                self.cam_wdg.bit_comboBox.addItems(px_t)
                self.cam_wdg.bit_comboBox.setCurrentText(
                    self._mmc.getProperty(cam_device, "PixelType")
                )

    def bit_changed(self):
        if self.cam_wdg.bit_comboBox.count() > 0:
            bits = self.cam_wdg.bit_comboBox.currentText()
            self._mmc.setProperty(self._mmc.getCameraDevice(), "PixelType", bits)

    def bin_changed(self):
        if self.cam_wdg.bin_comboBox.count() > 0:
            bins = self.cam_wdg.bin_comboBox.currentText()
            cd = self._mmc.getCameraDevice()
            self._mmc.setProperty(cd, "Binning", bins)
>>>>>>> c977b2a0
<|MERGE_RESOLUTION|>--- conflicted
+++ resolved
@@ -14,11 +14,7 @@
 from superqt.utils import create_worker
 
 from ._camera_roi import CameraROI
-<<<<<<< HEAD
-from ._gui import MicroManagerWidget
-=======
 from ._gui_objects._mm_widget import MicroManagerWidget
->>>>>>> c977b2a0
 from ._illumination import IlluminationDialog
 from ._saving import save_sequence
 from ._util import (
@@ -50,10 +46,6 @@
         mmc: CMMCorePlus | RemoteMMCore = None,
     ):
         super().__init__()
-<<<<<<< HEAD
-=======
-        self.viewer = viewer
->>>>>>> c977b2a0
 
         # create connection to mmcore server or process-local variant
         if mmc is not None:
@@ -62,14 +54,6 @@
             self._mmc = RemoteMMCore() if remote else CMMCorePlus.instance()
 
         self.viewer = viewer
-
-        self.cfg = self.mm_configuration
-        self.obj = self.mm_objectives
-        self.ill = self.mm_illumination
-        self.pb = self.mm_pb
-        self.cam = self.mm_camera
-        self.stages = self.mm_xyz_stages
-        self.tab = self.mm_tab
 
         adapter_path = find_micromanager()
         if not adapter_path:
@@ -84,21 +68,16 @@
         self.explorer = ExploreSample(self.viewer, self._mmc)
 
         # add mda and explorer tabs to mm_tab widget
-<<<<<<< HEAD
-        self.tab.tabWidget.addTab(self.mda, "Multi-D Acquisition")
-        self.tab.tabWidget.addTab(self.explorer, "Sample Explorer")
-
-        self.streaming_timer = None
-        self.objectives_device = None
-        self.objectives_cfg = None
-=======
         self.tab_wdg.tabWidget.addTab(self.mda, "Multi-D Acquisition")
         self.tab_wdg.tabWidget.addTab(self.explorer, "Sample Explorer")
+        sizepolicy = QtW.QSizePolicy(
+            QtW.QSizePolicy.Expanding, QtW.QSizePolicy.Expanding
+        )
+        self.tab_wdg.setSizePolicy(sizepolicy)
 
         self.streaming_timer: QTimer | None = None
         self.objectives_device: str | None = None
         self.objectives_cfg: str | None = None
->>>>>>> c977b2a0
 
         # disable gui
         self._set_enabled(False)
@@ -117,24 +96,6 @@
         sig.frameReady.connect(self._on_mda_frame)
 
         # connect buttons
-<<<<<<< HEAD
-        self.cfg.load_cfg_Button.clicked.connect(self.load_cfg)
-        self.cfg.browse_cfg_Button.clicked.connect(self.browse_cfg)
-        self.stages.left_Button.clicked.connect(self.stage_x_left)
-        self.stages.right_Button.clicked.connect(self.stage_x_right)
-        self.stages.y_up_Button.clicked.connect(self.stage_y_up)
-        self.stages.y_down_Button.clicked.connect(self.stage_y_down)
-        self.stages.up_Button.clicked.connect(self.stage_z_up)
-        self.stages.down_Button.clicked.connect(self.stage_z_down)
-
-        self.tab.snap_Button.clicked.connect(self.snap)
-        self.tab.live_Button.clicked.connect(self.toggle_live)
-
-        self.ill.illumination_Button.clicked.connect(self.illumination)
-        self.pb.properties_Button.clicked.connect(self._show_prop_browser)
-
-        self.stages.focus_device_comboBox.currentTextChanged.connect(
-=======
         self.cfg_wdg.load_cfg_Button.clicked.connect(self.load_cfg)
         self.cfg_wdg.browse_cfg_Button.clicked.connect(self.browse_cfg)
         self.stage_wdg.left_Button.clicked.connect(self.stage_x_left)
@@ -146,32 +107,15 @@
         self.tab_wdg.snap_Button.clicked.connect(self.snap)
         self.tab_wdg.live_Button.clicked.connect(self.toggle_live)
         self.illum_wdg.illumination_Button.clicked.connect(self.illumination)
-        self.cfg_wdg.properties_Button.clicked.connect(self._show_prop_browser)
-
+        self.prop_wdg.properties_Button.clicked.connect(self._show_prop_browser)
+
+        # connect comboBox
         self.stage_wdg.focus_device_comboBox.currentTextChanged.connect(
->>>>>>> c977b2a0
             self._set_focus_device
         )
-
-        # connect comboBox
-<<<<<<< HEAD
-        self.obj.objective_comboBox.currentIndexChanged.connect(self.change_objective)
-        self.tab.snap_channel_comboBox.currentTextChanged.connect(self._channel_changed)
-
-        self.cam_roi = CameraROI(
-            self.viewer, self._mmc, self.cam.cam_roi_comboBox, self.cam.crop_Button
-        )
-
-        # connect spinboxes
-        self.cam.px_size_doubleSpinBox.valueChanged.connect(self._update_pixel_size)
-        self.tab.exp_spinBox.valueChanged.connect(self._update_exp)
-        self.tab.exp_spinBox.setKeyboardTracking(False)
-=======
         self.obj_wdg.objective_comboBox.currentIndexChanged.connect(
             self.change_objective
         )
-        self.cam_wdg.bit_comboBox.currentIndexChanged.connect(self.bit_changed)
-        self.cam_wdg.bin_comboBox.currentIndexChanged.connect(self.bin_changed)
         self.tab_wdg.snap_channel_comboBox.currentTextChanged.connect(
             self._channel_changed
         )
@@ -184,9 +128,9 @@
         )
 
         # connect spinboxes
+        self.cam_wdg.px_size_doubleSpinBox.valueChanged.connect(self._update_pixel_size)
         self.tab_wdg.exp_spinBox.valueChanged.connect(self._update_exp)
         self.tab_wdg.exp_spinBox.setKeyboardTracking(False)
->>>>>>> c977b2a0
 
         # refresh options in case a config is already loaded by another remote
         if remote:
@@ -202,45 +146,12 @@
             self._refresh_options()
 
     def _set_enabled(self, enabled):
-<<<<<<< HEAD
-
         if self._mmc.getCameraDevice():
             self._camera_group_wdg(enabled)
-            self.cam.crop_Button.setEnabled(enabled)
-            self.tab.snap_live_tab.setEnabled(enabled)
-            self.tab.snap_live_tab.setEnabled(enabled)
-        else:
-            self._camera_group_wdg(False)
-            self.cam_group.setEnabled(False)
-            self.cam.crop_Button.setEnabled(False)
-            self.tab.snap_live_tab.setEnabled(False)
-            self.tab.snap_live_tab.setEnabled(False)
-
-        if self._mmc.getXYStageDevice():
-            self.stages.XY_groupBox.setEnabled(enabled)
-        else:
-            self.stages.XY_groupBox.setEnabled(False)
-
-        if self._mmc.getFocusDevice():
-            self.stages.Z_groupBox.setEnabled(enabled)
-        else:
-            self.stages.Z_groupBox.setEnabled(False)
-
-        self.cam_group.setEnabled(True)
-        self.stages_coll.setEnabled(True)
-        self.pb.properties_Button.setEnabled(enabled)
-        self.obj.objective_comboBox.setEnabled(enabled)
-        self.ill.illumination_Button.setEnabled(enabled)
-
-=======
-        if self._mmc.getCameraDevice():
-            self.cam_wdg.camera_groupBox.setEnabled(enabled)
-            self.cam_wdg.crop_Button.setEnabled(enabled)
             self.tab_wdg.snap_live_tab.setEnabled(enabled)
             self.tab_wdg.snap_live_tab.setEnabled(enabled)
         else:
-            self.cam_wdg.camera_groupBox.setEnabled(False)
-            self.cam_wdg.crop_Button.setEnabled(False)
+            self._camera_group_wdg(False)
             self.tab_wdg.snap_live_tab.setEnabled(False)
             self.tab_wdg.snap_live_tab.setEnabled(False)
 
@@ -254,51 +165,35 @@
         else:
             self.stage_wdg.Z_groupBox.setEnabled(False)
 
-        self.obj_wdg.objective_groupBox.setEnabled(enabled)
         self.illum_wdg.illumination_Button.setEnabled(enabled)
-        self.tab_wdg.tabWidget.setEnabled(enabled)
-
->>>>>>> c977b2a0
+
         self.mda._set_enabled(enabled)
         if self._mmc.getXYStageDevice():
             self.explorer._set_enabled(enabled)
         else:
             self.explorer._set_enabled(False)
 
-<<<<<<< HEAD
     def _camera_group_wdg(self, enabled):
-        self.cam.px_size_doubleSpinBox.setEnabled(enabled)
-        self.cam.cam_roi_comboBox.setEnabled(enabled)
-        self.cam.crop_Button.setEnabled(enabled)
+        self.cam_wdg.px_size_doubleSpinBox.setEnabled(enabled)
+        self.cam_wdg.cam_roi_comboBox.setEnabled(enabled)
+        self.cam_wdg.crop_Button.setEnabled(enabled)
+        self.prop_wdg.properties_Button.setEnabled(enabled)
 
     def browse_cfg(self):
         (filename, _) = QtW.QFileDialog.getOpenFileName(self, "", "", "cfg(*.cfg)")
         if filename:
-            self.cfg.cfg_LineEdit.setText(filename)
-            self.tab.max_min_val_label.setText("None")
-            self.cfg.load_cfg_Button.setEnabled(True)
+            self.cfg_wdg.cfg_LineEdit.setText(filename)
+            self.tab_wdg.max_min_val_label.setText("None")
+            self.cfg_wdg.load_cfg_Button.setEnabled(True)
 
     def load_cfg(self):
-
-        # clear spinbox/combobox without accidently setting properties
-        boxes = [
-            self.obj.objective_comboBox,
-            self.tab.snap_channel_comboBox,
-=======
-    def browse_cfg(self):
-        self._mmc.unloadAllDevices()  # unload all devicies
-
-        self._set_enabled(False)
 
         # clear spinbox/combobox without accidently setting properties
         boxes = [
             self.obj_wdg.objective_comboBox,
-            self.cam_wdg.bin_comboBox,
-            self.cam_wdg.bit_comboBox,
             self.tab_wdg.snap_channel_comboBox,
             self.stage_wdg.xy_device_comboBox,
             self.stage_wdg.focus_device_comboBox,
->>>>>>> c977b2a0
         ]
         with blockSignals(boxes):
             for box in boxes:
@@ -311,24 +206,9 @@
         self.objectives_device = None
         self.objectives_cfg = None
 
-<<<<<<< HEAD
         self._mmc.unloadAllDevices()  # unload all devicies
         # disable gui
         self._set_enabled(False)
-        self.cfg.load_cfg_Button.setEnabled(False)
-        cfg = self.cfg.cfg_LineEdit.text()
-        if cfg == "":
-            cfg = "MMConfig_demo.cfg"
-        self._mmc.loadSystemConfiguration(cfg)
-
-    def _refresh_options(self):
-=======
-        file_dir = QtW.QFileDialog.getOpenFileName(self, "", "", "cfg(*.cfg)")
-        self.cfg_wdg.cfg_LineEdit.setText(str(file_dir[0]))
-        self.tab_wdg.max_min_val_label.setText("None")
-        self.cfg_wdg.load_cfg_Button.setEnabled(True)
-
-    def load_cfg(self):
         self.cfg_wdg.load_cfg_Button.setEnabled(False)
         cfg = self.cfg_wdg.cfg_LineEdit.text()
         if cfg == "":
@@ -337,8 +217,6 @@
         self._mmc.loadSystemConfiguration(cfg)
 
     def _refresh_options(self):
-        self._refresh_camera_options()
->>>>>>> c977b2a0
         self._refresh_objective_options()
         self._refresh_channel_list()
         self._refresh_positions()
@@ -364,11 +242,7 @@
 
     def update_max_min(self, event=None):
 
-<<<<<<< HEAD
-        if self.tab.tabWidget.currentIndex() != 0:
-=======
         if self.tab_wdg.tabWidget.currentIndex() != 0:
->>>>>>> c977b2a0
             return
 
         min_max_txt = ""
@@ -386,11 +260,7 @@
                 min_max_show = tuple(layer._calc_data_range(mode="slice"))
                 min_max_txt += f'<font color="{col}">{min_max_show}</font>'
 
-<<<<<<< HEAD
-        self.tab.max_min_val_label.setText(min_max_txt)
-=======
         self.tab_wdg.max_min_val_label.setText(min_max_txt)
->>>>>>> c977b2a0
 
     def snap(self):
         self.stop_live()
@@ -403,32 +273,19 @@
         )
 
     def start_live(self):
-<<<<<<< HEAD
-        self._mmc.startContinuousSequenceAcquisition(self.tab.exp_spinBox.value())
-        self.streaming_timer = QTimer()
-        self.streaming_timer.timeout.connect(self.update_viewer)
-        self.streaming_timer.start(int(self.tab.exp_spinBox.value()))
-        self.tab.live_Button.setText("Stop")
-=======
         self._mmc.startContinuousSequenceAcquisition(self.tab_wdg.exp_spinBox.value())
         self.streaming_timer = QTimer()
         self.streaming_timer.timeout.connect(self.update_viewer)
         self.streaming_timer.start(int(self.tab_wdg.exp_spinBox.value()))
         self.tab_wdg.live_Button.setText("Stop")
->>>>>>> c977b2a0
 
     def stop_live(self):
         self._mmc.stopSequenceAcquisition()
         if self.streaming_timer is not None:
             self.streaming_timer.stop()
             self.streaming_timer = None
-<<<<<<< HEAD
-        self.tab.live_Button.setText("Live")
-        self.tab.live_Button.setIcon(CAM_ICON)
-=======
         self.tab_wdg.live_Button.setText("Live")
         self.tab_wdg.live_Button.setIcon(CAM_ICON)
->>>>>>> c977b2a0
 
     def toggle_live(self, event=None):
         if self.streaming_timer is None:
@@ -436,27 +293,16 @@
             ch_group = self._mmc.getChannelGroup()
             if ch_group:
                 self._mmc.setConfig(
-<<<<<<< HEAD
-                    ch_group, self.tab.snap_channel_comboBox.currentText()
-=======
                     ch_group, self.tab_wdg.snap_channel_comboBox.currentText()
->>>>>>> c977b2a0
                 )
             else:
                 return
 
             self.start_live()
-<<<<<<< HEAD
-            self.tab.live_Button.setIcon(CAM_STOP_ICON)
-        else:
-            self.stop_live()
-            self.tab.live_Button.setIcon(CAM_ICON)
-=======
             self.tab_wdg.live_Button.setIcon(CAM_STOP_ICON)
         else:
             self.stop_live()
             self.tab_wdg.live_Button.setIcon(CAM_ICON)
->>>>>>> c977b2a0
 
     def _on_mda_started(self, sequence: useq.MDASequence):
         """ "create temp folder and block gui when mda starts."""
@@ -528,13 +374,8 @@
             self._mmc.startContinuousSequenceAcquisition(exposure)
 
     def _on_exp_change(self, camera: str, exposure: float):
-<<<<<<< HEAD
-        with blockSignals(self.tab.exp_spinBox):
-            self.tab.exp_spinBox.setValue(exposure)
-=======
         with blockSignals(self.tab_wdg.exp_spinBox):
             self.tab_wdg.exp_spinBox.setValue(exposure)
->>>>>>> c977b2a0
         if self.streaming_timer:
             self.streaming_timer.setInterval(int(exposure))
 
@@ -575,28 +416,6 @@
             )
             ch.val_changed.connect(self._set_channel_group)
             ch.show()
-<<<<<<< HEAD
-
-    def _set_channel_group(self, guessed_channel: str):
-        channel_group = guessed_channel
-        self._mmc.setChannelGroup(channel_group)
-        channel_list = self._mmc.getAvailableConfigs(channel_group)
-        with blockSignals(self.tab.snap_channel_comboBox):
-            self.tab.snap_channel_comboBox.clear()
-            self.tab.snap_channel_comboBox.addItems(channel_list)
-            self.tab.snap_channel_comboBox.setCurrentText(
-                self._mmc.getCurrentConfig(channel_group)
-            )
-
-    def _on_config_set(self, groupName: str, configName: str):
-        if groupName == self._mmc.getOrGuessChannelGroup():
-            with blockSignals(self.tab.snap_channel_comboBox):
-                self.tab.snap_channel_comboBox.setCurrentText(configName)
-
-    def _channel_changed(self, newChannel: str):
-        self._mmc.setConfig(self._mmc.getChannelGroup(), newChannel)
-
-=======
 
     def _set_channel_group(self, guessed_channel: str):
         channel_group = guessed_channel
@@ -617,7 +436,6 @@
     def _channel_changed(self, newChannel: str):
         self._mmc.setConfig(self._mmc.getChannelGroup(), newChannel)
 
->>>>>>> c977b2a0
     # objectives
     def _refresh_objective_options(self):
 
@@ -677,15 +495,6 @@
         return self.objectives_device, None, None
 
     def _add_objective_to_gui(self, current_obj, presets):
-<<<<<<< HEAD
-        with blockSignals(self.obj.objective_comboBox):
-            self.obj.objective_comboBox.clear()
-            self.obj.objective_comboBox.addItems(presets)
-            if isinstance(current_obj, int):
-                self.obj.objective_comboBox.setCurrentIndex(current_obj)
-            else:
-                self.obj.objective_comboBox.setCurrentText(current_obj)
-=======
         with blockSignals(self.obj_wdg.objective_comboBox):
             self.obj_wdg.objective_comboBox.clear()
             self.obj_wdg.objective_comboBox.addItems(presets)
@@ -693,7 +502,6 @@
                 self.obj_wdg.objective_comboBox.setCurrentIndex(current_obj)
             else:
                 self.obj_wdg.objective_comboBox.setCurrentText(current_obj)
->>>>>>> c977b2a0
             self._update_pixel_size()
             return
 
@@ -717,19 +525,12 @@
         if match:
             mag = int(match.groups()[0])
 
-<<<<<<< HEAD
             # if self.cam.px_size_doubleSpinBox.value() == 1.0:
             if value == 1.0:
                 return
 
             # image_pixel_size = self.cam.px_size_doubleSpinBox.value() / mag
             image_pixel_size = value / mag
-=======
-            if self.cam_wdg.px_size_doubleSpinBox.value() == 1.0:
-                return
-
-            image_pixel_size = self.cam_wdg.px_size_doubleSpinBox.value() / mag
->>>>>>> c977b2a0
             px_cgf_name = f"px_size_{curr_obj}"
             # set image pixel sixe (x,y) for the newly created pixel size config
             self._mmc.definePixelSizeConfig(
@@ -740,11 +541,7 @@
         # if it does't match, px size is set to 0.0
 
     def change_objective(self):
-<<<<<<< HEAD
-        if self.obj.objective_comboBox.count() <= 0:
-=======
         if self.obj_wdg.objective_comboBox.count() <= 0:
->>>>>>> c977b2a0
             return
 
         if self.objectives_device == "":
@@ -758,9 +555,6 @@
 
         try:
             self._mmc.setConfig(
-<<<<<<< HEAD
-                self.objectives_cfg, self.obj.objective_comboBox.currentText()
-=======
                 self.objectives_cfg, self.obj_wdg.objective_comboBox.currentText()
             )
         except ValueError:
@@ -768,26 +562,12 @@
                 self.objectives_device,
                 "Label",
                 self.obj_wdg.objective_comboBox.currentText(),
->>>>>>> c977b2a0
-            )
-        except ValueError:
-            self._mmc.setProperty(
-                self.objectives_device,
-                "Label",
-                self.obj.objective_comboBox.currentText(),
             )
 
         self._mmc.waitForDevice(self.objectives_device)
         self._mmc.setPosition(zdev, currentZ)
         self._mmc.waitForDevice(zdev)
 
-<<<<<<< HEAD
-=======
-        self._mmc.waitForDevice(self.objectives_device)
-        self._mmc.setPosition(zdev, currentZ)
-        self._mmc.waitForDevice(zdev)
-
->>>>>>> c977b2a0
         self._update_pixel_size()
 
     # stages
@@ -796,70 +576,21 @@
             x, y = self._mmc.getXPosition(), self._mmc.getYPosition()
             self._on_xy_stage_position_changed(self._mmc.getXYStageDevice(), x, y)
         if self._mmc.getFocusDevice():
-<<<<<<< HEAD
-            self.stages.z_lineEdit.setText(f"{self._mmc.getZPosition():.1f}")
-=======
             self.stage_wdg.z_lineEdit.setText(f"{self._mmc.getZPosition():.1f}")
->>>>>>> c977b2a0
 
     def _refresh_xyz_devices(self):
 
         # since there is no offset control yet:
-<<<<<<< HEAD
-        self.stages.offset_Z_groupBox.setEnabled(False)
-
-        self.stages.focus_device_comboBox.clear()
-        self.stages.xy_device_comboBox.clear()
-=======
         self.stage_wdg.offset_Z_groupBox.setEnabled(False)
 
         self.stage_wdg.focus_device_comboBox.clear()
         self.stage_wdg.xy_device_comboBox.clear()
->>>>>>> c977b2a0
 
         xy_stage_devs = list(self._mmc.getLoadedDevicesOfType(DeviceType.XYStageDevice))
 
         focus_devs = list(self._mmc.getLoadedDevicesOfType(DeviceType.StageDevice))
 
         if not xy_stage_devs:
-<<<<<<< HEAD
-            self.stages.XY_groupBox.setEnabled(False)
-        else:
-            self.stages.XY_groupBox.setEnabled(True)
-            self.stages.xy_device_comboBox.addItems(xy_stage_devs)
-            self._set_xy_stage_device()
-
-        if not focus_devs:
-            self.stages.Z_groupBox.setEnabled(False)
-        else:
-            self.stages.Z_groupBox.setEnabled(True)
-            self.stages.focus_device_comboBox.addItems(focus_devs)
-            self._set_focus_device()
-
-    def _set_xy_stage_device(self):
-        if not self.stages.xy_device_comboBox.count():
-            return
-        self._mmc.setXYStageDevice(self.stages.xy_device_comboBox.currentText())
-
-    def _set_focus_device(self):
-        if not self.stages.focus_device_comboBox.count():
-            return
-        self._mmc.setFocusDevice(self.stages.focus_device_comboBox.currentText())
-
-    def _on_xy_stage_position_changed(self, name, x, y):
-        self.stages.x_lineEdit.setText(f"{x:.1f}")
-        self.stages.y_lineEdit.setText(f"{y:.1f}")
-
-    def _on_stage_position_changed(self, name, value):
-        if "z" in name.lower():  # hack
-            self.stages.z_lineEdit.setText(f"{value:.1f}")
-
-    def stage_x_left(self):
-        self._mmc.setRelativeXYPosition(
-            -float(self.stages.xy_step_size_SpinBox.value()), 0.0
-        )
-        if self.stages.snap_on_click_checkBox.isChecked():
-=======
             self.stage_wdg.XY_groupBox.setEnabled(False)
         else:
             self.stage_wdg.XY_groupBox.setEnabled(True)
@@ -896,108 +627,41 @@
             -float(self.stage_wdg.xy_step_size_SpinBox.value()), 0.0
         )
         if self.stage_wdg.snap_on_click_checkBox.isChecked():
->>>>>>> c977b2a0
             self.snap()
 
     def stage_x_right(self):
         self._mmc.setRelativeXYPosition(
-<<<<<<< HEAD
-            float(self.stages.xy_step_size_SpinBox.value()), 0.0
-        )
-        if self.stages.snap_on_click_checkBox.isChecked():
-=======
             float(self.stage_wdg.xy_step_size_SpinBox.value()), 0.0
         )
         if self.stage_wdg.snap_on_click_checkBox.isChecked():
->>>>>>> c977b2a0
             self.snap()
 
     def stage_y_up(self):
         self._mmc.setRelativeXYPosition(
             0.0,
-<<<<<<< HEAD
-            float(self.stages.xy_step_size_SpinBox.value()),
-        )
-        if self.stages.snap_on_click_checkBox.isChecked():
-=======
             float(self.stage_wdg.xy_step_size_SpinBox.value()),
         )
         if self.stage_wdg.snap_on_click_checkBox.isChecked():
->>>>>>> c977b2a0
             self.snap()
 
     def stage_y_down(self):
         self._mmc.setRelativeXYPosition(
             0.0,
-<<<<<<< HEAD
-            -float(self.stages.xy_step_size_SpinBox.value()),
-        )
-        if self.stages.snap_on_click_checkBox.isChecked():
-=======
             -float(self.stage_wdg.xy_step_size_SpinBox.value()),
         )
         if self.stage_wdg.snap_on_click_checkBox.isChecked():
->>>>>>> c977b2a0
             self.snap()
 
     def stage_z_up(self):
         self._mmc.setRelativePosition(
-<<<<<<< HEAD
-            float(self.stages.z_step_size_doubleSpinBox.value())
-        )
-        if self.stages.snap_on_click_checkBox.isChecked():
-=======
             float(self.stage_wdg.z_step_size_doubleSpinBox.value())
         )
         if self.stage_wdg.snap_on_click_checkBox.isChecked():
->>>>>>> c977b2a0
             self.snap()
 
     def stage_z_down(self):
         self._mmc.setRelativePosition(
-<<<<<<< HEAD
-            -float(self.stages.z_step_size_doubleSpinBox.value())
-        )
-        if self.stages.snap_on_click_checkBox.isChecked():
-            self.snap()
-=======
             -float(self.stage_wdg.z_step_size_doubleSpinBox.value())
         )
         if self.stage_wdg.snap_on_click_checkBox.isChecked():
-            self.snap()
-
-    # camera
-    def _refresh_camera_options(self):
-        cam_device = self._mmc.getCameraDevice()
-        if not cam_device:
-            return
-        cam_props = self._mmc.getDevicePropertyNames(cam_device)
-        if "Binning" in cam_props:
-            bin_opts = self._mmc.getAllowedPropertyValues(cam_device, "Binning")
-            with blockSignals(self.cam_wdg.bin_comboBox):
-                self.cam_wdg.bin_comboBox.clear()
-                self.cam_wdg.bin_comboBox.addItems(bin_opts)
-                self.cam_wdg.bin_comboBox.setCurrentText(
-                    self._mmc.getProperty(cam_device, "Binning")
-                )
-
-        if "PixelType" in cam_props:
-            px_t = self._mmc.getAllowedPropertyValues(cam_device, "PixelType")
-            with blockSignals(self.cam_wdg.bit_comboBox):
-                self.cam_wdg.bit_comboBox.clear()
-                self.cam_wdg.bit_comboBox.addItems(px_t)
-                self.cam_wdg.bit_comboBox.setCurrentText(
-                    self._mmc.getProperty(cam_device, "PixelType")
-                )
-
-    def bit_changed(self):
-        if self.cam_wdg.bit_comboBox.count() > 0:
-            bits = self.cam_wdg.bit_comboBox.currentText()
-            self._mmc.setProperty(self._mmc.getCameraDevice(), "PixelType", bits)
-
-    def bin_changed(self):
-        if self.cam_wdg.bin_comboBox.count() > 0:
-            bins = self.cam_wdg.bin_comboBox.currentText()
-            cd = self._mmc.getCameraDevice()
-            self._mmc.setProperty(cd, "Binning", bins)
->>>>>>> c977b2a0
+            self.snap()