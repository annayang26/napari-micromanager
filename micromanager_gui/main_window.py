--- conflicted
+++ resolved
@@ -66,13 +66,7 @@
         # note: don't use lambdas with closures on `self`, since the connection
         # to core may outlive the lifetime of this particular widget.
         sig.systemConfigurationLoaded.connect(self._on_system_cfg_loaded)
-<<<<<<< HEAD
-        sig.exposureChanged.connect(self._on_exp_change)
-=======
-        sig.XYStagePositionChanged.connect(self._on_xy_stage_position_changed)
-        sig.stagePositionChanged.connect(self._on_stage_position_changed)
         sig.exposureChanged.connect(self._update_live_exp)
->>>>>>> 318724a0
 
         # link to "snap on click" for the stage widget
         sig.imageSnapped.connect(self.update_viewer)
