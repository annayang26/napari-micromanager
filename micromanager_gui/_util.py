from __future__ import annotations

from contextlib import contextmanager
from pathlib import Path
from typing import TYPE_CHECKING, Callable

import numpy as np
from qtpy.QtWidgets import QComboBox, QDialog, QHBoxLayout, QLabel, QPushButton, QWidget

if TYPE_CHECKING:
    import useq


def get_devices_and_props(self):
    mmc = None
    # List devices and properties that you can set
    devices = mmc.getLoadedDevices()
    print("\nDevice status:__________________________")
    for i in range(len(devices)):
        device = devices[i]
        properties = mmc.getDevicePropertyNames(device)
        for p in range(len(properties)):
            prop = properties[p]
            values = mmc.getAllowedPropertyValues(device, prop)
            print(f"Device: {str(device)}  Property: {str(prop)} Value: {str(values)}")
    print("________________________________________")


def get_groups_list(self):
    mmc = None
    group = []
    for groupName in mmc.getAvailableConfigGroups():
        print(f"*********\nGroup_Name: {str(groupName)}")
        for configName in mmc.getAvailableConfigs(groupName):
            group.append(configName)
            print(f"Config_Name: {str(configName)}")
            props = str(mmc.getConfigData(groupName, configName).getVerbose())
            print(f"Properties: {props}")
        print("*********")


def extend_array_for_index(array: np.ndarray, index: tuple[int, ...]):
    """Return `array` padded with zeros if necessary to contain `index`."""

    # if the incoming index is outside of the bounds of the current layer.data
    # pad layer.data with zeros to accomodate the incoming index
    if any(x >= y for x, y in zip(index, array.shape)):
        newshape = list(array.shape)
        for i, (x, y) in enumerate(zip(index, array.shape)):
            newshape[i] = max(x + 1, y)

        new_array = np.zeros(newshape)
        # populate with existing data
        new_array[tuple(slice(s) for s in array.shape)] = array
        return new_array

    # otherwise just return the incoming array
    return array


def ensure_unique(path: Path, extension: str = ".tif", ndigits: int = 3):
    """
    Get next suitable filepath (extension = ".tif") or
    folderpath (extension = ""), appended with a counter of ndigits.
    """
    p = path
    stem = p.stem
    # check if provided path already has an ndigit number in it
    cur_num = stem.rsplit("_")[-1]
    if cur_num.isdigit() and len(cur_num) == ndigits:
        stem = stem[: -ndigits - 1]
        current_max = int(cur_num) - 1
    else:
        current_max = -1

    # # find the highest existing path (if dir)
    paths = (
        p.parent.glob(f"*{extension}")
        if extension
        else (f for f in p.parent.iterdir() if f.is_dir())
    )
    for fn in paths:
        try:
            current_max = max(current_max, int(fn.stem.rsplit("_")[-1]))
        except ValueError:
            continue

    # build new path name
    number = f"_{current_max+1:0{ndigits}d}"
    return path.parent / f"{stem}{number}{extension}"


# move these to useq:
def event_indices(event: useq.MDAEvent):
    for k in event.sequence.axis_order if event.sequence else []:
        if k in event.index:
            yield k


@contextmanager
def blockSignals(widgets: QWidget | list[QWidget]):
    if not isinstance(widgets, (list, tuple)):
        widgets = [widgets]
    orig_states = []
    for w in widgets:
        orig_states.append(w.signalsBlocked())
        w.blockSignals(True)
    yield
<<<<<<< HEAD
    widget.blockSignals(orig_state)


class SelectDeviceFromCombobox(QDialog):
    def __init__(self, obj_dev: list, func: Callable, label: str, parent=None):
        super().__init__(parent)

        self.func = func

        self.setLayout(QHBoxLayout())
        self.label = QLabel()
        self.label.setText(label)
        self.combobox = QComboBox()
        self.combobox.addItems(obj_dev)
        self.button = QPushButton("Set")
        self.button.clicked.connect(self._on_click)

        self.layout().addWidget(self.label)
        self.layout().addWidget(self.combobox)
        self.layout().addWidget(self.button)

    def _on_click(self):
        self.func([self.combobox.currentText()])
=======
    for w, s in zip(widgets, orig_states):
        w.blockSignals(s)
>>>>>>> e825f492
<|MERGE_RESOLUTION|>--- conflicted
+++ resolved
@@ -106,8 +106,8 @@
         orig_states.append(w.signalsBlocked())
         w.blockSignals(True)
     yield
-<<<<<<< HEAD
-    widget.blockSignals(orig_state)
+    for w, s in zip(widgets, orig_states):
+        w.blockSignals(s)
 
 
 class SelectDeviceFromCombobox(QDialog):
@@ -129,8 +129,4 @@
         self.layout().addWidget(self.button)
 
     def _on_click(self):
-        self.func([self.combobox.currentText()])
-=======
-    for w, s in zip(widgets, orig_states):
-        w.blockSignals(s)
->>>>>>> e825f492
+        self.func([self.combobox.currentText()])