from ._device_widget import DeviceWidget, StateDeviceWidget
from ._presets_widget import PresetsWidget
from ._property_browser import PropertyBrowser, PropertyTable
from ._property_widget import PropertyWidget, make_property_value_widget
from ._set_pixel_size import PixelSizeWidget

__all__ = [
    "DeviceWidget",
    "make_property_value_widget",
    "PropertyWidget",
    "StateDeviceWidget",
    "PropertyBrowser",
    "PropertyTable",
<<<<<<< HEAD
    "PixelSizeWidget",
=======
    "PresetsWidget",
>>>>>>> 96a1f1f6
]<|MERGE_RESOLUTION|>--- conflicted
+++ resolved
@@ -11,9 +11,6 @@
     "StateDeviceWidget",
     "PropertyBrowser",
     "PropertyTable",
-<<<<<<< HEAD
     "PixelSizeWidget",
-=======
     "PresetsWidget",
->>>>>>> 96a1f1f6
 ]