--- conflicted
+++ resolved
@@ -402,13 +402,7 @@
             elif (
                 self._mmc.isContinuousFocusEnabled()
                 and self._mmc.isContinuousFocusLocked()
-<<<<<<< HEAD
-            ) or self._mmc.getProperty(
-                self._mmc.getAutoFocusDevice(), "Status"
-            ) == "Focusing":
-=======
             ) or self._mmc.getProperty(autofocusf_dev, "Status") == "Focusing":
->>>>>>> 057d6b12
                 self._enable_wdg(False)
 
     def _offset_on_off(self, state: bool):
