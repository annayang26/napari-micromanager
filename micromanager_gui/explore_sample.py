from __future__ import annotations

import warnings
from collections import defaultdict
from pathlib import Path
from typing import TYPE_CHECKING

import numpy as np
import useq
from napari.experimental import link_layers
from qtpy import QtWidgets as QtW
from qtpy import uic
from useq import MDASequence

from ._saving import save_sequence
from .multid_widget import SequenceMeta

if TYPE_CHECKING:
    import napari.viewer
    from pymmcore_plus import RemoteMMCore


UI_FILE = str(Path(__file__).parent / "_gui_objects" / "explore_sample.ui")


def _channel_key(name: str, index: int) -> str:
    return f"[{name}_idx{index}]"


class ExploreSample(QtW.QWidget):
    # The UI_FILE above contains these objects:
    scan_explorer_groupBox: QtW.QGroupBox
    scan_size_label: QtW.QLabel
    scan_size_spinBox_r: QtW.QSpinBox
    scan_size_spinBox_c: QtW.QSpinBox
    channel_explorer_groupBox: QtW.QGroupBox
    channel_explorer_tableWidget: QtW.QTableWidget
    add_ch_explorer_Button: QtW.QPushButton
    clear_ch_explorer_Button: QtW.QPushButton
    remove_ch_explorer_Button: QtW.QPushButton
    save_explorer_groupBox: QtW.QGroupBox
    dir_explorer_lineEdit: QtW.QLineEdit
    fname_explorer_lineEdit: QtW.QLineEdit
    browse_save_explorer_Button: QtW.QPushButton
    start_scan_Button: QtW.QPushButton
    stop_scan_Button: QtW.QPushButton
    move_to_position_groupBox: QtW.QGroupBox
    move_to_Button: QtW.QPushButton
    x_lineEdit: QtW.QLineEdit
    y_lineEdit: QtW.QLineEdit
    ovelap_spinBox: QtW.QSpinBox

    # metadata associated with a given experiment
    SEQUENCE_META: dict[MDASequence, SequenceMeta] = {}

    def __init__(self, viewer: napari.viewer.Viewer, mmcore: RemoteMMCore, parent=None):

        self._mmc = mmcore
        self.viewer = viewer
        super().__init__(parent)
        uic.loadUi(UI_FILE, self)

        self.pixel_size = 0

        self.return_to_position_x = None
        self.return_to_position_y = None

        # connect buttons
        self.add_ch_explorer_Button.clicked.connect(self.add_channel)
        self.remove_ch_explorer_Button.clicked.connect(self.remove_channel)
        self.clear_ch_explorer_Button.clicked.connect(self.clear_channel)

        self.start_scan_Button.clicked.connect(self.start_scan)
        self.move_to_Button.clicked.connect(self.move_to)
        self.browse_save_explorer_Button.clicked.connect(self.set_explorer_dir)

        self.stop_scan_Button.clicked.connect(lambda e: self._mmc.cancel())

        self.x_lineEdit.setText(str(None))
        self.y_lineEdit.setText(str(None))

        # connect mmcore signals
        mmcore.events.systemConfigurationLoaded.connect(self.clear_channel)

        mmcore.events.sequenceStarted.connect(self._on_mda_started)
        mmcore.events.frameReady.connect(self._on_explorer_frame)
        mmcore.events.sequenceFinished.connect(self._on_mda_finished)
        mmcore.events.sequenceFinished.connect(self._refresh_positions)

        @self.viewer.mouse_drag_callbacks.append
        def get_event(viewer, event):
            if not self.isVisible():
                return
            if mmcore.getPixelSizeUm() > 0:
                width = mmcore.getROI(mmcore.getCameraDevice())[2]
                height = mmcore.getROI(mmcore.getCameraDevice())[3]

                x = viewer.cursor.position[-1] * mmcore.getPixelSizeUm()
                y = viewer.cursor.position[-2] * mmcore.getPixelSizeUm() * (-1)

                # to match position coordinates with center of the image
                x = f"{x - ((width / 2) * mmcore.getPixelSizeUm()):.1f}"
                y = f"{y - ((height / 2) * mmcore.getPixelSizeUm() * (-1)):.1f}"

            else:
                x, y = "None", "None"

            self.x_lineEdit.setText(x)
            self.y_lineEdit.setText(y)

    def _on_mda_started(self, sequence: useq.MDASequence):
        """Block gui when mda starts."""
        self._set_enabled(False)

    def _on_explorer_frame(self, image: np.ndarray, event: useq.MDAEvent):
        seq = event.sequence
        meta = self.SEQUENCE_META.get(event.sequence) or SequenceMeta()
        if meta.mode != "explorer":
            return

        x = event.x_pos / self.pixel_size
        y = event.y_pos / self.pixel_size * (-1)

        pos_idx = event.index["p"]
        file_name = meta.file_name if meta.should_save else "Exp"
        ch_name = event.channel.config
        ch_id = event.index["c"]
        layer_name = f"Pos{pos_idx:03d}_{file_name}_{_channel_key(ch_name, ch_id)}"

        meta = dict(
            useq_sequence=seq,
            uid=seq.uid,
            scan_coord=(y, x),
            scan_position=f"Pos{pos_idx:03d}",
            ch_name=ch_name,
            ch_id=ch_id,
        )
        self.viewer.add_image(
            image, name=layer_name, blending="additive", translate=(y, x), metadata=meta
        )

        zoom_out_factor = (
            self.scan_size_r
            if self.scan_size_r >= self.scan_size_c
            else self.scan_size_c
        )
        self.viewer.camera.zoom = 1 / zoom_out_factor
        self.viewer.reset_view()

    def _on_mda_finished(self, sequence: useq.MDASequence):
        meta = self.SEQUENCE_META.get(sequence) or SequenceMeta()
        seq_uid = sequence.uid

        if meta.mode == "explorer":
            if (
                self.return_to_position_x is not None
                and self.return_to_position_y is not None
            ):
                self._mmc.setXYPosition(
                    self.return_to_position_x, self.return_to_position_y
                )
                self.return_to_position_x = None
                self.return_to_position_y = None

            layergroups = defaultdict(set)
            for lay in self.viewer.layers:
                if lay.metadata.get("uid") == seq_uid:
                    key = _channel_key(lay.metadata["ch_name"], lay.metadata["ch_id"])
                    layergroups[key].add(lay)
            for group in layergroups.values():
                link_layers(group)

        meta = self.SEQUENCE_META.pop(sequence, SequenceMeta())
        save_sequence(sequence, self.viewer.layers, meta)
        self._set_enabled(True)

    def _set_enabled(self, enabled):
        self.save_explorer_groupBox.setEnabled(enabled)
        self.scan_size_spinBox_r.setEnabled(enabled)
        self.scan_size_spinBox_c.setEnabled(enabled)
        self.ovelap_spinBox.setEnabled(enabled)
        self.move_to_Button.setEnabled(enabled)
        self.start_scan_Button.setEnabled(enabled)
<<<<<<< HEAD
        if not self._mmc.getChannelGroup():
            self.channel_explorer_groupBox.setEnabled(False)
        else:
            self.channel_explorer_groupBox.setEnabled(enabled)
=======
        self.channel_explorer_groupBox.setEnabled(enabled)
>>>>>>> 1f441d91

    def _refresh_positions(self):
        if self._mmc.getXYStageDevice():
            x, y = f"{self._mmc.getXPosition():.1f}", f"{self._mmc.getYPosition():.1f}"
        else:
            x, y = "None", "None"

        self.x_lineEdit.setText(x)
        self.y_lineEdit.setText(y)

    # add, remove, clear channel table
    def add_channel(self):
        dev_loaded = list(self._mmc.getLoadedDevices())
        if len(dev_loaded) > 1:

            if not self._mmc.getXYStageDevice():
                return

            channel_group = self._mmc.getChannelGroup()
            if not channel_group:
                return

            idx = self.channel_explorer_tableWidget.rowCount()
            self.channel_explorer_tableWidget.insertRow(idx)

            # create a combo_box for channels in the table
            self.channel_explorer_comboBox = QtW.QComboBox(self)
            self.channel_explorer_exp_spinBox = QtW.QSpinBox(self)
            self.channel_explorer_exp_spinBox.setRange(0, 10000)
            self.channel_explorer_exp_spinBox.setValue(100)

            channel_group = self._mmc.getChannelGroup()
            if channel_group:
                channel_list = list(self._mmc.getAvailableConfigs(channel_group))
                self.channel_explorer_comboBox.addItems(channel_list)

            self.channel_explorer_tableWidget.setCellWidget(
                idx, 0, self.channel_explorer_comboBox
            )
            self.channel_explorer_tableWidget.setCellWidget(
                idx, 1, self.channel_explorer_exp_spinBox
            )

    def remove_channel(self):
        # remove selected position
        rows = {r.row() for r in self.channel_explorer_tableWidget.selectedIndexes()}
        for idx in sorted(rows, reverse=True):
            self.channel_explorer_tableWidget.removeRow(idx)

    def clear_channel(self):
        # clear all positions
        self.channel_explorer_tableWidget.clearContents()
        self.channel_explorer_tableWidget.setRowCount(0)

    def _get_state_dict(self) -> dict:
        # position settings
        table = self.channel_explorer_tableWidget
        return {
            "axis_order": "tpzc",
            "stage_positions": [dict(zip("xyz", g)) for g in self.set_grid()],
            "z_plan": None,
            "time_plan": None,
            "channels": [
                {
                    "config": table.cellWidget(c, 0).currentText(),
                    "group": self._mmc.getChannelGroup() or "Channel",
                    "exposure": table.cellWidget(c, 1).value(),
                }
                for c in range(table.rowCount())
            ],
        }

    def set_grid(self) -> list[tuple[float, float, float]]:

        self.scan_size_r = self.scan_size_spinBox_r.value()
        self.scan_size_c = self.scan_size_spinBox_c.value()

        # get current position
        x_pos = float(self._mmc.getXPosition())
        y_pos = float(self._mmc.getYPosition())
        if self._mmc.getFocusDevice():
            z_pos = float(self._mmc.getZPosition())

        self.return_to_position_x = x_pos
        self.return_to_position_y = y_pos

        # calculate initial scan position
        _, _, width, height = self._mmc.getROI(self._mmc.getCameraDevice())

        overlap_percentage = self.ovelap_spinBox.value()
        overlap_px_w = width - (width * overlap_percentage) / 100
        overlap_px_h = height - (height * overlap_percentage) / 100

        if self.scan_size_r == 1 and self.scan_size_c == 1:
            raise Exception("RxC -> 1x1. Use MDA to acquire a single position image.")

        move_x = (width / 2) * (self.scan_size_c - 1) - overlap_px_w
        move_y = (height / 2) * (self.scan_size_r - 1) - overlap_px_h

        # to match position coordinates with center of the image
        x_pos -= self.pixel_size * (move_x + width)
        y_pos += self.pixel_size * (move_y + height)

        # calculate position increments depending on pixle size
        if overlap_percentage > 0:
            increment_x = overlap_px_w * self.pixel_size
            increment_y = overlap_px_h * self.pixel_size
        else:
            increment_x = width * self.pixel_size
            increment_y = height * self.pixel_size

        list_pos_order = []
        for r in range(self.scan_size_r):
            if r % 2:  # for odd rows
                col = self.scan_size_c - 1
                for c in range(self.scan_size_c):
                    if c == 0:
                        y_pos -= increment_y
                    if self._mmc.getFocusDevice():
                        list_pos_order.append([x_pos, y_pos, z_pos])
                    else:
                        list_pos_order.append([x_pos, y_pos])
                    if col > 0:
                        col -= 1
                        x_pos -= increment_x
            else:  # for even rows
                for c in range(self.scan_size_c):
                    if r > 0 and c == 0:
                        y_pos -= increment_y
                    if self._mmc.getFocusDevice():
                        list_pos_order.append([x_pos, y_pos, z_pos])
                    else:
                        list_pos_order.append([x_pos, y_pos])
                    if c < self.scan_size_c - 1:
                        x_pos += increment_x

        return list_pos_order

    def set_explorer_dir(self):
        # set the directory
        self.dir = QtW.QFileDialog(self)
        self.dir.setFileMode(QtW.QFileDialog.DirectoryOnly)
        self.save_dir = QtW.QFileDialog.getExistingDirectory(self.dir)
        self.dir_explorer_lineEdit.setText(self.save_dir)
        self.parent_path = Path(self.save_dir)

    def start_scan(self):

        self.pixel_size = self._mmc.getPixelSizeUm()

        if len(self._mmc.getLoadedDevices()) < 2:
            raise ValueError("Load a cfg file first.")

        if self.pixel_size <= 0:
            raise ValueError("PIXEL SIZE NOT SET.")

        if self.channel_explorer_tableWidget.rowCount() <= 0:
            raise ValueError("Select at least one channel.")

        if self.save_explorer_groupBox.isChecked() and (
            self.fname_explorer_lineEdit.text() == ""
            or (
                self.dir_explorer_lineEdit.text() == ""
                or not Path.is_dir(Path(self.dir_explorer_lineEdit.text()))
            )
        ):
            raise ValueError("select a filename and a valid directory.")

        explore_sample = MDASequence(**self._get_state_dict())

        self.SEQUENCE_META[explore_sample] = SequenceMeta(
            mode="explorer",
            split_channels=True,
            should_save=self.save_explorer_groupBox.isChecked(),
            file_name=self.fname_explorer_lineEdit.text(),
            save_dir=self.dir_explorer_lineEdit.text(),
        )

        self._mmc.run_mda(explore_sample)  # run the MDA experiment asynchronously
        return

    def move_to(self):

        move_to_x = self.x_lineEdit.text()
        move_to_y = self.y_lineEdit.text()

        if move_to_x == "None" and move_to_y == "None":
            warnings.warn("PIXEL SIZE NOT SET.")
        else:
            move_to_x = float(move_to_x)
            move_to_y = float(move_to_y)
            self._mmc.setXYPosition(float(move_to_x), float(move_to_y))


if __name__ == "__main__":
    from qtpy.QtWidgets import QApplication

    app = QApplication([])
    window = ExploreSample()
    window.show()
    app.exec_()<|MERGE_RESOLUTION|>--- conflicted
+++ resolved
@@ -181,14 +181,7 @@
         self.ovelap_spinBox.setEnabled(enabled)
         self.move_to_Button.setEnabled(enabled)
         self.start_scan_Button.setEnabled(enabled)
-<<<<<<< HEAD
-        if not self._mmc.getChannelGroup():
-            self.channel_explorer_groupBox.setEnabled(False)
-        else:
-            self.channel_explorer_groupBox.setEnabled(enabled)
-=======
         self.channel_explorer_groupBox.setEnabled(enabled)
->>>>>>> 1f441d91
 
     def _refresh_positions(self):
         if self._mmc.getXYStageDevice():
