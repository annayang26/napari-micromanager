--- conflicted
+++ resolved
@@ -169,10 +169,7 @@
         self._set_enabled(True)
 
     def _set_enabled(self, enabled):
-<<<<<<< HEAD
-
-=======
->>>>>>> bb7d40cd
+
         self.save_explorer_groupBox.setEnabled(enabled)
         self.scan_size_spinBox_r.setEnabled(enabled)
         self.scan_size_spinBox_c.setEnabled(enabled)
