--- conflicted
+++ resolved
@@ -11,21 +11,19 @@
 import napari.layers
 import napari.viewer
 from pymmcore_plus import CMMCorePlus
-<<<<<<< HEAD
+from qtpy.QtCore import Qt
 from qtpy.QtWidgets import (
     QComboBox,
     QDialog,
     QDialogButtonBox,
+    QDockWidget,
     QFileDialog,
     QGridLayout,
     QLabel,
     QPushButton,
+    QToolBar,
     QWidget,
 )
-=======
-from qtpy.QtCore import Qt
-from qtpy.QtWidgets import QDockWidget, QToolBar
->>>>>>> 4628bff9
 
 from ._core_link import CoreViewerLink
 from ._gui_objects._dock_widgets import DOCK_WIDGETS, WidgetState
@@ -118,13 +116,8 @@
                 # don't crash if the user passed an invalid config
                 warn(f"Config file {config} not found. Nothing loaded.", stacklevel=2)
 
-<<<<<<< HEAD
-        if layout is not None:
-            ...
-=======
         # load provided layout or the default one stored in the package
         self._load_layout(layout)
->>>>>>> 4628bff9
 
     def _cleanup(self) -> None:
         for signal, slot in self._connections:
@@ -140,76 +133,6 @@
             lr for lr in visible if isinstance(lr, napari.layers.Image)
         )
 
-<<<<<<< HEAD
-
-class StartupDialog(QDialog):
-    """A dialog to select the MicroManager configuration and layout files."""
-
-    def __init__(
-        self, parent: QWidget | None = None, *, config: bool = True, layout: bool = True
-    ) -> None:
-        super().__init__(parent)
-        self.setWindowTitle("Configuration and Layout")
-
-        # find .cfg files in every mm directory
-        cfg_files = self._get_micromanager_cfg_files()
-
-        wdg_layout = QGridLayout(self)
-
-        cfg_lbl = QLabel("Configuration file:")
-        self.cfg_combo = QComboBox()
-        self.cfg_combo.setObjectName("cfg")
-        self.cfg_combo.addItems([str(f) for f in cfg_files])
-        self.cfg_btn = QPushButton("...")
-        self.cfg_btn.clicked.connect(lambda: self._on_browse_clicked(self.cfg_combo))
-
-        layout_lbl = QLabel("Layout file:")
-        self.layout_combo = QComboBox()
-        self.layout_combo.setObjectName("layout")
-        self.layout_btn = QPushButton("...")
-        self.layout_btn.clicked.connect(
-            lambda: self._on_browse_clicked(self.layout_combo)
-        )
-
-        if config:
-            wdg_layout.addWidget(cfg_lbl, 0, 0)
-            wdg_layout.addWidget(self.cfg_combo, 0, 1)
-            wdg_layout.addWidget(self.cfg_btn, 0, 2)
-        if layout:
-            wdg_layout.addWidget(layout_lbl, 1, 0)
-            wdg_layout.addWidget(self.layout_combo, 1, 1)
-            wdg_layout.addWidget(self.layout_btn, 1, 2)
-
-        # Create OK and Cancel buttons
-        button_box = QDialogButtonBox(
-            QDialogButtonBox.StandardButton.Ok | QDialogButtonBox.StandardButton.Cancel
-        )
-        button_box.accepted.connect(self.accept)
-        button_box.rejected.connect(self.reject)
-        wdg_layout.addWidget(button_box, 2, 0, 1, 3)
-
-        self.resize(self.sizeHint())
-
-    def _get_micromanager_cfg_files(self) -> list[Path]:
-        from pymmcore_plus import find_micromanager
-
-        mm: list = find_micromanager(False)
-        cfg_files: list[Path] = []
-        for mm_dir in mm:
-            cfg_files.extend(Path(mm_dir).glob("*.cfg"))
-
-        return cfg_files
-
-    def _on_browse_clicked(self, combo: QComboBox) -> None:
-        """Open a file dialog to select a file."""
-        file_type = "cfg" if combo.objectName() == "cfg" else "json"
-        filename, _ = QFileDialog.getOpenFileName(
-            self, "Open file", "", f"MicroManager files (*.{file_type})"
-        )
-        if filename:
-            combo.addItem(filename)
-            combo.setCurrentText(filename)
-=======
     def get_layout_state(
         self,
     ) -> dict[str, dict[str, WidgetState]]:
@@ -345,4 +268,72 @@
 
         except json.JSONDecodeError:
             warn(f"Could not load layout from {layout}.", stacklevel=2)
->>>>>>> 4628bff9
+
+
+class StartupDialog(QDialog):
+    """A dialog to select the MicroManager configuration and layout files."""
+
+    def __init__(
+        self, parent: QWidget | None = None, *, config: bool = True, layout: bool = True
+    ) -> None:
+        super().__init__(parent)
+        self.setWindowTitle("Configuration and Layout")
+
+        # find .cfg files in every mm directory
+        cfg_files = self._get_micromanager_cfg_files()
+
+        wdg_layout = QGridLayout(self)
+
+        cfg_lbl = QLabel("Configuration file:")
+        self.cfg_combo = QComboBox()
+        self.cfg_combo.setObjectName("cfg")
+        self.cfg_combo.addItems([str(f) for f in cfg_files])
+        self.cfg_btn = QPushButton("...")
+        self.cfg_btn.clicked.connect(lambda: self._on_browse_clicked(self.cfg_combo))
+
+        layout_lbl = QLabel("Layout file:")
+        self.layout_combo = QComboBox()
+        self.layout_combo.setObjectName("layout")
+        self.layout_btn = QPushButton("...")
+        self.layout_btn.clicked.connect(
+            lambda: self._on_browse_clicked(self.layout_combo)
+        )
+
+        if config:
+            wdg_layout.addWidget(cfg_lbl, 0, 0)
+            wdg_layout.addWidget(self.cfg_combo, 0, 1)
+            wdg_layout.addWidget(self.cfg_btn, 0, 2)
+        if layout:
+            wdg_layout.addWidget(layout_lbl, 1, 0)
+            wdg_layout.addWidget(self.layout_combo, 1, 1)
+            wdg_layout.addWidget(self.layout_btn, 1, 2)
+
+        # Create OK and Cancel buttons
+        button_box = QDialogButtonBox(
+            QDialogButtonBox.StandardButton.Ok | QDialogButtonBox.StandardButton.Cancel
+        )
+        button_box.accepted.connect(self.accept)
+        button_box.rejected.connect(self.reject)
+        wdg_layout.addWidget(button_box, 2, 0, 1, 3)
+
+        self.resize(self.sizeHint())
+
+    def _get_micromanager_cfg_files(self) -> list[Path]:
+        from pymmcore_plus import find_micromanager
+
+        mm: list = find_micromanager(False)
+        cfg_files: list[Path] = []
+        for mm_dir in mm:
+            cfg_files.extend(Path(mm_dir).glob("*.cfg"))
+
+        return cfg_files
+
+    def _on_browse_clicked(self, combo: QComboBox) -> None:
+        """Open a file dialog to select a file."""
+        file_type = "cfg" if combo.objectName() == "cfg" else "json"
+        filename, _ = QFileDialog.getOpenFileName(
+            self, "Open file", "", f"MicroManager files (*.{file_type})"
+        )
+        if filename:
+            combo.addItem(filename)
+            combo.setCurrentText(filename)