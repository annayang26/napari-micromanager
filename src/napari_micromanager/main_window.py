from __future__ import annotations

import atexit
import contextlib
import logging
from pathlib import Path
from typing import TYPE_CHECKING, Any, Callable
from warnings import warn

import napari
import napari.layers
import napari.viewer
from pymmcore_plus import CMMCorePlus
from qtpy.QtCore import Qt
from qtpy.QtWidgets import (
    QComboBox,
    QDialog,
    QDialogButtonBox,
    QDockWidget,
    QFileDialog,
    QGridLayout,
    QLabel,
    QPushButton,
    QToolBar,
    QWidget,
)

from ._core_link import CoreViewerLink
from ._gui_objects._dock_widgets import DOCK_WIDGETS, WidgetState
from ._gui_objects._toolbar import MicroManagerToolbar

if TYPE_CHECKING:

    from pymmcore_plus.core.events._protocol import PSignalInstance


DOCK_AREAS = {
    1: "left",  # "Qt.DockWidgetArea.LeftDockWidgetArea"
    2: "right",  # "Qt.DockWidgetArea.RightDockWidgetArea"
    4: "top",  # "Qt.DockWidgetArea.TopDockWidgetArea"
    8: "bottom",  # Qt.DockWidgetArea.BottomDockWidgetArea"
    # 0: "Qt.NoDockWidgetArea"
}
DOCK_AREA_NAMES = list(DOCK_AREAS.values())
QT_DOCK_AREAS = {
    "left": Qt.DockWidgetArea.LeftDockWidgetArea,
    "right": Qt.DockWidgetArea.RightDockWidgetArea,
    "top": Qt.DockWidgetArea.TopDockWidgetArea,
    "bottom": Qt.DockWidgetArea.BottomDockWidgetArea,
}
DEFAULT_LAYOUT = Path(__file__).parent / "layouts" / "default_layout.json"
TEST_LAYOUT = Path(__file__).parent / "layouts" / "test_layout.json"

# this is very verbose
logging.getLogger("napari.loader").setLevel(logging.WARNING)


class MainWindow(MicroManagerToolbar):
    """The main napari-micromanager widget that gets added to napari."""

    def __init__(
        self,
        viewer: napari.viewer.Viewer,
        config: str | Path | None = None,
        layout: str | Path | None = None,
    ) -> None:
        super().__init__(viewer)

        # temporary toolbar to test saving layout_________________________________
        save_layout_toolbar = QToolBar("Save Layout")
        save_layout_toolbar.addAction("Save Layout", self._save_layout)
        self.addToolBar(Qt.ToolBarArea.TopToolBarArea, save_layout_toolbar)
        # ________________________________________________________________________

        # get global CMMCorePlus instance
        self._mmc = CMMCorePlus.instance()
        # this object mediates the connection between the viewer and core events
        self._core_link = CoreViewerLink(viewer, self._mmc, self)

        # some remaining connections related to widgets ... TODO: unify with superclass
        self._connections: list[tuple[PSignalInstance, Callable]] = [
            (self.viewer.layers.events, self._update_max_min),
            (self.viewer.layers.selection.events, self._update_max_min),
            (self.viewer.dims.events.current_step, self._update_max_min),
        ]
        for signal, slot in self._connections:
            signal.connect(slot)

        # add minmax dockwidget
        if "MinMax" not in getattr(self.viewer.window, "_dock_widgets", []):
            self.viewer.window.add_dock_widget(self.minmax, name="MinMax", area="left")
            if hasattr(self.viewer.window._dock_widgets["MinMax"], "_close_btn"):
                self.viewer.window._dock_widgets["MinMax"]._close_btn = False

        # add alredy present napari dockwidgets to internal '_dock_widgets'
        if (win := getattr(self.viewer.window, "_qt_window", None)) is not None:
            for dock_wdg in win.findChildren(QDockWidget):
                self._dock_widgets[dock_wdg.objectName()] = dock_wdg

        # queue cleanup
        self.destroyed.connect(self._cleanup)
        atexit.register(self._cleanup)

        # 'config=not config' and 'layout=no layout' to avoid showing the dialog
        # if the respective files were passed as a command line argument.
        # do not open if both config and layout are provided
        if not config or not layout:
            self._startup = StartupDialog(self, config=not config, layout=not layout)
            # make sure it is shown in the center of the screen
            self._startup.move(
                self.viewer.window.qt_viewer.geometry().center()
                - self._startup.rect().center()
            )
            # if the user pressed OK
            if self._startup.exec_():
                config = (
                    self._startup.cfg_combo.currentText() if config is None else config
                )
                layout = (
                    self._startup.layout_combo.currentText()
                    if layout is None
                    else layout
                )

        if config is not None:
            try:
                self._mmc.loadSystemConfiguration(config)
            except FileNotFoundError:
                # don't crash if the user passed an invalid config
                warn(f"Config file {config} not found. Nothing loaded.", stacklevel=2)

        # load provided layout or the default one stored in the package
        self._load_layout(layout)

    def _cleanup(self) -> None:
        for signal, slot in self._connections:
            with contextlib.suppress(TypeError, RuntimeError):
                signal.disconnect(slot)
        # Clean up temporary files we opened.
        self._core_link.cleanup()
        atexit.unregister(self._cleanup)  # doesn't raise if not connected

    def _update_max_min(self, *_: Any) -> None:
        visible = (x for x in self.viewer.layers.selection if x.visible)
        self.minmax.update_from_layers(
            lr for lr in visible if isinstance(lr, napari.layers.Image)
        )

    def get_layout_state(
        self,
    ) -> dict[str, dict[str, WidgetState]]:
        """Return the current state of the viewer layout.

        It loops through all the dock widgets in napari's main window and stores
        their state in a dict per area.

        Within each area, the widgets are ordered from top to bottom. Note that if the
        widgets are tabified, the one in the background will be the first in the list
        and their x and y geometry coordinates are negative. Using this information, we
        can discriminate between tabified and non-tabified widgets.

        For example:
        {
            'right': {
                'dw1': WidgetState(floating=False, visible=True, geometry=(1,2,3,4)),
                'dw2': WidgetState(floating=False, visible=True, geometry=(3,4,5,6)),
            },
            'left': {
                # dw3 is tabified with dw4 and is behind it
                'dw3': WidgetState(floating=False, visible=True, geometry=(-7,-6,3,2))
                'dw4': WidgetState(floating=False, visible=True, geometry=(8,9,3,7))
                # dw5 is not tabified, so it is below dw4
                'dw5': WidgetState(floating=False, visible=True, geometry=(9,10,3,1))
            }
        }
        """
        if (getattr(self.viewer.window, "_qt_window", None)) is None:
            return {}

        _widget_states: dict[str, dict[str, WidgetState]] = {}
        last_widget_geometry: dict[str, tuple[int, int]] = {}
        with contextlib.suppress(AttributeError):
            for dock_wdg in self.viewer.window._qt_window.findChildren(QDockWidget):
                wdg_name = dock_wdg.objectName()
                area = self.viewer.window._qt_window.dockWidgetArea(dock_wdg)
                area_name = DOCK_AREAS[area]
                if area_name not in _widget_states:
                    _widget_states[area_name] = {}

                # Check if the last widget's x and y were negative or positive
                tabify = False
                if area_name in last_widget_geometry:
                    last_x, last_y = last_widget_geometry[area_name]
                    # if the previous x and y were negative, it means that the last
                    # widget was tabified with the current one
                    if last_x < 0 and last_y < 0:
                        tabify = True
                    # otherwise, if the previous x and y were positive, it means that
                    # this new widget is not tabified
                    elif last_x >= 0 and last_y >= 0:
                        tabify = False

                _widget_states[area_name][wdg_name] = WidgetState(
                    floating=dock_wdg.isFloating(),
                    visible=dock_wdg.isVisible(),
                    tabify=tabify,
                    geometry=(
                        dock_wdg.geometry().x(),
                        dock_wdg.geometry().y(),
                        dock_wdg.geometry().width(),
                        dock_wdg.geometry().height(),
                    ),
                )

                # Update last_widget_geometry
                last_widget_geometry[area_name] = (
                    dock_wdg.geometry().x(),
                    dock_wdg.geometry().y(),
                )

        return _widget_states

    def _save_layout(self) -> None:
        """Save the layout state to a json file."""
        import json

        wdg_states = self.get_layout_state()

        from rich import print

        print()
        print(wdg_states)

        # WidgetState as dict
        states = {
            dock_area: {
                widget_name: wdg_state._asdict()
                for widget_name, wdg_state in widgets.items()
            }
            for dock_area, widgets in wdg_states.items()
        }

        # layout = Path(__file__).parent / "layouts" / "layout.json"
        layout = TEST_LAYOUT
        with open(layout, "w") as f:
            json.dump(states, f)

    def _load_layout(self, layout_path: str | Path | None = None) -> None:
        """Load the layout state from the last time the viewer was closed."""
        import json

        # get layout.json filepath
<<<<<<< HEAD
        if not layout_path:
            layout = Path(__file__).parent / "layout.json"
        elif isinstance(layout_path, str):
            layout = Path(layout_path)
        else:
            layout = layout_path

=======

        # TO BE CHANGED, THIS IS ONLY FOR TESTING
        # layout = layout_path or DEFAULT_LAYOUT
        layout = layout_path or TEST_LAYOUT
>>>>>>> 6a6c6f02
        # if the file doesn't exist, return
        if not layout.exists():
            return
        # open the json file
        try:
            with layout.open("r") as f:
                state_list = json.load(f)

                if not state_list:
                    return

                for area_name in DOCK_AREA_NAMES:
                    if area_name not in state_list:
                        continue
                    for idx, wdg_key in enumerate(state_list[area_name]):
                        wdg_state = WidgetState(
                            *state_list[area_name][wdg_key].values()
                        )
                        # this will reload only our widgets, not the napari ones
                        if wdg_key in DOCK_WIDGETS and wdg_state.visible:
                            self._show_dock_widget(
                                wdg_key,
                                wdg_state.floating,
                                wdg_state.tabify,
                                area_name,
                            )
                            if wdg_state.floating:
                                wdg = self._dock_widgets[wdg_key]
                                wdg.setGeometry(*wdg_state.geometry)

                        elif wdg_key in self._dock_widgets:
                            if (
                                getattr(self.viewer.window, "_qt_window", None)
                            ) is None:
                                continue

                            wdg = self._dock_widgets[wdg_key]

                            # undock the widget to change its area
                            self.viewer.window._qt_window.removeDockWidget(wdg)
                            self.viewer.window._qt_window.addDockWidget(
                                QT_DOCK_AREAS[area_name], wdg
                            )
                            # if is tabified, tabify it with the previous widget
                            if wdg_state.tabify and idx > 0:
                                if previous_key := list(state_list[area_name].keys())[
                                    idx - 1
                                ]:
                                    self.viewer.window._qt_window.tabifyDockWidget(
                                        self._dock_widgets[previous_key], wdg
                                    )

                            wdg.setFloating(wdg_state.floating)
                            wdg.setGeometry(*wdg_state.geometry)
                            wdg.setVisible(wdg_state.visible)

        except json.JSONDecodeError:
            warn(f"Could not load layout from {layout}.", stacklevel=2)


class StartupDialog(QDialog):
    """A dialog to select the MicroManager configuration and layout files."""

    def __init__(
        self, parent: QWidget | None = None, *, config: bool = True, layout: bool = True
    ) -> None:
        super().__init__(parent)
        self.setWindowTitle("Configuration and Layout")

        # find .cfg files in every mm directory
        cfg_files = self._get_micromanager_cfg_files()

        wdg_layout = QGridLayout(self)

        cfg_lbl = QLabel("Configuration file:")
        self.cfg_combo = QComboBox()
        self.cfg_combo.setObjectName("cfg")
        self.cfg_combo.addItems([str(f) for f in cfg_files])
        self.cfg_btn = QPushButton("...")
        self.cfg_btn.clicked.connect(lambda: self._on_browse_clicked(self.cfg_combo))

        layout_lbl = QLabel("Layout file:")
        self.layout_combo = QComboBox()
        self.layout_combo.setObjectName("layout")
        self.layout_btn = QPushButton("...")
        self.layout_btn.clicked.connect(
            lambda: self._on_browse_clicked(self.layout_combo)
        )

        if config:
            wdg_layout.addWidget(cfg_lbl, 0, 0)
            wdg_layout.addWidget(self.cfg_combo, 0, 1)
            wdg_layout.addWidget(self.cfg_btn, 0, 2)
        if layout:
            wdg_layout.addWidget(layout_lbl, 1, 0)
            wdg_layout.addWidget(self.layout_combo, 1, 1)
            wdg_layout.addWidget(self.layout_btn, 1, 2)

        # Create OK and Cancel buttons
        button_box = QDialogButtonBox(
            QDialogButtonBox.StandardButton.Ok | QDialogButtonBox.StandardButton.Cancel
        )
        button_box.accepted.connect(self.accept)
        button_box.rejected.connect(self.reject)
        wdg_layout.addWidget(button_box, 2, 0, 1, 3)

        self.resize(self.sizeHint())

    def _get_micromanager_cfg_files(self) -> list[Path]:
        from pymmcore_plus import find_micromanager

        mm: list = find_micromanager(False)
        cfg_files: list[Path] = []
        for mm_dir in mm:
            cfg_files.extend(Path(mm_dir).glob("*.cfg"))

        return cfg_files

    def _on_browse_clicked(self, combo: QComboBox) -> None:
        """Open a file dialog to select a file."""
        file_type = "cfg" if combo.objectName() == "cfg" else "json"
        filename, _ = QFileDialog.getOpenFileName(
            self, "Open file", "", f"MicroManager files (*.{file_type})"
        )
        if filename:
            combo.addItem(filename)
            combo.setCurrentText(filename)<|MERGE_RESOLUTION|>--- conflicted
+++ resolved
@@ -21,6 +21,7 @@
     QGridLayout,
     QLabel,
     QPushButton,
+    QSizePolicy,
     QToolBar,
     QWidget,
 )
@@ -33,7 +34,7 @@
 
     from pymmcore_plus.core.events._protocol import PSignalInstance
 
-
+FIXED = QSizePolicy(QSizePolicy.Policy.Fixed, QSizePolicy.Policy.Fixed)
 DOCK_AREAS = {
     1: "left",  # "Qt.DockWidgetArea.LeftDockWidgetArea"
     2: "right",  # "Qt.DockWidgetArea.RightDockWidgetArea"
@@ -106,10 +107,14 @@
         # do not open if both config and layout are provided
         if not config or not layout:
             self._startup = StartupDialog(self, config=not config, layout=not layout)
-            # make sure it is shown in the center of the screen
+            # make sure it is shown in the center of the viewer and resize it
             self._startup.move(
                 self.viewer.window.qt_viewer.geometry().center()
-                - self._startup.rect().center()
+                - self._startup.geometry().center()
+            )
+            self._startup.resize(
+                int(self.viewer.window.qt_viewer.geometry().width() / 2),
+                self._startup.sizeHint().height(),
             )
             # if the user pressed OK
             if self._startup.exec_():
@@ -222,6 +227,7 @@
 
     def _save_layout(self) -> None:
         """Save the layout state to a json file."""
+        # TODO: add a dialog to select the file path
         import json
 
         wdg_states = self.get_layout_state()
@@ -240,7 +246,6 @@
             for dock_area, widgets in wdg_states.items()
         }
 
-        # layout = Path(__file__).parent / "layouts" / "layout.json"
         layout = TEST_LAYOUT
         with open(layout, "w") as f:
             json.dump(states, f)
@@ -250,20 +255,13 @@
         import json
 
         # get layout.json filepath
-<<<<<<< HEAD
         if not layout_path:
-            layout = Path(__file__).parent / "layout.json"
+            layout = DEFAULT_LAYOUT
         elif isinstance(layout_path, str):
             layout = Path(layout_path)
         else:
             layout = layout_path
 
-=======
-
-        # TO BE CHANGED, THIS IS ONLY FOR TESTING
-        # layout = layout_path or DEFAULT_LAYOUT
-        layout = layout_path or TEST_LAYOUT
->>>>>>> 6a6c6f02
         # if the file doesn't exist, return
         if not layout.exists():
             return
@@ -339,16 +337,28 @@
         wdg_layout = QGridLayout(self)
 
         cfg_lbl = QLabel("Configuration file:")
+        cfg_lbl.setSizePolicy(FIXED)
         self.cfg_combo = QComboBox()
+        self.cfg_combo.setSizeAdjustPolicy(
+            QComboBox.SizeAdjustPolicy.AdjustToMinimumContentsLength
+        )
         self.cfg_combo.setObjectName("cfg")
         self.cfg_combo.addItems([str(f) for f in cfg_files])
         self.cfg_btn = QPushButton("...")
+        self.cfg_btn.setSizePolicy(FIXED)
         self.cfg_btn.clicked.connect(lambda: self._on_browse_clicked(self.cfg_combo))
 
         layout_lbl = QLabel("Layout file:")
+        layout_lbl.setSizePolicy(FIXED)
         self.layout_combo = QComboBox()
+        self.layout_combo.setSizeAdjustPolicy(
+            QComboBox.SizeAdjustPolicy.AdjustToMinimumContentsLength
+        )
         self.layout_combo.setObjectName("layout")
+        # TODO: remove test layout
+        self.layout_combo.addItems([str(DEFAULT_LAYOUT), str(TEST_LAYOUT)])
         self.layout_btn = QPushButton("...")
+        self.layout_btn.setSizePolicy(FIXED)
         self.layout_btn.clicked.connect(
             lambda: self._on_browse_clicked(self.layout_combo)
         )
