<<<<<<< HEAD
import random
from pathlib import Path
=======
import multiprocessing as mp
from multiprocessing import Process
>>>>>>> 2d9ff076

import numpy as np
import useq
from PIL import Image, ImageDraw, ImageFont
from pymmcore_plus import CMMCorePlus
<<<<<<< HEAD
from scipy import ndimage as ndi
from skimage import feature, filters, morphology, segmentation
from superqt.utils import create_worker
=======
>>>>>>> 2d9ff076


class SegmentNeurons:
    """Segment neurons."""

    def __init__(self, mmcore: CMMCorePlus):
        self._mmc = mmcore

        self._is_running: bool = False

        self._segmentation_process: Process | None = None

        # Create a multiprocessing Queue
        self._queue: mp.Queue[np.ndarray | None] = mp.Queue()

        self._mmc.mda.events.sequenceStarted.connect(self._on_sequence_started)
        self._mmc.mda.events.frameReady.connect(self._on_frame_ready)
        self._mmc.mda.events.sequenceFinished.connect(self._on_sequence_finished)

        self._path: str = ""
        self._exp_name: str = ""
        self._model_size: int = 0
        self._model_unet = None

        self._current_pos: int = 0
        self._total_pos: int = 0

    def _on_sequence_started(self, sequence: useq.MDASequence) -> None:
        print("\nSEQUENCE STARTED")
<<<<<<< HEAD
        meta = sequence.metadata.get("pymmcore_widgets")
        num_pos = len(sequence.stage_positions)
        if meta is not None:
            self._exp_name = meta.get("save_name", "")
            self._path = meta.get("save_dir", "")
            self._total_pos = num_pos
=======
        self._is_running = True

        # create a separate process for segmentation
        self._segmentation_process = Process(
            target=_segmentation_worker, args=(self._queue,)
        )

        # start the segmentation process
        self._segmentation_process.start()

        print("SEGMENTATION WORKER STARTED", self._segmentation_process)
>>>>>>> 2d9ff076

    def _on_frame_ready(self, image: np.ndarray, event: useq.MDAEvent) -> None:
        print("FRAME READY", event.index)
        # if t=0, add the image to the queue
        t_index = event.index.get("t")
        if t_index is not None and t_index == 0:
<<<<<<< HEAD
            print("     PERFORM IMAGE SEGMENTATION")

            # if the model is not loaded or the size doesn't match the image size
            if self._model_size != image.shape[0]:
                import tensorflow as tf
                import tensorflow.keras.backend as K

                img_size = image.shape[0]
                self._model_size = img_size

                dir_path = Path(__file__).parent
                path = Path.joinpath(dir_path, f'unet_calcium_{img_size}')
                self._model_unet = tf.keras.models.load_model(path,
                                                              custom_objects={"K": K})

            create_worker(
                self._segment_image,
                image,
                self._model_unet,
                self._exp_name,
                _start_thread=True,
                _connect={"finished": self._segmentation_finished},
            )
=======
            # send the image to the segmentation process
            self._queue.put(image)
>>>>>>> 2d9ff076

    def _on_sequence_finished(self, sequence: useq.MDASequence) -> None:
        print("\nSEQUENCE FINISHED")
        self._is_running = False

        # stop the segmentation process
        self._queue.put(None)
        if self._segmentation_process is not None:
            self._segmentation_process.join()
        self._segmentation_process = None

        print("SEGMENTATION WORKER STOPPED", self._segmentation_process)


# this must not be part of the SegmentNeurons class
def _segmentation_worker(queue: mp.Queue) -> None:
    """Segmentation worker running in a separate process."""
    while True:
        image = queue.get()
        if image is None:
            break
        _segment_image(image)

<<<<<<< HEAD
    def _segment_image(self, image: np.ndarray, model, exp_name: str) -> None:
        """Segment the image."""
        print("     SEGMENTING IMAGE", image.shape)

        # predict the cells
        img_predict = self._predict_px(image, model)
        self._save_pred_img(img_predict, exp_name, "_PREDICTION.png")

        # label the cells
        # NOTE: will cause lag and skip FOVs
        minsize = 100
        background_label = 0
        labels, roi_dict = self._segment(img_predict, minsize, background_label)
        if roi_dict:
            self._save_label_img(labels, roi_dict, exp_name, "_Seg.png")
        else:
            print("no cells detected!")

    def _predict_px(self, image: np.ndarray, model):
        """Predict the cells."""
        if model is not None:
            # img_norm = np.max(image, axis=0) / np.max(image)
            img_norm = self._normalize_img(image)
            img_predict = model.predict(img_norm[None, :, :])[:, :]
            return img_predict
        print("Model failed to load")

    def _save_pred_img(self, img: np.ndarray, exp_name: str, filename: str) -> None:
        """Save the image."""
        save_img = img.reshape((img.shape[-2], img.shape[-1]))
        im_save = Image.fromarray(np.uint8(save_img*255), mode='L')
        exp_name += ("_Pos" + str(self._current_pos) + filename)
        pred_path = Path(self._path).joinpath(exp_name)
        im_save.save(pred_path)

    def _normalize_img(self, img: np.ndarray) -> np.ndarray:
        """Normalize the raw image with max/min normalization method."""
        g_max = np.max(img)
        g_min = np.min(img)
        img_norm = (img - g_min)/(g_max - g_min)
        return img_norm

    def _label_cells(self, img_pred: np.ndarray, exp_name: str):
        # label the cells
        minsize = 100
        background_label = 0
        labels, roi_dict = self._segment(img_pred, minsize, background_label)
        if roi_dict:
            self._save_label_img(labels, roi_dict, exp_name, "_Seg.png")
        else:
            print("no cells detected!")

    def _segment(
            self, img_predict: np.ndarray, minsize: int, background_label: int
            ) -> tuple[np.ndarray, dict]:
        """Predict the cell bodies, removing small holes and objects."""
        if np.max(img_predict) > 0.3:
            # use Otsu's method to find the cooridnates of the cell bodies
            th = filters.threshold_otsu(img_predict)
            img_predict_th = img_predict > th
            img_predict_remove_holes_th = morphology.remove_small_holes(
                img_predict_th, area_threshold=minsize * 0.3)

            img_predict_filtered_th = morphology.remove_small_objects(
                img_predict_remove_holes_th, min_size=minsize)
            distance = ndi.distance_transform_edt(img_predict_filtered_th) # not zero
            local_max = feature.peak_local_max(distance,
                                                min_distance=10,
                                                footprint=np.ones((15, 15)),
                                                labels=img_predict_filtered_th) # zero?

            # create masks over the predicted cell bodies and add a segmentation layer
            local_max_mask = np.zeros_like(img_predict_filtered_th, dtype=bool)
            local_max_mask[tuple(local_max.T)] = True
            markers = morphology.label(local_max_mask)
            labels = segmentation.watershed(-distance, markers,
                                            mask=img_predict_filtered_th)

            labels, roi_dict = self.getROIpos(labels, background_label)
            # print(f"---------inside segment: roi is {roi_dict}----------------")
        else:
            labels, roi_dict = None, None

        return labels, roi_dict

    def getROIpos(self, labels: np.ndarray, background_label: int
                  ) -> tuple[np.ndarray, dict]:
        """Get the positions of the labels without the background labels."""
        # sort the labels and filter the unique ones
        u_labels = np.unique(labels)
        # print(f"============================{u_labels}")

        # create a dict for the labels
        roi_dict = {}
        for u in u_labels:
            roi_dict[u.item()] = []

        labels = np.squeeze(labels)
        # record the coordinates for each label
        for x in range(labels.shape[0]):
            for y in range(labels.shape[1]):
                roi_dict[labels[x, y]].append([x, y])

        # delete any background labels
        del roi_dict[background_label]

        _, roi_to_delete = self.get_ROI_area(roi_dict, 100)

        # delete roi in label layer and dict
        for r in roi_to_delete:
            coords_to_delete = np.array(roi_dict[r]).T.tolist()
            labels[tuple(coords_to_delete)] = 0
            roi_dict[r] = []

        # move roi in roi_dict after removing some labels
        for r in range(1, (len(roi_dict) - len(roi_to_delete) + 1)):
            i = 1
            while not roi_dict[r]:
                roi_dict[r] = roi_dict[r + i]
                roi_dict[r + i] = []
                i += 1

        # delete extra roi keys
        for r in range((len(roi_dict) - len(roi_to_delete) + 1), (len(roi_dict) + 1)):
            del roi_dict[r]

        # update label layer with new roi
        for r in roi_dict:
            roi_coords = np.array(roi_dict[r]).T.tolist()
            labels[tuple(roi_coords)] = r

        print(f"---------inside getRoiPOS: roi is {roi_dict}----------------")
        return labels, roi_dict

    def get_ROI_area(self, roi_dict: dict, threshold: float) -> tuple[dict, list[int]]:
        """Get the areas of each ROI in the ROI_dict."""
        area = {}
        small_roi = []
        for r in roi_dict:
            area[r] = len(roi_dict[r])
            if area[r] < threshold:
                small_roi.append(r)
        return area, small_roi

    def _save_label_img(
            self, img: np.ndarray, roi_dict: dict,
            exp_name: str, filename: str
            ) -> dict:
        """Save the label image."""
        label_array = np.stack((img,) * 4, axis=-1).astype(float)
        for i in range(1, np.max(img) + 1):
            color_list = {}
            color = (random.randint(0, 255),  # noqa: S311
                     random.randint(0, 255),  # noqa: S311
                     random.randint(0, 255))  # noqa: S311
            color_list[i] = color
            i_coords = np.asarray(label_array == [i, i, i, i]).nonzero()
            label_array[(i_coords[0], i_coords[1])] = color_list[i - 1]

        im = Image.fromarray((label_array*255).astype(np.uint8))
        bk_im = Image.new(im.mode, im.size, "black")
        bk_im.paste(im, im.split()[-1])
        bk_im_num = self.add_num_to_img(bk_im, roi_dict)
        exp_name += ("_Pos" + str(self._current_pos))
        save_path = Path(self._path).joinpath(exp_name)
        bk_im_num.save(save_path + filename)

        return color_list

    def add_num_to_img(self, img: np.ndarray, roi_dict: dict):
        """Add labels to ROIs."""
        # the centers of each ROI
        roi_centers = {}

        for roi_number, roi_coords in roi_dict.items():
            center = np.mean(roi_coords, axis=0)
            roi_centers[roi_number] = (int(center[1]), int(center[0]))

        img_w_num = img.copy()
        for r in roi_dict:
            draw = ImageDraw.Draw(img_w_num)
            font = ImageFont.truetype('segoeui.ttf', 12)
            pos = roi_centers[r]
            bbox = draw.textbbox(pos, str(r), font=font)
            draw.rectangle(bbox, fill="grey")
            draw.text(pos, str(r), font=font, fill="white")

        return img_w_num

    def _change_position(self):
        """To change the position number."""
        self._current_pos += 1

    def _clear(self):
        """Clear the global variable for the next recording."""
        self._path: str = ""
        self._exp_name: str = ""
        self._model_size = 0
        self._model_unet = None

        self._current_pos: int = 0
        self._total_pos: int = 0

    def _segmentation_finished(self) -> None:
        print("     SEGMENTATION FINISHED")
        self._change_position()
        if self._current_pos == self._total_pos:
            self._clear()

'''
TODO list (03/06):
    1. figure out how to get the save path and the file name --- done
    2. make sure that the segmentation is working well. 
        changes:
        - the way to normalize the image (from divided by a global 
            max to min-max normalization)
        - the shape of the prediction image
    3. the output wanted after segmentation. just image? roi_dict?

    03/26:
    - label cells are not working well. likely with the segment() and the watershed function

'''
=======

def _segment_image(image: np.ndarray) -> None:
    """Segment the image."""
    print("     SEGMENTING IMAGE", image.shape)
>>>>>>> 2d9ff076
<|MERGE_RESOLUTION|>--- conflicted
+++ resolved
@@ -1,21 +1,15 @@
-<<<<<<< HEAD
 import random
 from pathlib import Path
-=======
 import multiprocessing as mp
 from multiprocessing import Process
->>>>>>> 2d9ff076
 
 import numpy as np
 import useq
 from PIL import Image, ImageDraw, ImageFont
 from pymmcore_plus import CMMCorePlus
-<<<<<<< HEAD
 from scipy import ndimage as ndi
 from skimage import feature, filters, morphology, segmentation
 from superqt.utils import create_worker
-=======
->>>>>>> 2d9ff076
 
 
 class SegmentNeurons:
@@ -45,14 +39,12 @@
 
     def _on_sequence_started(self, sequence: useq.MDASequence) -> None:
         print("\nSEQUENCE STARTED")
-<<<<<<< HEAD
         meta = sequence.metadata.get("pymmcore_widgets")
         num_pos = len(sequence.stage_positions)
         if meta is not None:
             self._exp_name = meta.get("save_name", "")
             self._path = meta.get("save_dir", "")
             self._total_pos = num_pos
-=======
         self._is_running = True
 
         # create a separate process for segmentation
@@ -64,41 +56,14 @@
         self._segmentation_process.start()
 
         print("SEGMENTATION WORKER STARTED", self._segmentation_process)
->>>>>>> 2d9ff076
 
     def _on_frame_ready(self, image: np.ndarray, event: useq.MDAEvent) -> None:
         print("FRAME READY", event.index)
         # if t=0, add the image to the queue
         t_index = event.index.get("t")
         if t_index is not None and t_index == 0:
-<<<<<<< HEAD
-            print("     PERFORM IMAGE SEGMENTATION")
-
-            # if the model is not loaded or the size doesn't match the image size
-            if self._model_size != image.shape[0]:
-                import tensorflow as tf
-                import tensorflow.keras.backend as K
-
-                img_size = image.shape[0]
-                self._model_size = img_size
-
-                dir_path = Path(__file__).parent
-                path = Path.joinpath(dir_path, f'unet_calcium_{img_size}')
-                self._model_unet = tf.keras.models.load_model(path,
-                                                              custom_objects={"K": K})
-
-            create_worker(
-                self._segment_image,
-                image,
-                self._model_unet,
-                self._exp_name,
-                _start_thread=True,
-                _connect={"finished": self._segmentation_finished},
-            )
-=======
             # send the image to the segmentation process
             self._queue.put(image)
->>>>>>> 2d9ff076
 
     def _on_sequence_finished(self, sequence: useq.MDASequence) -> None:
         print("\nSEQUENCE FINISHED")
@@ -122,233 +87,7 @@
             break
         _segment_image(image)
 
-<<<<<<< HEAD
-    def _segment_image(self, image: np.ndarray, model, exp_name: str) -> None:
-        """Segment the image."""
-        print("     SEGMENTING IMAGE", image.shape)
-
-        # predict the cells
-        img_predict = self._predict_px(image, model)
-        self._save_pred_img(img_predict, exp_name, "_PREDICTION.png")
-
-        # label the cells
-        # NOTE: will cause lag and skip FOVs
-        minsize = 100
-        background_label = 0
-        labels, roi_dict = self._segment(img_predict, minsize, background_label)
-        if roi_dict:
-            self._save_label_img(labels, roi_dict, exp_name, "_Seg.png")
-        else:
-            print("no cells detected!")
-
-    def _predict_px(self, image: np.ndarray, model):
-        """Predict the cells."""
-        if model is not None:
-            # img_norm = np.max(image, axis=0) / np.max(image)
-            img_norm = self._normalize_img(image)
-            img_predict = model.predict(img_norm[None, :, :])[:, :]
-            return img_predict
-        print("Model failed to load")
-
-    def _save_pred_img(self, img: np.ndarray, exp_name: str, filename: str) -> None:
-        """Save the image."""
-        save_img = img.reshape((img.shape[-2], img.shape[-1]))
-        im_save = Image.fromarray(np.uint8(save_img*255), mode='L')
-        exp_name += ("_Pos" + str(self._current_pos) + filename)
-        pred_path = Path(self._path).joinpath(exp_name)
-        im_save.save(pred_path)
-
-    def _normalize_img(self, img: np.ndarray) -> np.ndarray:
-        """Normalize the raw image with max/min normalization method."""
-        g_max = np.max(img)
-        g_min = np.min(img)
-        img_norm = (img - g_min)/(g_max - g_min)
-        return img_norm
-
-    def _label_cells(self, img_pred: np.ndarray, exp_name: str):
-        # label the cells
-        minsize = 100
-        background_label = 0
-        labels, roi_dict = self._segment(img_pred, minsize, background_label)
-        if roi_dict:
-            self._save_label_img(labels, roi_dict, exp_name, "_Seg.png")
-        else:
-            print("no cells detected!")
-
-    def _segment(
-            self, img_predict: np.ndarray, minsize: int, background_label: int
-            ) -> tuple[np.ndarray, dict]:
-        """Predict the cell bodies, removing small holes and objects."""
-        if np.max(img_predict) > 0.3:
-            # use Otsu's method to find the cooridnates of the cell bodies
-            th = filters.threshold_otsu(img_predict)
-            img_predict_th = img_predict > th
-            img_predict_remove_holes_th = morphology.remove_small_holes(
-                img_predict_th, area_threshold=minsize * 0.3)
-
-            img_predict_filtered_th = morphology.remove_small_objects(
-                img_predict_remove_holes_th, min_size=minsize)
-            distance = ndi.distance_transform_edt(img_predict_filtered_th) # not zero
-            local_max = feature.peak_local_max(distance,
-                                                min_distance=10,
-                                                footprint=np.ones((15, 15)),
-                                                labels=img_predict_filtered_th) # zero?
-
-            # create masks over the predicted cell bodies and add a segmentation layer
-            local_max_mask = np.zeros_like(img_predict_filtered_th, dtype=bool)
-            local_max_mask[tuple(local_max.T)] = True
-            markers = morphology.label(local_max_mask)
-            labels = segmentation.watershed(-distance, markers,
-                                            mask=img_predict_filtered_th)
-
-            labels, roi_dict = self.getROIpos(labels, background_label)
-            # print(f"---------inside segment: roi is {roi_dict}----------------")
-        else:
-            labels, roi_dict = None, None
-
-        return labels, roi_dict
-
-    def getROIpos(self, labels: np.ndarray, background_label: int
-                  ) -> tuple[np.ndarray, dict]:
-        """Get the positions of the labels without the background labels."""
-        # sort the labels and filter the unique ones
-        u_labels = np.unique(labels)
-        # print(f"============================{u_labels}")
-
-        # create a dict for the labels
-        roi_dict = {}
-        for u in u_labels:
-            roi_dict[u.item()] = []
-
-        labels = np.squeeze(labels)
-        # record the coordinates for each label
-        for x in range(labels.shape[0]):
-            for y in range(labels.shape[1]):
-                roi_dict[labels[x, y]].append([x, y])
-
-        # delete any background labels
-        del roi_dict[background_label]
-
-        _, roi_to_delete = self.get_ROI_area(roi_dict, 100)
-
-        # delete roi in label layer and dict
-        for r in roi_to_delete:
-            coords_to_delete = np.array(roi_dict[r]).T.tolist()
-            labels[tuple(coords_to_delete)] = 0
-            roi_dict[r] = []
-
-        # move roi in roi_dict after removing some labels
-        for r in range(1, (len(roi_dict) - len(roi_to_delete) + 1)):
-            i = 1
-            while not roi_dict[r]:
-                roi_dict[r] = roi_dict[r + i]
-                roi_dict[r + i] = []
-                i += 1
-
-        # delete extra roi keys
-        for r in range((len(roi_dict) - len(roi_to_delete) + 1), (len(roi_dict) + 1)):
-            del roi_dict[r]
-
-        # update label layer with new roi
-        for r in roi_dict:
-            roi_coords = np.array(roi_dict[r]).T.tolist()
-            labels[tuple(roi_coords)] = r
-
-        print(f"---------inside getRoiPOS: roi is {roi_dict}----------------")
-        return labels, roi_dict
-
-    def get_ROI_area(self, roi_dict: dict, threshold: float) -> tuple[dict, list[int]]:
-        """Get the areas of each ROI in the ROI_dict."""
-        area = {}
-        small_roi = []
-        for r in roi_dict:
-            area[r] = len(roi_dict[r])
-            if area[r] < threshold:
-                small_roi.append(r)
-        return area, small_roi
-
-    def _save_label_img(
-            self, img: np.ndarray, roi_dict: dict,
-            exp_name: str, filename: str
-            ) -> dict:
-        """Save the label image."""
-        label_array = np.stack((img,) * 4, axis=-1).astype(float)
-        for i in range(1, np.max(img) + 1):
-            color_list = {}
-            color = (random.randint(0, 255),  # noqa: S311
-                     random.randint(0, 255),  # noqa: S311
-                     random.randint(0, 255))  # noqa: S311
-            color_list[i] = color
-            i_coords = np.asarray(label_array == [i, i, i, i]).nonzero()
-            label_array[(i_coords[0], i_coords[1])] = color_list[i - 1]
-
-        im = Image.fromarray((label_array*255).astype(np.uint8))
-        bk_im = Image.new(im.mode, im.size, "black")
-        bk_im.paste(im, im.split()[-1])
-        bk_im_num = self.add_num_to_img(bk_im, roi_dict)
-        exp_name += ("_Pos" + str(self._current_pos))
-        save_path = Path(self._path).joinpath(exp_name)
-        bk_im_num.save(save_path + filename)
-
-        return color_list
-
-    def add_num_to_img(self, img: np.ndarray, roi_dict: dict):
-        """Add labels to ROIs."""
-        # the centers of each ROI
-        roi_centers = {}
-
-        for roi_number, roi_coords in roi_dict.items():
-            center = np.mean(roi_coords, axis=0)
-            roi_centers[roi_number] = (int(center[1]), int(center[0]))
-
-        img_w_num = img.copy()
-        for r in roi_dict:
-            draw = ImageDraw.Draw(img_w_num)
-            font = ImageFont.truetype('segoeui.ttf', 12)
-            pos = roi_centers[r]
-            bbox = draw.textbbox(pos, str(r), font=font)
-            draw.rectangle(bbox, fill="grey")
-            draw.text(pos, str(r), font=font, fill="white")
-
-        return img_w_num
-
-    def _change_position(self):
-        """To change the position number."""
-        self._current_pos += 1
-
-    def _clear(self):
-        """Clear the global variable for the next recording."""
-        self._path: str = ""
-        self._exp_name: str = ""
-        self._model_size = 0
-        self._model_unet = None
-
-        self._current_pos: int = 0
-        self._total_pos: int = 0
-
-    def _segmentation_finished(self) -> None:
-        print("     SEGMENTATION FINISHED")
-        self._change_position()
-        if self._current_pos == self._total_pos:
-            self._clear()
-
-'''
-TODO list (03/06):
-    1. figure out how to get the save path and the file name --- done
-    2. make sure that the segmentation is working well. 
-        changes:
-        - the way to normalize the image (from divided by a global 
-            max to min-max normalization)
-        - the shape of the prediction image
-    3. the output wanted after segmentation. just image? roi_dict?
-
-    03/26:
-    - label cells are not working well. likely with the segment() and the watershed function
-
-'''
-=======
 
 def _segment_image(image: np.ndarray) -> None:
     """Segment the image."""
-    print("     SEGMENTING IMAGE", image.shape)
->>>>>>> 2d9ff076
+    print("     SEGMENTING IMAGE", image.shape)