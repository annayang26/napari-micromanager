<<<<<<< HEAD
import time
from collections import deque
from pathlib import Path
from typing import Generator
=======
import multiprocessing as mp
from multiprocessing import Process
>>>>>>> 2d9ff076

import numpy as np
import useq
from cellpose import io, models, plot
from pymmcore_plus import CMMCorePlus


class SegmentNeurons:
    """Segment neurons."""

    def __init__(self, mmcore: CMMCorePlus):
        self._mmc = mmcore

        self._is_running: bool = False

        self._segmentation_process: Process | None = None

        # Create a multiprocessing Queue
        self._queue: mp.Queue[np.ndarray | None] = mp.Queue()

        self._mmc.mda.events.sequenceStarted.connect(self._on_sequence_started)
        self._mmc.mda.events.frameReady.connect(self._on_frame_ready)
        self._mmc.mda.events.sequenceFinished.connect(self._on_sequence_finished)

        self._cp_model: models.CellposeModel = None
        self._path: Path = None
        self._exp_name: str = ""
        self._pos: int = 0
        self._binning: int = None
        self._objective: int = None
        self._magnification: float = None
        self._pixel_size: float = None

        self.roi_dict: dict = {}
        self.labels: np.ndarray = None
        self.area_dict: dict = {}

    def _on_sequence_started(self, sequence: useq.MDASequence) -> None:
        print("\nSEQUENCE STARTED")
        self._is_running = True
        self._load_model() ### <<< load CP model
        meta = sequence.metadata.get("pymmcore_widgets") # TODO: find a better way to get metadata
        self._path = Path(meta.get("save_dir", ""))
        self._exp_name = (meta.get("save_name", "")).split('.')[0]
        nap_mm = sequence.metadata.get("napari_micromanager")
        self._pixel_size = nap_mm.get("PixelSizeUm")

        # create a separate process for segmentation
        self._segmentation_process = Process(
            target=_segmentation_worker, args=(self._queue,)
        )

<<<<<<< HEAD
    def _load_model(self):
        """Load CP model once the sequence started."""
        print("                Cellpose model is loaded.")
        dir_path = Path(__file__).parent
        model_path = Path.joinpath(dir_path, "CP_calcium")
        self._cp_model = models.CellposeModel(gpu=False,
                                                pretrained_model=model_path)

    def _watch_sequence(self) -> Generator[np.ndarray, None, None]:
        print("WATCHING SEQUENCE IN SEGMENTATION")
        while self._is_running:
            if self._deck:
                yield self._deck.popleft()
            else:
                time.sleep(0.1)

    def _on_frame_ready(self, image: np.ndarray, event: useq.MDAEvent) -> None:
=======
        # start the segmentation process
        self._segmentation_process.start()

        print("SEGMENTATION WORKER STARTED", self._segmentation_process)

    def _on_frame_ready(self, image: np.ndarray, event: useq.MDAEvent) -> None:
        print("FRAME READY", event.index)
        # if t=0, add the image to the queue
>>>>>>> 2d9ff076
        t_index = event.index.get("t")
        p_index = event.index.get("p")
        if t_index is not None and t_index == 0:
<<<<<<< HEAD
            self._deck.append(image)
            self._pos = p_index
=======
            # send the image to the segmentation process
            self._queue.put(image)
>>>>>>> 2d9ff076

    def _on_sequence_finished(self, sequence: useq.MDASequence) -> None:
        print("\nSEQUENCE FINISHED")
        # self._is_running = False
        layer = None
        for lay in self._viewer.layers:
            uid = lay.metadata["napari_micromanager"].get('uid')
            if uid == sequence.uid:
                layer = lay
                break

        if layer is None:
            return

        print(layer.data.shape)

<<<<<<< HEAD
    def _segment_image(self, image: np.ndarray) -> None:
        """Segment the image."""
        channels = [0, 0]
        print("     SEGMENTING IMAGE", image.shape)
        masks, flows, _ = self._cp_model.eval(image,
                                    diameter=None,
                                    flow_threshold=0.1,
                                    cellprob_threshold=0,
                                    channels=channels)

        path = Path(self._path)
        save_path = path.joinpath(f"{self._exp_name}_p{self._pos}")

        if not save_path.is_dir():
            save_path.mkdir()

        mask_path = save_path.joinpath(f"{self._exp_name}_p{self._pos}")
        self._save_overlay(image, channels, masks, mask_path)
        rgb_mask = plot.mask_rgb(masks)
        io.save_masks(image, rgb_mask, flows, mask_path, tif=True)
        bg_label = 0
        self.roi_dict, self.labels, self.area_dict = self._getROIpos(masks, bg_label)

    def _save_overlay(self, img: np.ndarray, channels: list,
                      masks: np.ndarray, save_path: Path) -> None:
        """Save the overlay image of masks over original image."""
        img0 = img.copy()

        if img0.shape[0] < 4:
            img0 = np.transpose(img0, (1, 2, 0))
        if img0.shape[-1] < 3 or img0.ndim < 3:
            img0 = plot.image_to_rgb(img0, channels=channels)
        else:
            if img0.max() <= 50.0:
                img0 = np.uint8(np.clip(img0, 0, 1) * 255)

        # generate mask over original image
        overlay = plot.mask_overlay(img0, masks)
        file_save_path = str(save_path) + "_overlay.jpg"
        io.imsave(file_save_path, overlay)

    def _getROIpos(self, labels: np.ndarray, background_label: int
              ) -> tuple[dict, np.ndarray, dict]:
        """Get ROI positions."""
        # sort the labels and filter the unique ones
        u_labels = np.unique(labels)

        # create a dict for the labels
        roi_dict = {}
        for u in u_labels:
            roi_dict[u.item()] = []

        # record the coordinates for each label
        for x in range(labels.shape[0]):
            for y in range(labels.shape[1]):
                roi_dict[labels[x, y]].append([x, y])

        # delete any background labels
        del roi_dict[background_label]

        area_dict, roi_to_delete = self._get_ROI_area(roi_dict, 100)

        # delete roi in label layer and dict
        for r in roi_to_delete:
            coords_to_delete = np.array(roi_dict[r]).T.tolist()
            labels[tuple(coords_to_delete)] = 0
            roi_dict[r] = []

        # move roi in roi_dict after removing some labels
        for r in range(1, (len(roi_dict) - len(roi_to_delete) + 1)):
            i = 1
            while not roi_dict[r]:
                roi_dict[r] = roi_dict[r + i]
                roi_dict[r + i] = []
                i += 1

        # delete extra roi keys
        for r in range((len(roi_dict) - len(roi_to_delete) + 1), (len(roi_dict) + 1)):
            del roi_dict[r]

        # update label layer with new roi
        for r in roi_dict:
            roi_coords = np.array(roi_dict[r]).T.tolist()
            labels[tuple(roi_coords)] = r

        return roi_dict, labels, area_dict

    def _get_ROI_area(self, roi_dict: dict, threshold: float) -> tuple[dict, list]:
        """Calculate the areas of each ROI in the ROI_dict."""
        area = {}
        small_roi = []
        for r in roi_dict:
            if len(roi_dict[r]) < threshold:
                small_roi.append(r)
                continue
            area[r] = len(roi_dict[r])

            # when including in the system
            # area, _ = self._calculate_cellsize(area, self._binning, self._pixel_size,
            #                                    self._objective, self._magnification)
        return area, small_roi

    def _calculate_cellsize(self, roi_dict: dict, binning: int,
                        pixel_size: int, objective: int,
                        magnification: float) -> (dict):
        """Calculate the cell size in um."""
        cellsize = {}
        for r in roi_dict:
            cellsize[r]=(len(roi_dict[r])*binning*pixel_size)/(objective*magnification)

        cs_arr = np.array(list(cellsize.items()))

        return cellsize, cs_arr

    def _send_roi_info(self):
        """Send the info for further analysis."""
        return self.roi_dict, self.labels, self.area_dict

    def _segmentation_finished(self) -> None:
        print("     SEGMENTATION FINISHED")
        self.roi_dict: dict = {}
        self.labels: np.ndarray = None
        self.area_dict: dict = {}
=======
        # stop the segmentation process
        self._queue.put(None)
        if self._segmentation_process is not None:
            self._segmentation_process.join()
        self._segmentation_process = None

        print("SEGMENTATION WORKER STOPPED", self._segmentation_process)


# this must not be part of the SegmentNeurons class
def _segmentation_worker(queue: mp.Queue) -> None:
    """Segmentation worker running in a separate process."""
    while True:
        image = queue.get()
        if image is None:
            break
        _segment_image(image)


def _segment_image(image: np.ndarray) -> None:
    """Segment the image."""
    print("     SEGMENTING IMAGE", image.shape)
>>>>>>> 2d9ff076
<|MERGE_RESOLUTION|>--- conflicted
+++ resolved
@@ -1,12 +1,10 @@
-<<<<<<< HEAD
+import multiprocessing as mp
 import time
-from collections import deque
+
+# from collections import deque
+from multiprocessing import Process
 from pathlib import Path
 from typing import Generator
-=======
-import multiprocessing as mp
-from multiprocessing import Process
->>>>>>> 2d9ff076
 
 import numpy as np
 import useq
@@ -48,7 +46,8 @@
         print("\nSEQUENCE STARTED")
         self._is_running = True
         self._load_model() ### <<< load CP model
-        meta = sequence.metadata.get("pymmcore_widgets") # TODO: find a better way to get metadata
+        meta = sequence.metadata.get("pymmcore_widgets") 
+        # TODO: find a better way to get metadata
         self._path = Path(meta.get("save_dir", ""))
         self._exp_name = (meta.get("save_name", "")).split('.')[0]
         nap_mm = sequence.metadata.get("napari_micromanager")
@@ -59,7 +58,6 @@
             target=_segmentation_worker, args=(self._queue,)
         )
 
-<<<<<<< HEAD
     def _load_model(self):
         """Load CP model once the sequence started."""
         print("                Cellpose model is loaded.")
@@ -77,26 +75,15 @@
                 time.sleep(0.1)
 
     def _on_frame_ready(self, image: np.ndarray, event: useq.MDAEvent) -> None:
-=======
         # start the segmentation process
         self._segmentation_process.start()
-
         print("SEGMENTATION WORKER STARTED", self._segmentation_process)
-
-    def _on_frame_ready(self, image: np.ndarray, event: useq.MDAEvent) -> None:
-        print("FRAME READY", event.index)
-        # if t=0, add the image to the queue
->>>>>>> 2d9ff076
         t_index = event.index.get("t")
         p_index = event.index.get("p")
         if t_index is not None and t_index == 0:
-<<<<<<< HEAD
-            self._deck.append(image)
             self._pos = p_index
-=======
             # send the image to the segmentation process
             self._queue.put(image)
->>>>>>> 2d9ff076
 
     def _on_sequence_finished(self, sequence: useq.MDASequence) -> None:
         print("\nSEQUENCE FINISHED")
@@ -113,7 +100,6 @@
 
         print(layer.data.shape)
 
-<<<<<<< HEAD
     def _segment_image(self, image: np.ndarray) -> None:
         """Segment the image."""
         channels = [0, 0]
@@ -237,7 +223,6 @@
         self.roi_dict: dict = {}
         self.labels: np.ndarray = None
         self.area_dict: dict = {}
-=======
         # stop the segmentation process
         self._queue.put(None)
         if self._segmentation_process is not None:
@@ -259,5 +244,4 @@
 
 def _segment_image(image: np.ndarray) -> None:
     """Segment the image."""
-    print("     SEGMENTING IMAGE", image.shape)
->>>>>>> 2d9ff076
+    print("     SEGMENTING IMAGE", image.shape)