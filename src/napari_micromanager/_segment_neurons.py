import random
from pathlib import Path
import multiprocessing as mp
import time

# from collections import deque
from multiprocessing import Process
from pathlib import Path
from typing import Generator

import numpy as np
import useq
<<<<<<< HEAD
from PIL import Image, ImageDraw, ImageFont
=======
from cellpose import io, models, plot
>>>>>>> ccdd1d48
from pymmcore_plus import CMMCorePlus
from scipy import ndimage as ndi
from skimage import feature, filters, morphology, segmentation
from superqt.utils import create_worker


class SegmentNeurons:
    """Segment neurons."""

    def __init__(self, mmcore: CMMCorePlus):
        self._mmc = mmcore

        self._is_running: bool = False

        self._segmentation_process: Process | None = None

        # Create a multiprocessing Queue
        self._queue: mp.Queue[np.ndarray | None] = mp.Queue()

        self._mmc.mda.events.sequenceStarted.connect(self._on_sequence_started)
        self._mmc.mda.events.frameReady.connect(self._on_frame_ready)
        self._mmc.mda.events.sequenceFinished.connect(self._on_sequence_finished)

<<<<<<< HEAD
        self._path: str = ""
        self._exp_name: str = ""
        self._model_size: int = 0
        self._model_unet = None

        self._current_pos: int = 0
        self._total_pos: int = 0
=======
        self._cp_model: models.CellposeModel = None
        self._path: Path = None
        self._exp_name: str = ""
        self._pos: int = 0
        self._binning: int = None
        self._objective: int = None
        self._magnification: float = None
        self._pixel_size: float = None

        # self.roi_dict: dict = {}
        # self.labels: np.ndarray = None
        # self.area_dict: dict = {}
>>>>>>> ccdd1d48

    def _on_sequence_started(self, sequence: useq.MDASequence) -> None:
        print("\nSEQUENCE STARTED")
        meta = sequence.metadata.get("pymmcore_widgets")
        num_pos = len(sequence.stage_positions)
        if meta is not None:
            self._exp_name = meta.get("save_name", "")
            self._path = meta.get("save_dir", "")
            self._total_pos = num_pos
        self._is_running = True
        self._load_model() ### <<< load CP model
        meta = sequence.metadata.get("pymmcore_widgets")
        # TODO: find a better way to get metadata
        self._path = Path(meta.get("save_dir", ""))
        self._exp_name = (meta.get("save_name", "")).split('.')[0]
        nap_mm = sequence.metadata.get("napari_micromanager")
        self._pixel_size = nap_mm.get("PixelSizeUm")

        # create a separate process for segmentation
        self._segmentation_process = Process(
            target=_segmentation_worker,
            args=(self._queue,
                  self._cp_model,
                  self._path,
                  self._exp_name,
                  )
        )
        self._segmentation_process.start()
        print("SEGMENTATION WORKER STARTED", self._segmentation_process)

    def _load_model(self):
        """Load CP model once the sequence started."""
        print("                Cellpose model is loaded.")
        dir_path = Path(__file__).parent
        model_path = Path.joinpath(dir_path, "CP_calcium")
        self._cp_model = models.CellposeModel(gpu=False,
                                                pretrained_model=model_path)

    def _on_frame_ready(self, image: np.ndarray, event: useq.MDAEvent) -> None:
        # start the segmentation process
        print("FRAME READY", event.index)
        t_index = event.index.get("t")
        p_index = event.index.get("p")
        if t_index is not None and t_index == 0:
            # send the image to the segmentation process
            self._queue.put([image, p_index])

    def _on_sequence_finished(self, sequence: useq.MDASequence) -> None:
        print("\nSEQUENCE FINISHED")
        self._is_running = False
        # stop the segmentation process
        self._queue.put(None)
        if self._segmentation_process is not None:
            self._segmentation_process.join()
        self._segmentation_process = None

        print("SEGMENTATION WORKER STOPPED", self._segmentation_process)

    # def _getROIpos(self, labels: np.ndarray, background_label: int
    #           ) -> tuple[dict, np.ndarray, dict]:
    #     """Get ROI positions."""
    #     # sort the labels and filter the unique ones
    #     u_labels = np.unique(labels)

    #     # create a dict for the labels
    #     roi_dict = {}
    #     for u in u_labels:
    #         roi_dict[u.item()] = []

    #     # record the coordinates for each label
    #     for x in range(labels.shape[0]):
    #         for y in range(labels.shape[1]):
    #             roi_dict[labels[x, y]].append([x, y])

    #     # delete any background labels
    #     del roi_dict[background_label]

    #     area_dict, roi_to_delete = self._get_ROI_area(roi_dict, 100)

    #     # delete roi in label layer and dict
    #     for r in roi_to_delete:
    #         coords_to_delete = np.array(roi_dict[r]).T.tolist()
    #         labels[tuple(coords_to_delete)] = 0
    #         roi_dict[r] = []

    #     # move roi in roi_dict after removing some labels
    #     for r in range(1, (len(roi_dict) - len(roi_to_delete) + 1)):
    #         i = 1
    #         while not roi_dict[r]:
    #             roi_dict[r] = roi_dict[r + i]
    #             roi_dict[r + i] = []
    #             i += 1

    #     # delete extra roi keys
    #     for r in range((len(roi_dict) - len(roi_to_delete) + 1), (len(roi_dict) + 1)):
    #         del roi_dict[r]

    #     # update label layer with new roi
    #     for r in roi_dict:
    #         roi_coords = np.array(roi_dict[r]).T.tolist()
    #         labels[tuple(roi_coords)] = r

    #     return roi_dict, labels, area_dict

    # def _get_ROI_area(self, roi_dict: dict, threshold: float) -> tuple[dict, list]:
    #     """Calculate the areas of each ROI in the ROI_dict."""
    #     area = {}
    #     small_roi = []
    #     for r in roi_dict:
    #         if len(roi_dict[r]) < threshold:
    #             small_roi.append(r)
    #             continue
    #         area[r] = len(roi_dict[r])

    #         # when including in the system
    #         # area, _ = self._calculate_cellsize(area, self._binning, self._pixel_size,
    #         #                                    self._objective, self._magnification)
    #     return area, small_roi

    # def _calculate_cellsize(self, roi_dict: dict, binning: int,
    #                     pixel_size: int, objective: int,
    #                     magnification: float) -> (dict):
    #     """Calculate the cell size in um."""
    #     cellsize = {}
    #     for r in roi_dict:
    #         cellsize[r]=(len(roi_dict[r])*binning*pixel_size)/(objective*magnification)

    #     cs_arr = np.array(list(cellsize.items()))

    #     return cellsize, cs_arr

    # def _send_roi_info(self):
    #     """Send the info for further analysis."""
    #     return self.roi_dict, self.labels, self.area_dict

# this must not be part of the SegmentNeurons class
def _segmentation_worker(queue: mp.Queue, cp_model: models.CellposeModel,
                         folder_path: Path, exp_name: str) -> None:
    """Segmentation worker running in a separate process."""
    while True:
        pack = queue.get()
        if pack is None:
            break
        image = pack[0]
        pos = pack[1]
        _segment_image(image, cp_model, folder_path, exp_name, pos)

def _segment_image(image: np.ndarray, cp_model: models.CellposeModel,
                   folder_path: Path, exp_name: str, pos: int) -> None:
        """Segment the image."""
        channels = [0, 0]
        print("     SEGMENTING IMAGE", image.shape)
        masks, flows, _ = cp_model.eval(image,
                                    diameter=None,
                                    flow_threshold=0.1,
                                    cellprob_threshold=0,
                                    channels=channels)

        save_path = folder_path.joinpath(f"{exp_name}_p{pos}")

        if not save_path.is_dir():
            save_path.mkdir()

        mask_path = save_path.joinpath(f"{exp_name}_p{pos}")
        _save_overlay(image, channels, masks, mask_path)
        rgb_mask = plot.mask_rgb(masks)
        io.save_masks(image, rgb_mask, flows, mask_path, tif=True)
        # bg_label = 0
        # self.roi_dict, self.labels, self.area_dict = self._getROIpos(masks, bg_label)

def _save_overlay(img: np.ndarray, channels: list,
                    masks: np.ndarray, save_path: Path) -> None:
    """Save the overlay image of masks over original image."""
    img0 = img.copy()

    if img0.shape[0] < 4:
        img0 = np.transpose(img0, (1, 2, 0))
    if img0.shape[-1] < 3 or img0.ndim < 3:
        img0 = plot.image_to_rgb(img0, channels=channels)
    else:
        if img0.max() <= 50.0:
            img0 = np.uint8(np.clip(img0, 0, 1) * 255)

    # generate mask over original image
    overlay = plot.mask_overlay(img0, masks)
    file_save_path = str(save_path) + "_overlay.jpg"
    io.imsave(file_save_path, overlay)<|MERGE_RESOLUTION|>--- conflicted
+++ resolved
@@ -1,20 +1,14 @@
+import multiprocessing as mp
 import random
-from pathlib import Path
-import multiprocessing as mp
 import time
 
 # from collections import deque
 from multiprocessing import Process
 from pathlib import Path
-from typing import Generator
 
 import numpy as np
 import useq
-<<<<<<< HEAD
-from PIL import Image, ImageDraw, ImageFont
-=======
 from cellpose import io, models, plot
->>>>>>> ccdd1d48
 from pymmcore_plus import CMMCorePlus
 from scipy import ndimage as ndi
 from skimage import feature, filters, morphology, segmentation
@@ -38,15 +32,6 @@
         self._mmc.mda.events.frameReady.connect(self._on_frame_ready)
         self._mmc.mda.events.sequenceFinished.connect(self._on_sequence_finished)
 
-<<<<<<< HEAD
-        self._path: str = ""
-        self._exp_name: str = ""
-        self._model_size: int = 0
-        self._model_unet = None
-
-        self._current_pos: int = 0
-        self._total_pos: int = 0
-=======
         self._cp_model: models.CellposeModel = None
         self._path: Path = None
         self._exp_name: str = ""
@@ -59,7 +44,6 @@
         # self.roi_dict: dict = {}
         # self.labels: np.ndarray = None
         # self.area_dict: dict = {}
->>>>>>> ccdd1d48
 
     def _on_sequence_started(self, sequence: useq.MDASequence) -> None:
         print("\nSEQUENCE STARTED")
