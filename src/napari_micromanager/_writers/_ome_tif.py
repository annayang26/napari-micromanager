--- conflicted
+++ resolved
@@ -54,20 +54,12 @@
         # add the position key to the filename if there are multiple positions
         if (seq := self.current_sequence) and seq.sizes.get("p", 1) > 1:
             folder_name = self._folder.name.replace(EXT, "")
-<<<<<<< HEAD
-            pos_name = f"_{self._get_current_pos_name(position_key)}"
-=======
             pos_name = f"_{self._get_current_pos_name(position_key)}{EXT}"
->>>>>>> 564aebf2
         else:
             folder_name = self._folder.name
             pos_name = ""
 
-<<<<<<< HEAD
-        fname = self._folder / f"{folder_name}{pos_name}{EXT}"
-=======
         fname = self._folder / f"{folder_name}{pos_name}"
->>>>>>> 564aebf2
 
         # write empty file to disk
         imwrite(
