--- conflicted
+++ resolved
@@ -14,12 +14,7 @@
     from useq import MDASequence
 
 
-<<<<<<< HEAD
-MMCORE_WIDGETS_META = "pymmcore_widgets"
-NAPARI_MM_META = "napari_micromanager"
-=======
 from napari_micromanager._util import NMM_METADATA_KEY
->>>>>>> 05d9c675
 
 
 class MultiDWidget(MDAWidget):
@@ -46,21 +41,13 @@
         # Overriding the value method to add the metadata necessary for the handler.
         sequence = super().value()
         split = self.checkBox_split_channels.isChecked() and len(sequence.channels) > 1
-<<<<<<< HEAD
-        sequence.metadata[NAPARI_MM_META] = {"split_channels": split}
-=======
         sequence.metadata[NMM_METADATA_KEY] = {"split_channels": split}
->>>>>>> 05d9c675
         return sequence  # type: ignore[no-any-return]
 
     def setValue(self, value: MDASequence) -> None:
         """Set the current value of the widget."""
         # set split_channels checkbox
-<<<<<<< HEAD
-        if nmm_meta := value.metadata.get(NAPARI_MM_META):
-=======
         if nmm_meta := value.metadata.get(NMM_METADATA_KEY):
->>>>>>> 05d9c675
             self.checkBox_split_channels.setChecked(
                 nmm_meta.get("split_channels", False)
             )
