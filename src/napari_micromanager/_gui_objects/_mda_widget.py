--- conflicted
+++ resolved
@@ -1,12 +1,8 @@
 from __future__ import annotations
 
-<<<<<<< HEAD
 import warnings
 from pathlib import Path
-from typing import cast
-=======
 from typing import TYPE_CHECKING, cast
->>>>>>> c2e45602
 
 from pymmcore_widgets import MDAWidget
 from qtpy.QtCore import Qt
@@ -25,8 +21,6 @@
 from ._save_widget import SaveWidget
 
 if TYPE_CHECKING:
-    from pathlib import Path
-
     from pymmcore_plus import CMMCorePlus
 
 
