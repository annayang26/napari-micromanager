--- conflicted
+++ resolved
@@ -214,12 +214,8 @@
                     index -= 1
                 scale[index] = getattr(sequence.z_plan, "step", 1)
         else:
-<<<<<<< HEAD
-            scale = None
-=======
             # return to default
             scale = [1.0, 1.0]
->>>>>>> 429776da
 
         return self.viewer.add_image(
             arr,
