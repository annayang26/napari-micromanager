from __future__ import annotations

import contextlib
import tempfile
import time
from collections import deque
from typing import TYPE_CHECKING, Any, Callable, Generator, cast

import napari
import zarr
<<<<<<< HEAD
from pymmcore_plus import CMMCorePlus
from superqt.utils import create_worker, ensure_main_thread
from useq import MDAEvent, MDASequence
=======
from napari.experimental import link_layers, unlink_layers
from superqt.utils import ensure_main_thread
>>>>>>> c2e45602

from ._mda_meta import SEQUENCE_META_KEY, SequenceMeta
from ._saving import save_sequence

if TYPE_CHECKING:
    from uuid import UUID

    import napari.viewer
    import numpy as np
    from napari.layers import Image
    from pymmcore_plus import CMMCorePlus
    from pymmcore_plus.core.events._protocol import PSignalInstance
    from typing_extensions import NotRequired, TypedDict
    from useq import MDAEvent, MDASequence

    class SequenceMetaDict(TypedDict):
        """Dict containing the SequenceMeta object that we add when starting MDAs."""

        napari_mm_sequence_meta: SequenceMeta

    class ActiveMDASequence(MDASequence):
        """MDASequence that whose metadata dict contains our special SequenceMeta."""

        metadata: SequenceMetaDict  # type: ignore [assignment]

    class ActiveMDAEvent(MDAEvent):
        """Event that has been assigned a sequence."""

        sequence: ActiveMDASequence

    # TODO: the keys are accurate, but currently this is at the top level layer.metadata
    # we should nest it under a napari_micromanager key
    class LayerMeta(TypedDict):
        """Metadata that we add to layer.metadata."""

        mode: str
        useq_sequence: MDASequence
        uid: UUID
        grid: NotRequired[str]
        grid_pos: NotRequired[str]
        ch_id: NotRequired[str]
        translate: NotRequired[bool]


class _NapariMDAHandler:
    """Object mediating events between an in-progress MDA and the napari viewer.

    It is typically created by the MainWindow, but could conceivably live alone.

    Parameters
    ----------
    mmcore : CMMCorePlus
        The Micro-Manager core instance.
    viewer : napari.viewer.Viewer
        The napari viewer instance.
    """

    def __init__(self, mmcore: CMMCorePlus, viewer: napari.viewer.Viewer) -> None:
        self._mmc = mmcore
        self.viewer = viewer

        # mapping of id -> (zarr.Array, temporary directory) for each layer created
        self._tmp_arrays: dict[str, tuple[zarr.Array, tempfile.TemporaryDirectory]] = {}
        self._deck: deque[tuple[np.ndarray, MDAEvent]] = deque()

        # Add all core connections to this list.  This makes it easy to disconnect
        # from core when this widget is closed.
        self._connections: list[tuple[PSignalInstance, Callable]] = [
            (self._mmc.mda.events.frameReady, self._on_mda_frame),
            (self._mmc.mda.events.sequenceStarted, self._on_mda_started),
            (self._mmc.mda.events.sequenceFinished, self._on_mda_finished),
        ]
        for signal, slot in self._connections:
            signal.connect(slot)

    def _cleanup(self) -> None:
        for signal, slot in self._connections:
            with contextlib.suppress(TypeError, RuntimeError):
                signal.disconnect(slot)
        # Clean up temporary files we opened.
        for z, v in self._tmp_arrays.values():
            z.store.close()
            with contextlib.suppress(NotADirectoryError):
                v.cleanup()

    @ensure_main_thread  # type: ignore [misc]
    def _on_mda_started(self, sequence: MDASequence) -> None:
        """Create temp folder and block gui when mda starts."""
        meta: SequenceMeta | None = sequence.metadata.get(SEQUENCE_META_KEY)

        if meta is None:
            # this is not an MDA we started
            # TODO: should we still handle this with some sane defaults?
            return
        sequence = cast("ActiveMDASequence", sequence)

        # pause acquisition until zarr layer(s) are added
        self._mmc.mda.toggle_pause()

        # determine the new layers that need to be created for this experiment
        # (based on the sequence mode, and whether we're splitting C/P, etc.)
        axis_labels, layers_to_create = _determine_sequence_layers(sequence)

        yx_shape = [self._mmc.getImageHeight(), self._mmc.getImageWidth()]

        # now create a zarr array in a temporary directory for each layer
        for id_, shape, kwargs in layers_to_create:
            tmp = tempfile.TemporaryDirectory()
            dtype = f"uint{self._mmc.getImageBitDepth()}"
            # create the zarr array and add it to the viewer
            z = zarr.open(
                str(tmp.name),
                shape=shape + yx_shape,
                dtype=dtype,
                chunks=tuple([1] * len(shape) + yx_shape),  # VERY IMPORTANT FOR SPEED!
            )
            fname = meta.file_name if meta.should_save else "Exp"
            self._create_empty_image_layer(z, f"{fname}_{id_}", sequence, **kwargs)

            # store the zarr array and temporary directory for later cleanup
            self._tmp_arrays[id_] = (z, tmp)

        # set axis_labels after adding the images to ensure that the dims exist
        self.viewer.dims.axis_labels = axis_labels

        self._deck = deque()
        self._mda_running = True
        self._io_t = create_worker(
            self._watch_mda,
            _start_thread=True,
            _connect={"yielded": self._update_viewer_dims}
            # NOTE: once we have a proper writer, we can add here:
            # "finished": self._process_remaining_frames
        )

        # resume acquisition after zarr layer(s) is(are) added
        self._mmc.mda.toggle_pause()

    def _watch_mda(
        self,
    ) -> Generator[tuple[str | None, tuple[int, ...] | None], None, None]:
        """Watch the MDA for new frames and process them as they come in."""
        while self._mda_running:
            if self._deck:
                layer_name, im_idx = self._process_frame(*self._deck.pop())
                yield layer_name, im_idx
            else:
                time.sleep(0.1)

    def _on_mda_frame(self, image: np.ndarray, event: MDAEvent) -> None:
        """Called on the `frameReady` event from the core."""  # noqa: D401
        self._deck.append((image, event))

    def _process_frame(
        self, image: np.ndarray, event: MDAEvent
    ) -> tuple[str | None, tuple[int, ...] | None]:
        seq_meta = getattr(event.sequence, "metadata", None)

        if not (seq_meta and seq_meta.get(SEQUENCE_META_KEY)):
            # this is not an MDA we started
            return None, None

        event = cast("ActiveMDAEvent", event)

        # get info about the layer we need to update
        _id, im_idx, layer_name = _id_idx_layer(event)

        # update the zarr array backing the layer
        self._tmp_arrays[_id][0][im_idx] = image

        return layer_name, im_idx

    @ensure_main_thread  # type: ignore [misc]
    def _update_viewer_dims(
        self, args: tuple[str | None, tuple[int, ...] | None]
    ) -> None:
        """Update the viewer dims to match the current image."""
        layer_name, im_idx = args

        if layer_name is None or im_idx is None:
            return

        layer: Image = self.viewer.layers[layer_name]
        if not layer.visible:
            layer.visible = True

        cs = list(self.viewer.dims.current_step)
        for a, v in enumerate(im_idx):
            cs[a] = v
        self.viewer.dims.current_step = cs

    @ensure_main_thread  # type: ignore [misc]
    def _reset_viewer_dims(self) -> None:
        """Reset the viewer dims to the first image."""
        self.viewer.dims.current_step = [0] * len(self.viewer.dims.current_step)

    def _on_mda_finished(self, sequence: MDASequence) -> None:
        self._mda_running = False

        # NOTE: this will be REMOVED when using proper WRITER (e.g.
        # https://github.com/pymmcore-plus/pymmcore-MDA-writers or
        # https://github.com/fdrgsp/pymmcore-MDA-writers/tree/update_writer). See the
        # comment in _process_remaining_frames for more details.
        self._process_remaining_frames(sequence)

    def _process_remaining_frames(self, sequence: MDASequence) -> None:
        """Process any remaining frames after the MDA has finished."""
        # NOTE: when switching to a proper wtiter to save files, this method will not
        # have the sequence argument, it will not be called by `_on_mda_finished` but we
        # can link it to the self._io_t.finished signal ("finished": self._process_
        # remaining_frames) and the saving code below will be removed.
        self._reset_viewer_dims()
        while self._deck:
            self._process_frame(*self._deck.pop())

        # to remove when using proper writer
        if (meta := sequence.metadata.get(SEQUENCE_META_KEY)) is not None:
            sequence = cast("ActiveMDASequence", sequence)
            save_sequence(sequence, self.viewer.layers, meta)

    def _create_empty_image_layer(
        self,
        arr: zarr.Array,
        name: str,
        sequence: MDASequence,
        **kwargs: Any,  # extra kwargs to add to layer metadata
    ) -> Image:
        """Create new napari layer for zarr array about to be acquired.

        Parameters
        ----------
        arr : zarr.Array
            The array to create a layer for.
        name : str
            The name of the layer.
        sequence : MDASequence
            The sequence that will be acquired.
        **kwargs
            Extra kwargs will be added to `layer.metadata`.
        """
        # we won't have reached this point if meta is None
        meta = cast("SequenceMeta", sequence.metadata.get(SEQUENCE_META_KEY))

        # add Z to layer scale
        if (pix_size := self._mmc.getPixelSizeUm()) != 0:
            scale = [1.0] * (arr.ndim - 2) + [pix_size] * 2
            if (index := sequence.used_axes.find("z")) > -1:
                if meta.split_channels and sequence.used_axes.find("c") < index:
                    index -= 1
                scale[index] = getattr(sequence.z_plan, "step", 1)
        else:
            # return to default
            scale = [1.0, 1.0]

        return self.viewer.add_image(
            arr,
            name=name,
            blending="additive",
            visible=False,
            scale=scale,
            metadata={
                "mode": meta.mode,
                "useq_sequence": sequence,
                "uid": sequence.uid,
                **kwargs,
            },
        )


def _get_axis_labels(sequence: MDASequence) -> tuple[list[str], bool]:
    """Get the axis labels using only axes that are present in events."""
    # axis main sequence
    main_seq_axis = list(sequence.used_axes)
    if not sequence.stage_positions:
        return main_seq_axis, False
    # axes from sub sequences
    sub_seq_axis: list = []
    for p in sequence.stage_positions:
        if p.sequence is not None:
            sub_seq_axis.extend(
                [ax for ax in p.sequence.used_axes if ax not in main_seq_axis]
            )
    return main_seq_axis + sub_seq_axis, bool(sub_seq_axis)


def _determine_sequence_layers(
    sequence: ActiveMDASequence,
) -> tuple[list[str], list[tuple[str, list[int], dict[str, Any]]]]:
    # sourcery skip: extract-duplicate-method
    """Return (axis_labels, (id, shape, and metadata)) for each layer to add for seq.

    This function is called at the beginning of a new MDA sequence to determine
    how many layers we're going to create, and what their shapes and metadata
    should be. The data is used to create new empty zarr arrays and napari layers.

    Parameters
    ----------
    sequence : MDASequence
        The sequence to get layers for.
    img_shape : tuple[int, int]
        The YX shape of a single image in the sequence.
        (this argument might not need to be passed here, perhaps could be handled
        be the caller of this function)

    Returns
    -------
    tuple[list[str], list[tuple[str, list[int], dict[str, Any]]]]
        A 2-tuple of `(axis_labels, layer_info)` where:
            - `axis_labels` is a list of axis names.
            e.g. `['t', 'c', 'g', 'z', 'y', 'x']`
            - `layer_info` is a list of `(id, layer_shape, layer_meta)` tuples, where
              `id` is a unique id for the layer, `layer_shape` is the shape of the
              layer, and `layer_meta` is metadata to add to `layer.metadata`. e.g.:
              `[('3670fc63-c570-4920-949f-16601143f2e3', [4, 2, 4], {})]`
    """
    # if we got to this point, sequence.metadata[SEQUENCE_META_KEY] should exist
    meta = sequence.metadata["napari_mm_sequence_meta"]

    # these are all the layers we're going to create
    # each item is a tuple of (id, shape, layer_metadata)
    _layer_info: list[tuple[str, list[int], dict[str, Any]]] = []

    axis_labels, pos_sequence = _get_axis_labels(sequence)

    layer_shape = [sequence.sizes[k] or 1 for k in axis_labels]

    if pos_sequence:
        for p in sequence.stage_positions:
            if not p.sequence:
                continue
            pos_g_shape = p.sequence.sizes["g"]
            index = axis_labels.index("g")
            layer_shape[index] = max(layer_shape[index], pos_g_shape)

    if meta.split_channels:
        c_idx = axis_labels.index("c")
        axis_labels.pop(c_idx)
        layer_shape.pop(c_idx)
        for i, ch in enumerate(sequence.channels):
            channel_id = f"{ch.config}_{i:03d}"
            id_ = f"{sequence.uid}_{channel_id}"
            _layer_info.append((id_, layer_shape, {"ch_id": channel_id}))

    else:
        _layer_info.append((str(sequence.uid), layer_shape, {}))

    axis_labels += ["y", "x"]

    return axis_labels, _layer_info


def _id_idx_layer(event: ActiveMDAEvent) -> tuple[str, tuple[int, ...], str]:
    """Get the tmp_path id, index, and layer name for a given event.

    Parameters
    ----------
    event : ActiveMDAEvent
        An event for which to retrieve the id, index, and layer name.


    Returns
    -------
    tuple[str, tuple[int, ...], str]
        A 3-tuple of (id, index, layer_name) where:
            - `id` is the id of the tmp_path for the event (to get the zarr array).
            - `index` is the index in the underlying zarr array where the event image
              should be saved.
            - `layer_name` is the name of the corresponding layer in the viewer.
    """
    meta = cast("SequenceMeta", event.sequence.metadata.get(SEQUENCE_META_KEY))

    axis_order, pos_sequence = _get_axis_labels(event.sequence)

    suffix = ""
    prefix = meta.file_name if meta.should_save else "Exp"

    if meta.split_channels and event.channel:
        suffix = f"_{event.channel.config}_{event.index['c']:03d}"
        axis_order.remove("c")

    _id = f"{event.sequence.uid}{suffix}"

    # the index of this event in the full zarr array
    im_idx: tuple[int, ...] = ()
    for k in axis_order:
        try:
            im_idx += (event.index[k],)
        # if axis not in event.index
        # e.g. if we have bot a position sequence grid and a single position
        except KeyError:
            im_idx += (0,)

    # the name of this layer in the napari viewer
    layer_name = f"{prefix}_{event.sequence.uid}{suffix}"

    return _id, im_idx, layer_name<|MERGE_RESOLUTION|>--- conflicted
+++ resolved
@@ -8,14 +8,10 @@
 
 import napari
 import zarr
-<<<<<<< HEAD
 from pymmcore_plus import CMMCorePlus
 from superqt.utils import create_worker, ensure_main_thread
 from useq import MDAEvent, MDASequence
-=======
-from napari.experimental import link_layers, unlink_layers
 from superqt.utils import ensure_main_thread
->>>>>>> c2e45602
 
 from ._mda_meta import SEQUENCE_META_KEY, SequenceMeta
 from ._saving import save_sequence
