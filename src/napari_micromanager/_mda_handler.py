--- conflicted
+++ resolved
@@ -135,12 +135,9 @@
         # set axis_labels after adding the images to ensure that the dims exist
         self.viewer.dims.axis_labels = axis_labels
 
-<<<<<<< HEAD
-=======
         # init index will always be less than any event index
         self._largest_idx: tuple[int, ...] = (-1,)
 
->>>>>>> fa692dc1
         self._deck = deque()
         self._mda_running = True
         self._io_t = create_worker(
@@ -151,12 +148,9 @@
             # "finished": self._process_remaining_frames
         )
 
-<<<<<<< HEAD
-=======
         # Set the viewer slider on the first layer frame
         self._reset_viewer_dims()
 
->>>>>>> fa692dc1
         # resume acquisition after zarr layer(s) is(are) added
         self._mmc.mda.toggle_pause()
 
@@ -192,16 +186,7 @@
         # update the zarr array backing the layer
         self._tmp_arrays[_id][0][im_idx] = image
 
-<<<<<<< HEAD
         return layer_name, im_idx
-=======
-        # move the viewer step to the most recently added image
-        if im_idx > self._largest_idx:
-            self._largest_idx = im_idx
-            return layer_name, im_idx
-
-        return None, None
->>>>>>> fa692dc1
 
     @ensure_main_thread  # type: ignore [misc]
     def _update_viewer_dims(
@@ -221,14 +206,11 @@
         for a, v in enumerate(im_idx):
             cs[a] = v
         self.viewer.dims.current_step = cs
-<<<<<<< HEAD
-=======
 
     @ensure_main_thread  # type: ignore [misc]
     def _reset_viewer_dims(self) -> None:
         """Reset the viewer dims to the first image."""
         self.viewer.dims.current_step = [0] * len(self.viewer.dims.current_step)
->>>>>>> fa692dc1
 
     def _on_mda_finished(self, sequence: MDASequence) -> None:
         self._mda_running = False
@@ -245,18 +227,11 @@
         # have the sequence argument, it will not be called by `_on_mda_finished` but we
         # can link it to the self._io_t.finished signal ("finished": self._process_
         # remaining_frames) and the saving code below will be removed.
-<<<<<<< HEAD
-        while self._deck:
-            self._process_frame(*self._deck.pop())
-
-        # to remove whne using proper writer
-=======
         self._reset_viewer_dims()
         while self._deck:
             self._process_frame(*self._deck.pop())
 
         # to remove when using proper writer
->>>>>>> fa692dc1
         if (meta := sequence.metadata.get(SEQUENCE_META_KEY)) is not None:
             sequence = cast("ActiveMDASequence", sequence)
             save_sequence(sequence, self.viewer.layers, meta)
@@ -310,26 +285,9 @@
         )
 
 
-<<<<<<< HEAD
-def _get_axis_labels(sequence: MDASequence) -> tuple[list[str], bool]:
-    """Get the axis labels using only axes that are present in events."""
-    # axis main sequence
-    main_seq_axis = list(sequence.used_axes)
-    if not sequence.stage_positions:
-        return main_seq_axis, False
-    # axes from sub sequences
-    sub_seq_axis: list = []
-    for p in sequence.stage_positions:
-        if p.sequence is not None:
-            sub_seq_axis.extend(
-                [ax for ax in p.sequence.used_axes if ax not in main_seq_axis]
-            )
-    return main_seq_axis + sub_seq_axis, bool(sub_seq_axis)
-=======
 def _has_sub_sequences(sequence: MDASequence) -> bool:
     """Return True if any stage positions have a sub sequence."""
     return any(p.sequence is not None for p in sequence.stage_positions)
->>>>>>> fa692dc1
 
 
 def _determine_sequence_layers(
@@ -369,19 +327,11 @@
     # each item is a tuple of (id, shape, layer_metadata)
     _layer_info: list[tuple[str, list[int], dict[str, Any]]] = []
 
-<<<<<<< HEAD
-    axis_labels, pos_sequence = _get_axis_labels(sequence)
+    axis_labels = get_axis_labels(sequence)
 
     layer_shape = [sequence.sizes[k] or 1 for k in axis_labels]
 
-    if pos_sequence:
-=======
-    axis_labels = get_axis_labels(sequence)
-
-    layer_shape = [sequence.sizes[k] or 1 for k in axis_labels]
-
     if _has_sub_sequences(sequence):
->>>>>>> fa692dc1
         for p in sequence.stage_positions:
             if not p.sequence:
                 continue
@@ -389,10 +339,7 @@
             index = axis_labels.index("g")
             layer_shape[index] = max(layer_shape[index], pos_g_shape)
 
-<<<<<<< HEAD
-=======
     # in split channels mode, we need to create a layer for each channel
->>>>>>> fa692dc1
     if meta.split_channels:
         c_idx = axis_labels.index("c")
         axis_labels.pop(c_idx)
@@ -430,11 +377,7 @@
     """
     meta = cast("SequenceMeta", event.sequence.metadata.get(SEQUENCE_META_KEY))
 
-<<<<<<< HEAD
-    axis_order, pos_sequence = _get_axis_labels(event.sequence)
-=======
     axis_order = get_axis_labels(event.sequence)
->>>>>>> fa692dc1
 
     suffix = ""
     prefix = meta.file_name if meta.should_save else "Exp"
@@ -451,11 +394,7 @@
         try:
             im_idx += (event.index[k],)
         # if axis not in event.index
-<<<<<<< HEAD
-        # e.g. if we have bot a position sequence grid and a single position
-=======
         # e.g. if we have both a position sequence grid and a single position
->>>>>>> fa692dc1
         except KeyError:
             im_idx += (0,)
 
