--- conflicted
+++ resolved
@@ -2,12 +2,14 @@
 
 import contextlib
 import tempfile
-<<<<<<< HEAD
-from typing import TYPE_CHECKING, Any, Callable, cast
-=======
-from collections import defaultdict, deque
-from typing import TYPE_CHECKING, Any, Callable, Iterable, Iterator, Sequence, cast
->>>>>>> cd1cf33a
+import time
+from typing import (
+    TYPE_CHECKING,
+    Any,
+    Callable,
+    Deque,
+    cast,
+)
 
 import napari
 import numpy as np
@@ -74,7 +76,7 @@
 
         # mapping of id -> (zarr.Array, temporary directory) for each layer created
         self._tmp_arrays: dict[str, tuple[zarr.Array, tempfile.TemporaryDirectory]] = {}
-        self._deck: deque = deque()
+        self._deck: Deque[tuple[np.ndarray, MDAEvent]] = Deque()
 
         # Add all core connections to this list.  This makes it easy to disconnect
         # from core when this widget is closed.
@@ -144,16 +146,21 @@
 
     def _watch_mda(self) -> None:
         while self._mda_running:
-            try:
+            with contextlib.suppress(IndexError):
                 self._process_frame(*self._deck.pop())
-            except IndexError:
-                pass
-        import time
-
-        time.sleep(0.5)
+        time.sleep(0.1)
         # Add any images earlier images we may have skipped for performance
         while self._deck:
             self._process_frame(*self._deck.pop())
+
+    # with a Generator, some frame are skipped...
+    # def _watch_mda(self) -> Generator[None, None, None]:
+    #     while self._mda_running:
+    #         if self._deck:
+    #             self._process_frame(*self._deck.pop())
+    #         else:
+    #             time.sleep(0.5)
+    #         yield
 
     def _on_mda_frame(self, image: np.ndarray, event: MDAEvent) -> None:
         """Called on the `frameReady` event from the core."""
@@ -176,35 +183,6 @@
         # move the viewer step to the most recently added image
         # this seems to work better than self.viewer.dims.set_point(a, v)
 
-<<<<<<< HEAD
-        self._add_stage_pos_metadata(layer_name, event, im_idx)
-
-        layer: Image = self.viewer.layers[layer_name]
-        if not layer.visible:
-            layer.visible = True
-        layer.reset_contrast_limits()
-
-    def _add_stage_pos_metadata(
-        self, layer_name: str, event: MDAEvent, image_idx: tuple
-    ) -> None:
-        """Add positions info to layer metadata.
-
-        This info is used in the `_mouse_right_click` method.
-        """
-        layer = self.viewer.layers[layer_name]
-
-        try:
-            layer.metadata["positions"].append(
-                ((image_idx), event.x_pos, event.y_pos, event.z_pos)
-            )
-        except KeyError:
-            layer.metadata["positions"] = [
-                (image_idx, event.x_pos, event.y_pos, event.z_pos)
-            ]
-
-    def _on_mda_finished(self, sequence: MDASequence) -> None:
-        pass
-=======
         if im_idx > self._largest_idx:
             self._largest_idx = im_idx
             # Processing the most recent event
@@ -219,25 +197,14 @@
         self, step: tuple, layer_name: str, event: ActiveMDAEvent
     ) -> None:
         self.viewer.dims.current_step = step
-        meta = event.sequence.metadata["napari_mm_sequence_meta"]
-        if meta.mode == "explorer" and meta.translate_explorer:
-            self._translate_explorer_layer(layer_name, event)
-        else:
-            # update display
-            layer: Image = self.viewer.layers[layer_name]
-            if not layer.visible:
-                layer.visible = True
+        # update display
+        layer: Image = self.viewer.layers[layer_name]
+        if not layer.visible:
+            layer.visible = True
 
     def _on_mda_finished(self, sequence: MDASequence) -> None:
         # Save layer and add increment to save name.
         self._mda_running = False
-        if (meta := sequence.metadata.get(SEQUENCE_META_KEY)) is not None:
-            # TODO: make sure io thread finishes before saving
-            # thread workers don't seem to have .join method?
-            # self._io_t.join()
-            sequence = cast("ActiveMDASequence", sequence)
-            save_sequence(sequence, self.viewer.layers, meta)
->>>>>>> cd1cf33a
 
     def _create_empty_image_layer(
         self,
